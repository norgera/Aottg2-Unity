%YAML 1.1
%TAG !u! tag:unity3d.com,2011:
--- !u!1 &101826
GameObject:
  m_ObjectHideFlags: 0
  m_CorrespondingSourceObject: {fileID: 0}
  m_PrefabInstance: {fileID: 0}
  m_PrefabAsset: {fileID: 0}
  serializedVersion: 6
  m_Component:
  - component: {fileID: 401826}
  - component: {fileID: 6501826}
  m_Layer: 9
  m_Name: checkBox
  m_TagString: Untagged
  m_Icon: {fileID: 0}
  m_NavMeshLayer: 0
  m_StaticEditorFlags: 0
  m_IsActive: 1
--- !u!4 &401826
Transform:
  m_ObjectHideFlags: 0
  m_CorrespondingSourceObject: {fileID: 0}
  m_PrefabInstance: {fileID: 0}
  m_PrefabAsset: {fileID: 0}
  m_GameObject: {fileID: 101826}
  serializedVersion: 2
  m_LocalRotation: {x: -0.5928726, y: -0.38365528, z: -0.5966303, w: -0.38123897}
  m_LocalPosition: {x: 0.005196117, y: -0.002355669, z: -0.0009771257}
  m_LocalScale: {x: 0.009999996, y: 0.003599998, z: 0.009639998}
  m_ConstrainProportionsScale: 0
  m_Children: []
  m_Father: {fileID: 401858}
  m_LocalEulerAnglesHint: {x: 0, y: 0, z: 0}
--- !u!65 &6501826
BoxCollider:
  m_ObjectHideFlags: 0
  m_CorrespondingSourceObject: {fileID: 0}
  m_PrefabInstance: {fileID: 0}
  m_PrefabAsset: {fileID: 0}
  m_GameObject: {fileID: 101826}
  m_Material: {fileID: 0}
  m_IncludeLayers:
    serializedVersion: 2
    m_Bits: 0
  m_ExcludeLayers:
    serializedVersion: 2
    m_Bits: 0
  m_LayerOverridePriority: 0
  m_IsTrigger: 1
  m_ProvidesContacts: 0
  m_Enabled: 1
  serializedVersion: 3
  m_Size: {x: 1, y: 1, z: 1}
  m_Center: {x: 0, y: 0, z: 0}
--- !u!1 &101828
GameObject:
  m_ObjectHideFlags: 0
  m_CorrespondingSourceObject: {fileID: 0}
  m_PrefabInstance: {fileID: 0}
  m_PrefabAsset: {fileID: 0}
  serializedVersion: 6
  m_Component:
  - component: {fileID: 401828}
  - component: {fileID: 6501828}
  m_Layer: 9
  m_Name: checkBox
  m_TagString: Untagged
  m_Icon: {fileID: 0}
  m_NavMeshLayer: 0
  m_StaticEditorFlags: 0
  m_IsActive: 1
--- !u!4 &401828
Transform:
  m_ObjectHideFlags: 0
  m_CorrespondingSourceObject: {fileID: 0}
  m_PrefabInstance: {fileID: 0}
  m_PrefabAsset: {fileID: 0}
  m_GameObject: {fileID: 101828}
  serializedVersion: 2
  m_LocalRotation: {x: -0.5966304, y: 0.38123882, z: 0.59287256, w: -0.38365525}
  m_LocalPosition: {x: -0.0051961173, y: -0.0026257813, z: -0.0011003066}
  m_LocalScale: {x: 0.009999996, y: 0.003599997, z: 0.009639998}
  m_ConstrainProportionsScale: 0
  m_Children: []
  m_Father: {fileID: 401864}
  m_LocalEulerAnglesHint: {x: 0, y: 0, z: 0}
--- !u!65 &6501828
BoxCollider:
  m_ObjectHideFlags: 0
  m_CorrespondingSourceObject: {fileID: 0}
  m_PrefabInstance: {fileID: 0}
  m_PrefabAsset: {fileID: 0}
  m_GameObject: {fileID: 101828}
  m_Material: {fileID: 0}
  m_IncludeLayers:
    serializedVersion: 2
    m_Bits: 0
  m_ExcludeLayers:
    serializedVersion: 2
    m_Bits: 0
  m_LayerOverridePriority: 0
  m_IsTrigger: 1
  m_ProvidesContacts: 0
  m_Enabled: 1
  serializedVersion: 3
  m_Size: {x: 1, y: 1, z: 1}
  m_Center: {x: 0, y: 0, z: 0}
--- !u!1 &101830
GameObject:
  m_ObjectHideFlags: 0
  m_CorrespondingSourceObject: {fileID: 0}
  m_PrefabInstance: {fileID: 0}
  m_PrefabAsset: {fileID: 0}
  serializedVersion: 6
  m_Component:
  - component: {fileID: 401830}
  m_Layer: 0
  m_Name: hookRef
  m_TagString: Untagged
  m_Icon: {fileID: 0}
  m_NavMeshLayer: 0
  m_StaticEditorFlags: 0
  m_IsActive: 1
--- !u!4 &401830
Transform:
  m_ObjectHideFlags: 0
  m_CorrespondingSourceObject: {fileID: 0}
  m_PrefabInstance: {fileID: 0}
  m_PrefabAsset: {fileID: 0}
  m_GameObject: {fileID: 101830}
  serializedVersion: 2
  m_LocalRotation: {x: 0.5947544, y: 0.382449, z: 0.5947544, w: 0.38244903}
  m_LocalPosition: {x: -0.00025733162, y: 0.0010390008, z: -0.000029293333}
  m_LocalScale: {x: 0.004, y: 0.003999998, z: 0.0039999993}
  m_ConstrainProportionsScale: 0
  m_Children: []
  m_Father: {fileID: 401858}
  m_LocalEulerAnglesHint: {x: 0, y: 0, z: 0}
--- !u!1 &101832
GameObject:
  m_ObjectHideFlags: 0
  m_CorrespondingSourceObject: {fileID: 0}
  m_PrefabInstance: {fileID: 0}
  m_PrefabAsset: {fileID: 0}
  serializedVersion: 6
  m_Component:
  - component: {fileID: 401832}
  m_Layer: 0
  m_Name: hookRef
  m_TagString: Untagged
  m_Icon: {fileID: 0}
  m_NavMeshLayer: 0
  m_StaticEditorFlags: 0
  m_IsActive: 1
--- !u!4 &401832
Transform:
  m_ObjectHideFlags: 0
  m_CorrespondingSourceObject: {fileID: 0}
  m_PrefabInstance: {fileID: 0}
  m_PrefabAsset: {fileID: 0}
  m_GameObject: {fileID: 101832}
  serializedVersion: 2
  m_LocalRotation: {x: -0.5947545, y: 0.3824489, z: 0.5947544, w: -0.382449}
  m_LocalPosition: {x: 0.00024933522, y: 0.0010081735, z: 0}
  m_LocalScale: {x: 0.003999999, y: 0.0039999974, z: 0.0039999983}
  m_ConstrainProportionsScale: 0
  m_Children: []
  m_Father: {fileID: 401864}
  m_LocalEulerAnglesHint: {x: 0, y: 0, z: 0}
--- !u!1 &101834
GameObject:
  m_ObjectHideFlags: 0
  m_CorrespondingSourceObject: {fileID: 0}
  m_PrefabInstance: {fileID: 0}
  m_PrefabAsset: {fileID: 0}
  serializedVersion: 6
  m_Component:
  - component: {fileID: 401834}
  m_Layer: 0
  m_Name: hookRefL1
  m_TagString: Untagged
  m_Icon: {fileID: 0}
  m_NavMeshLayer: 0
  m_StaticEditorFlags: 0
  m_IsActive: 1
--- !u!4 &401834
Transform:
  m_ObjectHideFlags: 0
  m_CorrespondingSourceObject: {fileID: 0}
  m_PrefabInstance: {fileID: 0}
  m_PrefabAsset: {fileID: 0}
  m_GameObject: {fileID: 101834}
  serializedVersion: 2
  m_LocalRotation: {x: 0.000000016472425, y: -0.9962244, z: 0.08681652, w: 0.00000006286905}
  m_LocalPosition: {x: 0.0007999999, y: -0.00043069277, z: -0.00049874635}
  m_LocalScale: {x: 0.003999999, y: 0.0039999983, z: 0.003999998}
  m_ConstrainProportionsScale: 0
  m_Children: []
  m_Father: {fileID: 401880}
  m_LocalEulerAnglesHint: {x: 0, y: 0, z: 0}
--- !u!1 &101836
GameObject:
  m_ObjectHideFlags: 0
  m_CorrespondingSourceObject: {fileID: 0}
  m_PrefabInstance: {fileID: 0}
  m_PrefabAsset: {fileID: 0}
  serializedVersion: 6
  m_Component:
  - component: {fileID: 401836}
  m_Layer: 0
  m_Name: hookRefR1
  m_TagString: Untagged
  m_Icon: {fileID: 0}
  m_NavMeshLayer: 0
  m_StaticEditorFlags: 0
  m_IsActive: 1
--- !u!4 &401836
Transform:
  m_ObjectHideFlags: 0
  m_CorrespondingSourceObject: {fileID: 0}
  m_PrefabInstance: {fileID: 0}
  m_PrefabAsset: {fileID: 0}
  m_GameObject: {fileID: 101836}
  serializedVersion: 2
  m_LocalRotation: {x: 0.000000016472425, y: -0.9962244, z: 0.08681652, w: 0.00000006286905}
  m_LocalPosition: {x: -0.00080000004, y: -0.00043069283, z: -0.0004987462}
  m_LocalScale: {x: 0.003999999, y: 0.0039999983, z: 0.003999998}
  m_ConstrainProportionsScale: 0
  m_Children: []
  m_Father: {fileID: 401880}
  m_LocalEulerAnglesHint: {x: 0, y: 0, z: 0}
--- !u!1 &101838
GameObject:
  m_ObjectHideFlags: 0
  m_CorrespondingSourceObject: {fileID: 0}
  m_PrefabInstance: {fileID: 0}
  m_PrefabAsset: {fileID: 0}
  serializedVersion: 6
  m_Component:
  - component: {fileID: 401838}
  - component: {fileID: 19801826}
  - component: {fileID: 19901826}
  m_Layer: 0
  m_Name: slideSparks
  m_TagString: Untagged
  m_Icon: {fileID: 0}
  m_NavMeshLayer: 0
  m_StaticEditorFlags: 0
  m_IsActive: 1
--- !u!4 &401838
Transform:
  m_ObjectHideFlags: 0
  m_CorrespondingSourceObject: {fileID: 0}
  m_PrefabInstance: {fileID: 0}
  m_PrefabAsset: {fileID: 0}
  m_GameObject: {fileID: 101838}
  serializedVersion: 2
  m_LocalRotation: {x: -0.829574, y: 0, z: 0, w: 0.5583968}
  m_LocalPosition: {x: 0, y: 0.226873, z: -0.614563}
  m_LocalScale: {x: 1, y: 1, z: 1}
  m_ConstrainProportionsScale: 0
  m_Children: []
  m_Father: {fileID: 401914}
  m_LocalEulerAnglesHint: {x: 0, y: 0, z: 0}
--- !u!198 &19801826
ParticleSystem:
  m_ObjectHideFlags: 0
  m_CorrespondingSourceObject: {fileID: 0}
  m_PrefabInstance: {fileID: 0}
  m_PrefabAsset: {fileID: 0}
  m_GameObject: {fileID: 101838}
  serializedVersion: 8
  lengthInSec: 5
  simulationSpeed: 1
  stopAction: 0
  cullingMode: 3
  ringBufferMode: 0
  ringBufferLoopRange: {x: 0, y: 1}
  emitterVelocityMode: 0
  looping: 1
  prewarm: 0
  playOnAwake: 1
  useUnscaledTime: 0
  autoRandomSeed: 1
  startDelay:
    serializedVersion: 2
    minMaxState: 0
    scalar: 0
    minScalar: 0
    maxCurve:
      serializedVersion: 2
      m_Curve:
      - serializedVersion: 3
        time: 0
        value: 0
        inSlope: 0
        outSlope: 0
        tangentMode: 0
        weightedMode: 0
        inWeight: 0.33333334
        outWeight: 0.33333334
      - serializedVersion: 3
        time: 1
        value: 0
        inSlope: 0
        outSlope: 0
        tangentMode: 0
        weightedMode: 0
        inWeight: 0.33333334
        outWeight: 0.33333334
      m_PreInfinity: 2
      m_PostInfinity: 2
      m_RotationOrder: 4
    minCurve:
      serializedVersion: 2
      m_Curve:
      - serializedVersion: 3
        time: 0
        value: 0
        inSlope: 0
        outSlope: 0
        tangentMode: 0
        weightedMode: 0
        inWeight: 0.33333334
        outWeight: 0.33333334
      - serializedVersion: 3
        time: 1
        value: 0
        inSlope: 0
        outSlope: 0
        tangentMode: 0
        weightedMode: 0
        inWeight: 0.33333334
        outWeight: 0.33333334
      m_PreInfinity: 2
      m_PostInfinity: 2
      m_RotationOrder: 4
  moveWithTransform: 1
  moveWithCustomTransform: {fileID: 0}
  scalingMode: 2
  randomSeed: 0
  InitialModule:
    serializedVersion: 3
    enabled: 1
    startLifetime:
      serializedVersion: 2
      minMaxState: 0
      scalar: 1
      minScalar: 5
      maxCurve:
        serializedVersion: 2
        m_Curve:
        - serializedVersion: 3
          time: 0
          value: 1
          inSlope: 0
          outSlope: 0
          tangentMode: 0
          weightedMode: 0
          inWeight: 0.33333334
          outWeight: 0.33333334
        - serializedVersion: 3
          time: 1
          value: 1
          inSlope: 0
          outSlope: 0
          tangentMode: 0
          weightedMode: 0
          inWeight: 0.33333334
          outWeight: 0.33333334
        m_PreInfinity: 2
        m_PostInfinity: 2
        m_RotationOrder: 4
      minCurve:
        serializedVersion: 2
        m_Curve:
        - serializedVersion: 3
          time: 0
          value: 0
          inSlope: 0
          outSlope: 0
          tangentMode: 0
          weightedMode: 0
          inWeight: 0.33333334
          outWeight: 0.33333334
        - serializedVersion: 3
          time: 1
          value: 0
          inSlope: 0
          outSlope: 0
          tangentMode: 0
          weightedMode: 0
          inWeight: 0.33333334
          outWeight: 0.33333334
        m_PreInfinity: 2
        m_PostInfinity: 2
        m_RotationOrder: 4
    startSpeed:
      serializedVersion: 2
      minMaxState: 3
      scalar: 8
      minScalar: 3
      maxCurve:
        serializedVersion: 2
        m_Curve:
        - serializedVersion: 3
          time: 0
          value: 1
          inSlope: 0
          outSlope: 0
          tangentMode: 0
          weightedMode: 0
          inWeight: 0.33333334
          outWeight: 0.33333334
        m_PreInfinity: 2
        m_PostInfinity: 2
        m_RotationOrder: 4
      minCurve:
        serializedVersion: 2
        m_Curve:
        - serializedVersion: 3
          time: 0
          value: 0.375
          inSlope: 0
          outSlope: 0
          tangentMode: 0
          weightedMode: 0
          inWeight: 0.33333334
          outWeight: 0.33333334
        m_PreInfinity: 2
        m_PostInfinity: 2
        m_RotationOrder: 4
    startColor:
      serializedVersion: 2
      minMaxState: 0
      minColor: {r: 1, g: 1, b: 1, a: 1}
      maxColor: {r: 1, g: 1, b: 1, a: 1}
      maxGradient:
        serializedVersion: 2
        key0: {r: 1, g: 1, b: 1, a: 1}
        key1: {r: 1, g: 1, b: 1, a: 1}
        key2: {r: 0, g: 0, b: 0, a: 0}
        key3: {r: 0, g: 0, b: 0, a: 0}
        key4: {r: 0, g: 0, b: 0, a: 0}
        key5: {r: 0, g: 0, b: 0, a: 0}
        key6: {r: 0, g: 0, b: 0, a: 0}
        key7: {r: 0, g: 0, b: 0, a: 0}
        ctime0: 0
        ctime1: 65535
        ctime2: 0
        ctime3: 0
        ctime4: 0
        ctime5: 0
        ctime6: 0
        ctime7: 0
        atime0: 0
        atime1: 65535
        atime2: 0
        atime3: 0
        atime4: 0
        atime5: 0
        atime6: 0
        atime7: 0
        m_Mode: 0
        m_ColorSpace: -1
        m_NumColorKeys: 2
        m_NumAlphaKeys: 2
      minGradient:
        serializedVersion: 2
        key0: {r: 1, g: 1, b: 1, a: 1}
        key1: {r: 1, g: 1, b: 1, a: 1}
        key2: {r: 0, g: 0, b: 0, a: 0}
        key3: {r: 0, g: 0, b: 0, a: 0}
        key4: {r: 0, g: 0, b: 0, a: 0}
        key5: {r: 0, g: 0, b: 0, a: 0}
        key6: {r: 0, g: 0, b: 0, a: 0}
        key7: {r: 0, g: 0, b: 0, a: 0}
        ctime0: 0
        ctime1: 65535
        ctime2: 0
        ctime3: 0
        ctime4: 0
        ctime5: 0
        ctime6: 0
        ctime7: 0
        atime0: 0
        atime1: 65535
        atime2: 0
        atime3: 0
        atime4: 0
        atime5: 0
        atime6: 0
        atime7: 0
        m_Mode: 0
        m_ColorSpace: -1
        m_NumColorKeys: 2
        m_NumAlphaKeys: 2
    startSize:
      serializedVersion: 2
      minMaxState: 0
      scalar: 0.02
      minScalar: 1
      maxCurve:
        serializedVersion: 2
        m_Curve:
        - serializedVersion: 3
          time: 0
          value: 1
          inSlope: 0
          outSlope: 0
          tangentMode: 0
          weightedMode: 0
          inWeight: 0.33333334
          outWeight: 0.33333334
        - serializedVersion: 3
          time: 1
          value: 1
          inSlope: 0
          outSlope: 0
          tangentMode: 0
          weightedMode: 0
          inWeight: 0.33333334
          outWeight: 0.33333334
        m_PreInfinity: 2
        m_PostInfinity: 2
        m_RotationOrder: 4
      minCurve:
        serializedVersion: 2
        m_Curve:
        - serializedVersion: 3
          time: 0
          value: 0
          inSlope: 0
          outSlope: 0
          tangentMode: 0
          weightedMode: 0
          inWeight: 0.33333334
          outWeight: 0.33333334
        - serializedVersion: 3
          time: 1
          value: 0
          inSlope: 0
          outSlope: 0
          tangentMode: 0
          weightedMode: 0
          inWeight: 0.33333334
          outWeight: 0.33333334
        m_PreInfinity: 2
        m_PostInfinity: 2
        m_RotationOrder: 4
    startSizeY:
      serializedVersion: 2
      minMaxState: 0
      scalar: 1
      minScalar: 1
      maxCurve:
        serializedVersion: 2
        m_Curve:
        - serializedVersion: 3
          time: 0
          value: 1
          inSlope: 0
          outSlope: 0
          tangentMode: 0
          weightedMode: 0
          inWeight: 0.33333334
          outWeight: 0.33333334
        - serializedVersion: 3
          time: 1
          value: 1
          inSlope: 0
          outSlope: 0
          tangentMode: 0
          weightedMode: 0
          inWeight: 0.33333334
          outWeight: 0.33333334
        m_PreInfinity: 2
        m_PostInfinity: 2
        m_RotationOrder: 4
      minCurve:
        serializedVersion: 2
        m_Curve:
        - serializedVersion: 3
          time: 0
          value: 1
          inSlope: 0
          outSlope: 0
          tangentMode: 0
          weightedMode: 0
          inWeight: 0.33333334
          outWeight: 0.33333334
        - serializedVersion: 3
          time: 1
          value: 1
          inSlope: 0
          outSlope: 0
          tangentMode: 0
          weightedMode: 0
          inWeight: 0.33333334
          outWeight: 0.33333334
        m_PreInfinity: 2
        m_PostInfinity: 2
        m_RotationOrder: 4
    startSizeZ:
      serializedVersion: 2
      minMaxState: 0
      scalar: 1
      minScalar: 1
      maxCurve:
        serializedVersion: 2
        m_Curve:
        - serializedVersion: 3
          time: 0
          value: 1
          inSlope: 0
          outSlope: 0
          tangentMode: 0
          weightedMode: 0
          inWeight: 0.33333334
          outWeight: 0.33333334
        - serializedVersion: 3
          time: 1
          value: 1
          inSlope: 0
          outSlope: 0
          tangentMode: 0
          weightedMode: 0
          inWeight: 0.33333334
          outWeight: 0.33333334
        m_PreInfinity: 2
        m_PostInfinity: 2
        m_RotationOrder: 4
      minCurve:
        serializedVersion: 2
        m_Curve:
        - serializedVersion: 3
          time: 0
          value: 1
          inSlope: 0
          outSlope: 0
          tangentMode: 0
          weightedMode: 0
          inWeight: 0.33333334
          outWeight: 0.33333334
        - serializedVersion: 3
          time: 1
          value: 1
          inSlope: 0
          outSlope: 0
          tangentMode: 0
          weightedMode: 0
          inWeight: 0.33333334
          outWeight: 0.33333334
        m_PreInfinity: 2
        m_PostInfinity: 2
        m_RotationOrder: 4
    startRotationX:
      serializedVersion: 2
      minMaxState: 0
      scalar: 0
      minScalar: 0
      maxCurve:
        serializedVersion: 2
        m_Curve:
        - serializedVersion: 3
          time: 0
          value: 0
          inSlope: 0
          outSlope: 0
          tangentMode: 0
          weightedMode: 0
          inWeight: 0.33333334
          outWeight: 0.33333334
        - serializedVersion: 3
          time: 1
          value: 0
          inSlope: 0
          outSlope: 0
          tangentMode: 0
          weightedMode: 0
          inWeight: 0.33333334
          outWeight: 0.33333334
        m_PreInfinity: 2
        m_PostInfinity: 2
        m_RotationOrder: 4
      minCurve:
        serializedVersion: 2
        m_Curve:
        - serializedVersion: 3
          time: 0
          value: 0
          inSlope: 0
          outSlope: 0
          tangentMode: 0
          weightedMode: 0
          inWeight: 0.33333334
          outWeight: 0.33333334
        - serializedVersion: 3
          time: 1
          value: 0
          inSlope: 0
          outSlope: 0
          tangentMode: 0
          weightedMode: 0
          inWeight: 0.33333334
          outWeight: 0.33333334
        m_PreInfinity: 2
        m_PostInfinity: 2
        m_RotationOrder: 4
    startRotationY:
      serializedVersion: 2
      minMaxState: 0
      scalar: 0
      minScalar: 0
      maxCurve:
        serializedVersion: 2
        m_Curve:
        - serializedVersion: 3
          time: 0
          value: 0
          inSlope: 0
          outSlope: 0
          tangentMode: 0
          weightedMode: 0
          inWeight: 0.33333334
          outWeight: 0.33333334
        - serializedVersion: 3
          time: 1
          value: 0
          inSlope: 0
          outSlope: 0
          tangentMode: 0
          weightedMode: 0
          inWeight: 0.33333334
          outWeight: 0.33333334
        m_PreInfinity: 2
        m_PostInfinity: 2
        m_RotationOrder: 4
      minCurve:
        serializedVersion: 2
        m_Curve:
        - serializedVersion: 3
          time: 0
          value: 0
          inSlope: 0
          outSlope: 0
          tangentMode: 0
          weightedMode: 0
          inWeight: 0.33333334
          outWeight: 0.33333334
        - serializedVersion: 3
          time: 1
          value: 0
          inSlope: 0
          outSlope: 0
          tangentMode: 0
          weightedMode: 0
          inWeight: 0.33333334
          outWeight: 0.33333334
        m_PreInfinity: 2
        m_PostInfinity: 2
        m_RotationOrder: 4
    startRotation:
      serializedVersion: 2
      minMaxState: 0
      scalar: 0
      minScalar: 0
      maxCurve:
        serializedVersion: 2
        m_Curve:
        - serializedVersion: 3
          time: 0
          value: 1
          inSlope: 0
          outSlope: 0
          tangentMode: 0
          weightedMode: 0
          inWeight: 0.33333334
          outWeight: 0.33333334
        - serializedVersion: 3
          time: 1
          value: 1
          inSlope: 0
          outSlope: 0
          tangentMode: 0
          weightedMode: 0
          inWeight: 0.33333334
          outWeight: 0.33333334
        m_PreInfinity: 2
        m_PostInfinity: 2
        m_RotationOrder: 4
      minCurve:
        serializedVersion: 2
        m_Curve:
        - serializedVersion: 3
          time: 0
          value: 0
          inSlope: 0
          outSlope: 0
          tangentMode: 0
          weightedMode: 0
          inWeight: 0.33333334
          outWeight: 0.33333334
        - serializedVersion: 3
          time: 1
          value: 0
          inSlope: 0
          outSlope: 0
          tangentMode: 0
          weightedMode: 0
          inWeight: 0.33333334
          outWeight: 0.33333334
        m_PreInfinity: 2
        m_PostInfinity: 2
        m_RotationOrder: 4
    randomizeRotationDirection: 0
    gravitySource: 0
    maxNumParticles: 200
    customEmitterVelocity: {x: 0, y: 0, z: 0}
    size3D: 0
    rotation3D: 0
    gravityModifier:
      serializedVersion: 2
      minMaxState: 0
      scalar: 1.2
      minScalar: 1.2
      maxCurve:
        serializedVersion: 2
        m_Curve:
        - serializedVersion: 3
          time: 0
          value: 1
          inSlope: 0
          outSlope: 0
          tangentMode: 0
          weightedMode: 0
          inWeight: 0.33333334
          outWeight: 0.33333334
        - serializedVersion: 3
          time: 1
          value: 1
          inSlope: 0
          outSlope: 0
          tangentMode: 0
          weightedMode: 0
          inWeight: 0.33333334
          outWeight: 0.33333334
        m_PreInfinity: 2
        m_PostInfinity: 2
        m_RotationOrder: 4
      minCurve:
        serializedVersion: 2
        m_Curve:
        - serializedVersion: 3
          time: 0
          value: 1
          inSlope: 0
          outSlope: 0
          tangentMode: 0
          weightedMode: 0
          inWeight: 0.33333334
          outWeight: 0.33333334
        - serializedVersion: 3
          time: 1
          value: 1
          inSlope: 0
          outSlope: 0
          tangentMode: 0
          weightedMode: 0
          inWeight: 0.33333334
          outWeight: 0.33333334
        m_PreInfinity: 2
        m_PostInfinity: 2
        m_RotationOrder: 4
  ShapeModule:
    serializedVersion: 6
    enabled: 1
    type: 4
    angle: 50.15
    length: 5
    boxThickness: {x: 0, y: 0, z: 0}
    radiusThickness: 1
    donutRadius: 0.2
    m_Position: {x: 0, y: 0, z: 0}
    m_Rotation: {x: 0, y: 0, z: 0}
    m_Scale: {x: 1, y: 1, z: 1}
    placementMode: 0
    m_MeshMaterialIndex: 0
    m_MeshNormalOffset: 0
    m_MeshSpawn:
      mode: 0
      spread: 0
      speed:
        serializedVersion: 2
        minMaxState: 0
        scalar: 1
        minScalar: 1
        maxCurve:
          serializedVersion: 2
          m_Curve:
          - serializedVersion: 3
            time: 0
            value: 1
            inSlope: 0
            outSlope: 0
            tangentMode: 0
            weightedMode: 0
            inWeight: 0.33333334
            outWeight: 0.33333334
          - serializedVersion: 3
            time: 1
            value: 1
            inSlope: 0
            outSlope: 0
            tangentMode: 0
            weightedMode: 0
            inWeight: 0.33333334
            outWeight: 0.33333334
          m_PreInfinity: 2
          m_PostInfinity: 2
          m_RotationOrder: 4
        minCurve:
          serializedVersion: 2
          m_Curve:
          - serializedVersion: 3
            time: 0
            value: 1
            inSlope: 0
            outSlope: 0
            tangentMode: 0
            weightedMode: 0
            inWeight: 0.33333334
            outWeight: 0.33333334
          - serializedVersion: 3
            time: 1
            value: 1
            inSlope: 0
            outSlope: 0
            tangentMode: 0
            weightedMode: 0
            inWeight: 0.33333334
            outWeight: 0.33333334
          m_PreInfinity: 2
          m_PostInfinity: 2
          m_RotationOrder: 4
    m_Mesh: {fileID: 0}
    m_MeshRenderer: {fileID: 0}
    m_SkinnedMeshRenderer: {fileID: 0}
    m_Sprite: {fileID: 0}
    m_SpriteRenderer: {fileID: 0}
    m_UseMeshMaterialIndex: 0
    m_UseMeshColors: 1
    alignToDirection: 0
    m_Texture: {fileID: 0}
    m_TextureClipChannel: 3
    m_TextureClipThreshold: 0
    m_TextureUVChannel: 0
    m_TextureColorAffectsParticles: 1
    m_TextureAlphaAffectsParticles: 1
    m_TextureBilinearFiltering: 0
    randomDirectionAmount: 0
    sphericalDirectionAmount: 0
    randomPositionAmount: 0
    radius:
      value: 0.2
      mode: 0
      spread: 0
      speed:
        serializedVersion: 2
        minMaxState: 0
        scalar: 1
        minScalar: 1
        maxCurve:
          serializedVersion: 2
          m_Curve:
          - serializedVersion: 3
            time: 0
            value: 1
            inSlope: 0
            outSlope: 0
            tangentMode: 0
            weightedMode: 0
            inWeight: 0.33333334
            outWeight: 0.33333334
          - serializedVersion: 3
            time: 1
            value: 1
            inSlope: 0
            outSlope: 0
            tangentMode: 0
            weightedMode: 0
            inWeight: 0.33333334
            outWeight: 0.33333334
          m_PreInfinity: 2
          m_PostInfinity: 2
          m_RotationOrder: 4
        minCurve:
          serializedVersion: 2
          m_Curve:
          - serializedVersion: 3
            time: 0
            value: 1
            inSlope: 0
            outSlope: 0
            tangentMode: 0
            weightedMode: 0
            inWeight: 0.33333334
            outWeight: 0.33333334
          - serializedVersion: 3
            time: 1
            value: 1
            inSlope: 0
            outSlope: 0
            tangentMode: 0
            weightedMode: 0
            inWeight: 0.33333334
            outWeight: 0.33333334
          m_PreInfinity: 2
          m_PostInfinity: 2
          m_RotationOrder: 4
    arc:
      value: 360
      mode: 0
      spread: 0
      speed:
        serializedVersion: 2
        minMaxState: 0
        scalar: 1
        minScalar: 1
        maxCurve:
          serializedVersion: 2
          m_Curve:
          - serializedVersion: 3
            time: 0
            value: 1
            inSlope: 0
            outSlope: 0
            tangentMode: 0
            weightedMode: 0
            inWeight: 0.33333334
            outWeight: 0.33333334
          - serializedVersion: 3
            time: 1
            value: 1
            inSlope: 0
            outSlope: 0
            tangentMode: 0
            weightedMode: 0
            inWeight: 0.33333334
            outWeight: 0.33333334
          m_PreInfinity: 2
          m_PostInfinity: 2
          m_RotationOrder: 4
        minCurve:
          serializedVersion: 2
          m_Curve:
          - serializedVersion: 3
            time: 0
            value: 1
            inSlope: 0
            outSlope: 0
            tangentMode: 0
            weightedMode: 0
            inWeight: 0.33333334
            outWeight: 0.33333334
          - serializedVersion: 3
            time: 1
            value: 1
            inSlope: 0
            outSlope: 0
            tangentMode: 0
            weightedMode: 0
            inWeight: 0.33333334
            outWeight: 0.33333334
          m_PreInfinity: 2
          m_PostInfinity: 2
          m_RotationOrder: 4
  EmissionModule:
    enabled: 1
    serializedVersion: 4
    rateOverTime:
      serializedVersion: 2
      minMaxState: 0
      scalar: 100
      minScalar: 10
      maxCurve:
        serializedVersion: 2
        m_Curve:
        - serializedVersion: 3
          time: 0
          value: 1
          inSlope: 0
          outSlope: 0
          tangentMode: 0
          weightedMode: 0
          inWeight: 0.33333334
          outWeight: 0.33333334
        - serializedVersion: 3
          time: 1
          value: 1
          inSlope: 0
          outSlope: 0
          tangentMode: 0
          weightedMode: 0
          inWeight: 0.33333334
          outWeight: 0.33333334
        m_PreInfinity: 2
        m_PostInfinity: 2
        m_RotationOrder: 4
      minCurve:
        serializedVersion: 2
        m_Curve:
        - serializedVersion: 3
          time: 0
          value: 0
          inSlope: 0
          outSlope: 0
          tangentMode: 0
          weightedMode: 0
          inWeight: 0.33333334
          outWeight: 0.33333334
        - serializedVersion: 3
          time: 1
          value: 0
          inSlope: 0
          outSlope: 0
          tangentMode: 0
          weightedMode: 0
          inWeight: 0.33333334
          outWeight: 0.33333334
        m_PreInfinity: 2
        m_PostInfinity: 2
        m_RotationOrder: 4
    rateOverDistance:
      serializedVersion: 2
      minMaxState: 0
      scalar: 0
      minScalar: 0
      maxCurve:
        serializedVersion: 2
        m_Curve:
        - serializedVersion: 3
          time: 0
          value: 0
          inSlope: 0
          outSlope: 0
          tangentMode: 0
          weightedMode: 0
          inWeight: 0.33333334
          outWeight: 0.33333334
        - serializedVersion: 3
          time: 1
          value: 0
          inSlope: 0
          outSlope: 0
          tangentMode: 0
          weightedMode: 0
          inWeight: 0.33333334
          outWeight: 0.33333334
        m_PreInfinity: 2
        m_PostInfinity: 2
        m_RotationOrder: 4
      minCurve:
        serializedVersion: 2
        m_Curve:
        - serializedVersion: 3
          time: 0
          value: 0
          inSlope: 0
          outSlope: 0
          tangentMode: 0
          weightedMode: 0
          inWeight: 0.33333334
          outWeight: 0.33333334
        - serializedVersion: 3
          time: 1
          value: 0
          inSlope: 0
          outSlope: 0
          tangentMode: 0
          weightedMode: 0
          inWeight: 0.33333334
          outWeight: 0.33333334
        m_PreInfinity: 2
        m_PostInfinity: 2
        m_RotationOrder: 4
    m_BurstCount: 0
    m_Bursts: []
  SizeModule:
    enabled: 0
    curve:
      serializedVersion: 2
      minMaxState: 1
      scalar: 1
      minScalar: 1
      maxCurve:
        serializedVersion: 2
        m_Curve:
        - serializedVersion: 3
          time: 0
          value: 1
          inSlope: 0
          outSlope: 0
          tangentMode: 0
          weightedMode: 0
          inWeight: 0.33333334
          outWeight: 0.33333334
        - serializedVersion: 3
          time: 1
          value: 1
          inSlope: 0
          outSlope: 0
          tangentMode: 0
          weightedMode: 0
          inWeight: 0.33333334
          outWeight: 0.33333334
        m_PreInfinity: 2
        m_PostInfinity: 2
        m_RotationOrder: 4
      minCurve:
        serializedVersion: 2
        m_Curve:
        - serializedVersion: 3
          time: 0
          value: 0
          inSlope: 0
          outSlope: 0
          tangentMode: 0
          weightedMode: 0
          inWeight: 0.33333334
          outWeight: 0.33333334
        - serializedVersion: 3
          time: 1
          value: 0
          inSlope: 0
          outSlope: 0
          tangentMode: 0
          weightedMode: 0
          inWeight: 0.33333334
          outWeight: 0.33333334
        m_PreInfinity: 2
        m_PostInfinity: 2
        m_RotationOrder: 4
    y:
      serializedVersion: 2
      minMaxState: 1
      scalar: 1
      minScalar: 1
      maxCurve:
        serializedVersion: 2
        m_Curve:
        - serializedVersion: 3
          time: 0
          value: 0
          inSlope: 0
          outSlope: 1
          tangentMode: 0
          weightedMode: 0
          inWeight: 0.33333334
          outWeight: 0.33333334
        - serializedVersion: 3
          time: 1
          value: 1
          inSlope: 1
          outSlope: 0
          tangentMode: 0
          weightedMode: 0
          inWeight: 0.33333334
          outWeight: 0.33333334
        m_PreInfinity: 2
        m_PostInfinity: 2
        m_RotationOrder: 4
      minCurve:
        serializedVersion: 2
        m_Curve:
        - serializedVersion: 3
          time: 0
          value: 1
          inSlope: 0
          outSlope: 0
          tangentMode: 0
          weightedMode: 0
          inWeight: 0.33333334
          outWeight: 0.33333334
        - serializedVersion: 3
          time: 1
          value: 1
          inSlope: 0
          outSlope: 0
          tangentMode: 0
          weightedMode: 0
          inWeight: 0.33333334
          outWeight: 0.33333334
        m_PreInfinity: 2
        m_PostInfinity: 2
        m_RotationOrder: 4
    z:
      serializedVersion: 2
      minMaxState: 1
      scalar: 1
      minScalar: 1
      maxCurve:
        serializedVersion: 2
        m_Curve:
        - serializedVersion: 3
          time: 0
          value: 0
          inSlope: 0
          outSlope: 1
          tangentMode: 0
          weightedMode: 0
          inWeight: 0.33333334
          outWeight: 0.33333334
        - serializedVersion: 3
          time: 1
          value: 1
          inSlope: 1
          outSlope: 0
          tangentMode: 0
          weightedMode: 0
          inWeight: 0.33333334
          outWeight: 0.33333334
        m_PreInfinity: 2
        m_PostInfinity: 2
        m_RotationOrder: 4
      minCurve:
        serializedVersion: 2
        m_Curve:
        - serializedVersion: 3
          time: 0
          value: 1
          inSlope: 0
          outSlope: 0
          tangentMode: 0
          weightedMode: 0
          inWeight: 0.33333334
          outWeight: 0.33333334
        - serializedVersion: 3
          time: 1
          value: 1
          inSlope: 0
          outSlope: 0
          tangentMode: 0
          weightedMode: 0
          inWeight: 0.33333334
          outWeight: 0.33333334
        m_PreInfinity: 2
        m_PostInfinity: 2
        m_RotationOrder: 4
    separateAxes: 0
  RotationModule:
    enabled: 0
    x:
      serializedVersion: 2
      minMaxState: 0
      scalar: 0
      minScalar: 0
      maxCurve:
        serializedVersion: 2
        m_Curve:
        - serializedVersion: 3
          time: 0
          value: 0
          inSlope: 0
          outSlope: 0
          tangentMode: 0
          weightedMode: 0
          inWeight: 0.33333334
          outWeight: 0.33333334
        - serializedVersion: 3
          time: 1
          value: 0
          inSlope: 0
          outSlope: 0
          tangentMode: 0
          weightedMode: 0
          inWeight: 0.33333334
          outWeight: 0.33333334
        m_PreInfinity: 2
        m_PostInfinity: 2
        m_RotationOrder: 4
      minCurve:
        serializedVersion: 2
        m_Curve:
        - serializedVersion: 3
          time: 0
          value: 0
          inSlope: 0
          outSlope: 0
          tangentMode: 0
          weightedMode: 0
          inWeight: 0.33333334
          outWeight: 0.33333334
        - serializedVersion: 3
          time: 1
          value: 0
          inSlope: 0
          outSlope: 0
          tangentMode: 0
          weightedMode: 0
          inWeight: 0.33333334
          outWeight: 0.33333334
        m_PreInfinity: 2
        m_PostInfinity: 2
        m_RotationOrder: 4
    y:
      serializedVersion: 2
      minMaxState: 0
      scalar: 0
      minScalar: 0
      maxCurve:
        serializedVersion: 2
        m_Curve:
        - serializedVersion: 3
          time: 0
          value: 0
          inSlope: 0
          outSlope: 0
          tangentMode: 0
          weightedMode: 0
          inWeight: 0.33333334
          outWeight: 0.33333334
        - serializedVersion: 3
          time: 1
          value: 0
          inSlope: 0
          outSlope: 0
          tangentMode: 0
          weightedMode: 0
          inWeight: 0.33333334
          outWeight: 0.33333334
        m_PreInfinity: 2
        m_PostInfinity: 2
        m_RotationOrder: 4
      minCurve:
        serializedVersion: 2
        m_Curve:
        - serializedVersion: 3
          time: 0
          value: 0
          inSlope: 0
          outSlope: 0
          tangentMode: 0
          weightedMode: 0
          inWeight: 0.33333334
          outWeight: 0.33333334
        - serializedVersion: 3
          time: 1
          value: 0
          inSlope: 0
          outSlope: 0
          tangentMode: 0
          weightedMode: 0
          inWeight: 0.33333334
          outWeight: 0.33333334
        m_PreInfinity: 2
        m_PostInfinity: 2
        m_RotationOrder: 4
    curve:
      serializedVersion: 2
      minMaxState: 0
      scalar: 0.7853982
      minScalar: 0.7853982
      maxCurve:
        serializedVersion: 2
        m_Curve:
        - serializedVersion: 3
          time: 0
          value: 1
          inSlope: 0
          outSlope: 0
          tangentMode: 0
          weightedMode: 0
          inWeight: 0.33333334
          outWeight: 0.33333334
        - serializedVersion: 3
          time: 1
          value: 1
          inSlope: 0
          outSlope: 0
          tangentMode: 0
          weightedMode: 0
          inWeight: 0.33333334
          outWeight: 0.33333334
        m_PreInfinity: 2
        m_PostInfinity: 2
        m_RotationOrder: 4
      minCurve:
        serializedVersion: 2
        m_Curve:
        - serializedVersion: 3
          time: 0
          value: 0
          inSlope: 0
          outSlope: 0
          tangentMode: 0
          weightedMode: 0
          inWeight: 0.33333334
          outWeight: 0.33333334
        - serializedVersion: 3
          time: 1
          value: 0
          inSlope: 0
          outSlope: 0
          tangentMode: 0
          weightedMode: 0
          inWeight: 0.33333334
          outWeight: 0.33333334
        m_PreInfinity: 2
        m_PostInfinity: 2
        m_RotationOrder: 4
    separateAxes: 0
  ColorModule:
    enabled: 0
    gradient:
      serializedVersion: 2
      minMaxState: 1
      minColor: {r: 1, g: 1, b: 1, a: 1}
      maxColor: {r: 1, g: 1, b: 1, a: 1}
      maxGradient:
        serializedVersion: 2
        key0: {r: 1, g: 1, b: 1, a: 1}
        key1: {r: 1, g: 1, b: 1, a: 1}
        key2: {r: 0, g: 0, b: 0, a: 0}
        key3: {r: 0, g: 0, b: 0, a: 0}
        key4: {r: 0, g: 0, b: 0, a: 0}
        key5: {r: 0, g: 0, b: 0, a: 0}
        key6: {r: 0, g: 0, b: 0, a: 0}
        key7: {r: 0, g: 0, b: 0, a: 0}
        ctime0: 0
        ctime1: 65535
        ctime2: 0
        ctime3: 0
        ctime4: 0
        ctime5: 0
        ctime6: 0
        ctime7: 0
        atime0: 0
        atime1: 65535
        atime2: 0
        atime3: 0
        atime4: 0
        atime5: 0
        atime6: 0
        atime7: 0
        m_Mode: 0
        m_ColorSpace: -1
        m_NumColorKeys: 2
        m_NumAlphaKeys: 2
      minGradient:
        serializedVersion: 2
        key0: {r: 1, g: 1, b: 1, a: 1}
        key1: {r: 1, g: 1, b: 1, a: 1}
        key2: {r: 0, g: 0, b: 0, a: 0}
        key3: {r: 0, g: 0, b: 0, a: 0}
        key4: {r: 0, g: 0, b: 0, a: 0}
        key5: {r: 0, g: 0, b: 0, a: 0}
        key6: {r: 0, g: 0, b: 0, a: 0}
        key7: {r: 0, g: 0, b: 0, a: 0}
        ctime0: 0
        ctime1: 65535
        ctime2: 0
        ctime3: 0
        ctime4: 0
        ctime5: 0
        ctime6: 0
        ctime7: 0
        atime0: 0
        atime1: 65535
        atime2: 0
        atime3: 0
        atime4: 0
        atime5: 0
        atime6: 0
        atime7: 0
        m_Mode: 0
        m_ColorSpace: -1
        m_NumColorKeys: 2
        m_NumAlphaKeys: 2
  UVModule:
    serializedVersion: 2
    enabled: 0
    mode: 0
    timeMode: 0
    fps: 30
    frameOverTime:
      serializedVersion: 2
      minMaxState: 1
      scalar: 0.9999
      minScalar: 0.9999
      maxCurve:
        serializedVersion: 2
        m_Curve:
        - serializedVersion: 3
          time: 0
          value: 0
          inSlope: 0
          outSlope: 1
          tangentMode: 0
          weightedMode: 0
          inWeight: 0.33333334
          outWeight: 0.33333334
        - serializedVersion: 3
          time: 1
          value: 1
          inSlope: 1
          outSlope: 0
          tangentMode: 0
          weightedMode: 0
          inWeight: 0.33333334
          outWeight: 0.33333334
        m_PreInfinity: 2
        m_PostInfinity: 2
        m_RotationOrder: 4
      minCurve:
        serializedVersion: 2
        m_Curve:
        - serializedVersion: 3
          time: 0
          value: 0
          inSlope: 0
          outSlope: 1
          tangentMode: 0
          weightedMode: 0
          inWeight: 0.33333334
          outWeight: 0.33333334
        - serializedVersion: 3
          time: 1
          value: 1
          inSlope: 1
          outSlope: 0
          tangentMode: 0
          weightedMode: 0
          inWeight: 0.33333334
          outWeight: 0.33333334
        m_PreInfinity: 2
        m_PostInfinity: 2
        m_RotationOrder: 4
    startFrame:
      serializedVersion: 2
      minMaxState: 0
      scalar: 0
      minScalar: 0
      maxCurve:
        serializedVersion: 2
        m_Curve:
        - serializedVersion: 3
          time: 0
          value: 0
          inSlope: 0
          outSlope: 0
          tangentMode: 0
          weightedMode: 0
          inWeight: 0.33333334
          outWeight: 0.33333334
        - serializedVersion: 3
          time: 1
          value: 0
          inSlope: 0
          outSlope: 0
          tangentMode: 0
          weightedMode: 0
          inWeight: 0.33333334
          outWeight: 0.33333334
        m_PreInfinity: 2
        m_PostInfinity: 2
        m_RotationOrder: 4
      minCurve:
        serializedVersion: 2
        m_Curve:
        - serializedVersion: 3
          time: 0
          value: 0
          inSlope: 0
          outSlope: 0
          tangentMode: 0
          weightedMode: 0
          inWeight: 0.33333334
          outWeight: 0.33333334
        - serializedVersion: 3
          time: 1
          value: 0
          inSlope: 0
          outSlope: 0
          tangentMode: 0
          weightedMode: 0
          inWeight: 0.33333334
          outWeight: 0.33333334
        m_PreInfinity: 2
        m_PostInfinity: 2
        m_RotationOrder: 4
    speedRange: {x: 0, y: 1}
    tilesX: 1
    tilesY: 1
    animationType: 0
    rowIndex: 0
    cycles: 1
    uvChannelMask: -1
    rowMode: 1
    sprites:
    - sprite: {fileID: 0}
    flipU: 0
    flipV: 0
  VelocityModule:
    enabled: 0
    x:
      serializedVersion: 2
      minMaxState: 0
      scalar: 5
      minScalar: 0
      maxCurve:
        serializedVersion: 2
        m_Curve:
        - serializedVersion: 3
          time: 0
          value: 1
          inSlope: 0
          outSlope: 0
          tangentMode: 0
          weightedMode: 0
          inWeight: 0.33333334
          outWeight: 0.33333334
        - serializedVersion: 3
          time: 1
          value: 1
          inSlope: 0
          outSlope: 0
          tangentMode: 0
          weightedMode: 0
          inWeight: 0.33333334
          outWeight: 0.33333334
        m_PreInfinity: 2
        m_PostInfinity: 2
        m_RotationOrder: 4
      minCurve:
        serializedVersion: 2
        m_Curve:
        - serializedVersion: 3
          time: 0
          value: 0
          inSlope: 0
          outSlope: 0
          tangentMode: 0
          weightedMode: 0
          inWeight: 0.33333334
          outWeight: 0.33333334
        - serializedVersion: 3
          time: 1
          value: 0
          inSlope: 0
          outSlope: 0
          tangentMode: 0
          weightedMode: 0
          inWeight: 0.33333334
          outWeight: 0.33333334
        m_PreInfinity: 2
        m_PostInfinity: 2
        m_RotationOrder: 4
    y:
      serializedVersion: 2
      minMaxState: 0
      scalar: 0
      minScalar: 0
      maxCurve:
        serializedVersion: 2
        m_Curve:
        - serializedVersion: 3
          time: 0
          value: 1
          inSlope: 0
          outSlope: 0
          tangentMode: 0
          weightedMode: 0
          inWeight: 0.33333334
          outWeight: 0.33333334
        - serializedVersion: 3
          time: 1
          value: 1
          inSlope: 0
          outSlope: 0
          tangentMode: 0
          weightedMode: 0
          inWeight: 0.33333334
          outWeight: 0.33333334
        m_PreInfinity: 2
        m_PostInfinity: 2
        m_RotationOrder: 4
      minCurve:
        serializedVersion: 2
        m_Curve:
        - serializedVersion: 3
          time: 0
          value: 0
          inSlope: 0
          outSlope: 0
          tangentMode: 0
          weightedMode: 0
          inWeight: 0.33333334
          outWeight: 0.33333334
        - serializedVersion: 3
          time: 1
          value: 0
          inSlope: 0
          outSlope: 0
          tangentMode: 0
          weightedMode: 0
          inWeight: 0.33333334
          outWeight: 0.33333334
        m_PreInfinity: 2
        m_PostInfinity: 2
        m_RotationOrder: 4
    z:
      serializedVersion: 2
      minMaxState: 0
      scalar: 0
      minScalar: 0
      maxCurve:
        serializedVersion: 2
        m_Curve:
        - serializedVersion: 3
          time: 0
          value: 1
          inSlope: 0
          outSlope: 0
          tangentMode: 0
          weightedMode: 0
          inWeight: 0.33333334
          outWeight: 0.33333334
        - serializedVersion: 3
          time: 1
          value: 1
          inSlope: 0
          outSlope: 0
          tangentMode: 0
          weightedMode: 0
          inWeight: 0.33333334
          outWeight: 0.33333334
        m_PreInfinity: 2
        m_PostInfinity: 2
        m_RotationOrder: 4
      minCurve:
        serializedVersion: 2
        m_Curve:
        - serializedVersion: 3
          time: 0
          value: 0
          inSlope: 0
          outSlope: 0
          tangentMode: 0
          weightedMode: 0
          inWeight: 0.33333334
          outWeight: 0.33333334
        - serializedVersion: 3
          time: 1
          value: 0
          inSlope: 0
          outSlope: 0
          tangentMode: 0
          weightedMode: 0
          inWeight: 0.33333334
          outWeight: 0.33333334
        m_PreInfinity: 2
        m_PostInfinity: 2
        m_RotationOrder: 4
    orbitalX:
      serializedVersion: 2
      minMaxState: 0
      scalar: 0
      minScalar: 0
      maxCurve:
        serializedVersion: 2
        m_Curve:
        - serializedVersion: 3
          time: 0
          value: 0
          inSlope: 0
          outSlope: 0
          tangentMode: 0
          weightedMode: 0
          inWeight: 0.33333334
          outWeight: 0.33333334
        - serializedVersion: 3
          time: 1
          value: 0
          inSlope: 0
          outSlope: 0
          tangentMode: 0
          weightedMode: 0
          inWeight: 0.33333334
          outWeight: 0.33333334
        m_PreInfinity: 2
        m_PostInfinity: 2
        m_RotationOrder: 4
      minCurve:
        serializedVersion: 2
        m_Curve:
        - serializedVersion: 3
          time: 0
          value: 0
          inSlope: 0
          outSlope: 0
          tangentMode: 0
          weightedMode: 0
          inWeight: 0.33333334
          outWeight: 0.33333334
        - serializedVersion: 3
          time: 1
          value: 0
          inSlope: 0
          outSlope: 0
          tangentMode: 0
          weightedMode: 0
          inWeight: 0.33333334
          outWeight: 0.33333334
        m_PreInfinity: 2
        m_PostInfinity: 2
        m_RotationOrder: 4
    orbitalY:
      serializedVersion: 2
      minMaxState: 0
      scalar: 0
      minScalar: 0
      maxCurve:
        serializedVersion: 2
        m_Curve:
        - serializedVersion: 3
          time: 0
          value: 0
          inSlope: 0
          outSlope: 0
          tangentMode: 0
          weightedMode: 0
          inWeight: 0.33333334
          outWeight: 0.33333334
        - serializedVersion: 3
          time: 1
          value: 0
          inSlope: 0
          outSlope: 0
          tangentMode: 0
          weightedMode: 0
          inWeight: 0.33333334
          outWeight: 0.33333334
        m_PreInfinity: 2
        m_PostInfinity: 2
        m_RotationOrder: 4
      minCurve:
        serializedVersion: 2
        m_Curve:
        - serializedVersion: 3
          time: 0
          value: 0
          inSlope: 0
          outSlope: 0
          tangentMode: 0
          weightedMode: 0
          inWeight: 0.33333334
          outWeight: 0.33333334
        - serializedVersion: 3
          time: 1
          value: 0
          inSlope: 0
          outSlope: 0
          tangentMode: 0
          weightedMode: 0
          inWeight: 0.33333334
          outWeight: 0.33333334
        m_PreInfinity: 2
        m_PostInfinity: 2
        m_RotationOrder: 4
    orbitalZ:
      serializedVersion: 2
      minMaxState: 0
      scalar: 0
      minScalar: 0
      maxCurve:
        serializedVersion: 2
        m_Curve:
        - serializedVersion: 3
          time: 0
          value: 0
          inSlope: 0
          outSlope: 0
          tangentMode: 0
          weightedMode: 0
          inWeight: 0.33333334
          outWeight: 0.33333334
        - serializedVersion: 3
          time: 1
          value: 0
          inSlope: 0
          outSlope: 0
          tangentMode: 0
          weightedMode: 0
          inWeight: 0.33333334
          outWeight: 0.33333334
        m_PreInfinity: 2
        m_PostInfinity: 2
        m_RotationOrder: 4
      minCurve:
        serializedVersion: 2
        m_Curve:
        - serializedVersion: 3
          time: 0
          value: 0
          inSlope: 0
          outSlope: 0
          tangentMode: 0
          weightedMode: 0
          inWeight: 0.33333334
          outWeight: 0.33333334
        - serializedVersion: 3
          time: 1
          value: 0
          inSlope: 0
          outSlope: 0
          tangentMode: 0
          weightedMode: 0
          inWeight: 0.33333334
          outWeight: 0.33333334
        m_PreInfinity: 2
        m_PostInfinity: 2
        m_RotationOrder: 4
    orbitalOffsetX:
      serializedVersion: 2
      minMaxState: 0
      scalar: 0
      minScalar: 0
      maxCurve:
        serializedVersion: 2
        m_Curve:
        - serializedVersion: 3
          time: 0
          value: 0
          inSlope: 0
          outSlope: 0
          tangentMode: 0
          weightedMode: 0
          inWeight: 0.33333334
          outWeight: 0.33333334
        - serializedVersion: 3
          time: 1
          value: 0
          inSlope: 0
          outSlope: 0
          tangentMode: 0
          weightedMode: 0
          inWeight: 0.33333334
          outWeight: 0.33333334
        m_PreInfinity: 2
        m_PostInfinity: 2
        m_RotationOrder: 4
      minCurve:
        serializedVersion: 2
        m_Curve:
        - serializedVersion: 3
          time: 0
          value: 0
          inSlope: 0
          outSlope: 0
          tangentMode: 0
          weightedMode: 0
          inWeight: 0.33333334
          outWeight: 0.33333334
        - serializedVersion: 3
          time: 1
          value: 0
          inSlope: 0
          outSlope: 0
          tangentMode: 0
          weightedMode: 0
          inWeight: 0.33333334
          outWeight: 0.33333334
        m_PreInfinity: 2
        m_PostInfinity: 2
        m_RotationOrder: 4
    orbitalOffsetY:
      serializedVersion: 2
      minMaxState: 0
      scalar: 0
      minScalar: 0
      maxCurve:
        serializedVersion: 2
        m_Curve:
        - serializedVersion: 3
          time: 0
          value: 0
          inSlope: 0
          outSlope: 0
          tangentMode: 0
          weightedMode: 0
          inWeight: 0.33333334
          outWeight: 0.33333334
        - serializedVersion: 3
          time: 1
          value: 0
          inSlope: 0
          outSlope: 0
          tangentMode: 0
          weightedMode: 0
          inWeight: 0.33333334
          outWeight: 0.33333334
        m_PreInfinity: 2
        m_PostInfinity: 2
        m_RotationOrder: 4
      minCurve:
        serializedVersion: 2
        m_Curve:
        - serializedVersion: 3
          time: 0
          value: 0
          inSlope: 0
          outSlope: 0
          tangentMode: 0
          weightedMode: 0
          inWeight: 0.33333334
          outWeight: 0.33333334
        - serializedVersion: 3
          time: 1
          value: 0
          inSlope: 0
          outSlope: 0
          tangentMode: 0
          weightedMode: 0
          inWeight: 0.33333334
          outWeight: 0.33333334
        m_PreInfinity: 2
        m_PostInfinity: 2
        m_RotationOrder: 4
    orbitalOffsetZ:
      serializedVersion: 2
      minMaxState: 0
      scalar: 0
      minScalar: 0
      maxCurve:
        serializedVersion: 2
        m_Curve:
        - serializedVersion: 3
          time: 0
          value: 0
          inSlope: 0
          outSlope: 0
          tangentMode: 0
          weightedMode: 0
          inWeight: 0.33333334
          outWeight: 0.33333334
        - serializedVersion: 3
          time: 1
          value: 0
          inSlope: 0
          outSlope: 0
          tangentMode: 0
          weightedMode: 0
          inWeight: 0.33333334
          outWeight: 0.33333334
        m_PreInfinity: 2
        m_PostInfinity: 2
        m_RotationOrder: 4
      minCurve:
        serializedVersion: 2
        m_Curve:
        - serializedVersion: 3
          time: 0
          value: 0
          inSlope: 0
          outSlope: 0
          tangentMode: 0
          weightedMode: 0
          inWeight: 0.33333334
          outWeight: 0.33333334
        - serializedVersion: 3
          time: 1
          value: 0
          inSlope: 0
          outSlope: 0
          tangentMode: 0
          weightedMode: 0
          inWeight: 0.33333334
          outWeight: 0.33333334
        m_PreInfinity: 2
        m_PostInfinity: 2
        m_RotationOrder: 4
    radial:
      serializedVersion: 2
      minMaxState: 0
      scalar: 0
      minScalar: 0
      maxCurve:
        serializedVersion: 2
        m_Curve:
        - serializedVersion: 3
          time: 0
          value: 0
          inSlope: 0
          outSlope: 0
          tangentMode: 0
          weightedMode: 0
          inWeight: 0.33333334
          outWeight: 0.33333334
        - serializedVersion: 3
          time: 1
          value: 0
          inSlope: 0
          outSlope: 0
          tangentMode: 0
          weightedMode: 0
          inWeight: 0.33333334
          outWeight: 0.33333334
        m_PreInfinity: 2
        m_PostInfinity: 2
        m_RotationOrder: 4
      minCurve:
        serializedVersion: 2
        m_Curve:
        - serializedVersion: 3
          time: 0
          value: 0
          inSlope: 0
          outSlope: 0
          tangentMode: 0
          weightedMode: 0
          inWeight: 0.33333334
          outWeight: 0.33333334
        - serializedVersion: 3
          time: 1
          value: 0
          inSlope: 0
          outSlope: 0
          tangentMode: 0
          weightedMode: 0
          inWeight: 0.33333334
          outWeight: 0.33333334
        m_PreInfinity: 2
        m_PostInfinity: 2
        m_RotationOrder: 4
    speedModifier:
      serializedVersion: 2
      minMaxState: 0
      scalar: 1
      minScalar: 1
      maxCurve:
        serializedVersion: 2
        m_Curve:
        - serializedVersion: 3
          time: 0
          value: 1
          inSlope: 0
          outSlope: 0
          tangentMode: 0
          weightedMode: 0
          inWeight: 0.33333334
          outWeight: 0.33333334
        - serializedVersion: 3
          time: 1
          value: 1
          inSlope: 0
          outSlope: 0
          tangentMode: 0
          weightedMode: 0
          inWeight: 0.33333334
          outWeight: 0.33333334
        m_PreInfinity: 2
        m_PostInfinity: 2
        m_RotationOrder: 4
      minCurve:
        serializedVersion: 2
        m_Curve:
        - serializedVersion: 3
          time: 0
          value: 1
          inSlope: 0
          outSlope: 0
          tangentMode: 0
          weightedMode: 0
          inWeight: 0.33333334
          outWeight: 0.33333334
        - serializedVersion: 3
          time: 1
          value: 1
          inSlope: 0
          outSlope: 0
          tangentMode: 0
          weightedMode: 0
          inWeight: 0.33333334
          outWeight: 0.33333334
        m_PreInfinity: 2
        m_PostInfinity: 2
        m_RotationOrder: 4
    inWorldSpace: 0
  InheritVelocityModule:
    enabled: 0
    m_Mode: 0
    m_Curve:
      serializedVersion: 2
      minMaxState: 0
      scalar: 0
      minScalar: 0
      maxCurve:
        serializedVersion: 2
        m_Curve:
        - serializedVersion: 3
          time: 0
          value: 0
          inSlope: 0
          outSlope: 0
          tangentMode: 0
          weightedMode: 0
          inWeight: 0.33333334
          outWeight: 0.33333334
        - serializedVersion: 3
          time: 1
          value: 0
          inSlope: 0
          outSlope: 0
          tangentMode: 0
          weightedMode: 0
          inWeight: 0.33333334
          outWeight: 0.33333334
        m_PreInfinity: 2
        m_PostInfinity: 2
        m_RotationOrder: 4
      minCurve:
        serializedVersion: 2
        m_Curve:
        - serializedVersion: 3
          time: 0
          value: 0
          inSlope: 0
          outSlope: 0
          tangentMode: 0
          weightedMode: 0
          inWeight: 0.33333334
          outWeight: 0.33333334
        - serializedVersion: 3
          time: 1
          value: 0
          inSlope: 0
          outSlope: 0
          tangentMode: 0
          weightedMode: 0
          inWeight: 0.33333334
          outWeight: 0.33333334
        m_PreInfinity: 2
        m_PostInfinity: 2
        m_RotationOrder: 4
  LifetimeByEmitterSpeedModule:
    enabled: 0
    m_Curve:
      serializedVersion: 2
      minMaxState: 1
      scalar: 1
      minScalar: 1
      maxCurve:
        serializedVersion: 2
        m_Curve:
        - serializedVersion: 3
          time: 0
          value: 1
          inSlope: 0
          outSlope: -0.8
          tangentMode: 0
          weightedMode: 0
          inWeight: 0.33333334
          outWeight: 0.33333334
        - serializedVersion: 3
          time: 1
          value: 0.2
          inSlope: -0.8
          outSlope: 0
          tangentMode: 0
          weightedMode: 0
          inWeight: 0.33333334
          outWeight: 0.33333334
        m_PreInfinity: 2
        m_PostInfinity: 2
        m_RotationOrder: 4
      minCurve:
        serializedVersion: 2
        m_Curve:
        - serializedVersion: 3
          time: 0
          value: 1
          inSlope: 0
          outSlope: 0
          tangentMode: 0
          weightedMode: 0
          inWeight: 0.33333334
          outWeight: 0.33333334
        - serializedVersion: 3
          time: 1
          value: 1
          inSlope: 0
          outSlope: 0
          tangentMode: 0
          weightedMode: 0
          inWeight: 0.33333334
          outWeight: 0.33333334
        m_PreInfinity: 2
        m_PostInfinity: 2
        m_RotationOrder: 4
    m_Range: {x: 0, y: 1}
  ForceModule:
    enabled: 0
    x:
      serializedVersion: 2
      minMaxState: 0
      scalar: 0
      minScalar: 0
      maxCurve:
        serializedVersion: 2
        m_Curve:
        - serializedVersion: 3
          time: 0
          value: 1
          inSlope: 0
          outSlope: 0
          tangentMode: 0
          weightedMode: 0
          inWeight: 0.33333334
          outWeight: 0.33333334
        - serializedVersion: 3
          time: 1
          value: 1
          inSlope: 0
          outSlope: 0
          tangentMode: 0
          weightedMode: 0
          inWeight: 0.33333334
          outWeight: 0.33333334
        m_PreInfinity: 2
        m_PostInfinity: 2
        m_RotationOrder: 4
      minCurve:
        serializedVersion: 2
        m_Curve:
        - serializedVersion: 3
          time: 0
          value: 0
          inSlope: 0
          outSlope: 0
          tangentMode: 0
          weightedMode: 0
          inWeight: 0.33333334
          outWeight: 0.33333334
        - serializedVersion: 3
          time: 1
          value: 0
          inSlope: 0
          outSlope: 0
          tangentMode: 0
          weightedMode: 0
          inWeight: 0.33333334
          outWeight: 0.33333334
        m_PreInfinity: 2
        m_PostInfinity: 2
        m_RotationOrder: 4
    y:
      serializedVersion: 2
      minMaxState: 0
      scalar: 0
      minScalar: 0
      maxCurve:
        serializedVersion: 2
        m_Curve:
        - serializedVersion: 3
          time: 0
          value: 1
          inSlope: 0
          outSlope: 0
          tangentMode: 0
          weightedMode: 0
          inWeight: 0.33333334
          outWeight: 0.33333334
        - serializedVersion: 3
          time: 1
          value: 1
          inSlope: 0
          outSlope: 0
          tangentMode: 0
          weightedMode: 0
          inWeight: 0.33333334
          outWeight: 0.33333334
        m_PreInfinity: 2
        m_PostInfinity: 2
        m_RotationOrder: 4
      minCurve:
        serializedVersion: 2
        m_Curve:
        - serializedVersion: 3
          time: 0
          value: 0
          inSlope: 0
          outSlope: 0
          tangentMode: 0
          weightedMode: 0
          inWeight: 0.33333334
          outWeight: 0.33333334
        - serializedVersion: 3
          time: 1
          value: 0
          inSlope: 0
          outSlope: 0
          tangentMode: 0
          weightedMode: 0
          inWeight: 0.33333334
          outWeight: 0.33333334
        m_PreInfinity: 2
        m_PostInfinity: 2
        m_RotationOrder: 4
    z:
      serializedVersion: 2
      minMaxState: 0
      scalar: 0
      minScalar: 0
      maxCurve:
        serializedVersion: 2
        m_Curve:
        - serializedVersion: 3
          time: 0
          value: 1
          inSlope: 0
          outSlope: 0
          tangentMode: 0
          weightedMode: 0
          inWeight: 0.33333334
          outWeight: 0.33333334
        - serializedVersion: 3
          time: 1
          value: 1
          inSlope: 0
          outSlope: 0
          tangentMode: 0
          weightedMode: 0
          inWeight: 0.33333334
          outWeight: 0.33333334
        m_PreInfinity: 2
        m_PostInfinity: 2
        m_RotationOrder: 4
      minCurve:
        serializedVersion: 2
        m_Curve:
        - serializedVersion: 3
          time: 0
          value: 0
          inSlope: 0
          outSlope: 0
          tangentMode: 0
          weightedMode: 0
          inWeight: 0.33333334
          outWeight: 0.33333334
        - serializedVersion: 3
          time: 1
          value: 0
          inSlope: 0
          outSlope: 0
          tangentMode: 0
          weightedMode: 0
          inWeight: 0.33333334
          outWeight: 0.33333334
        m_PreInfinity: 2
        m_PostInfinity: 2
        m_RotationOrder: 4
    inWorldSpace: 0
    randomizePerFrame: 0
  ExternalForcesModule:
    serializedVersion: 2
    enabled: 0
    multiplierCurve:
      serializedVersion: 2
      minMaxState: 0
      scalar: 1
      minScalar: 1
      maxCurve:
        serializedVersion: 2
        m_Curve:
        - serializedVersion: 3
          time: 0
          value: 1
          inSlope: 0
          outSlope: 0
          tangentMode: 0
          weightedMode: 0
          inWeight: 0.33333334
          outWeight: 0.33333334
        - serializedVersion: 3
          time: 1
          value: 1
          inSlope: 0
          outSlope: 0
          tangentMode: 0
          weightedMode: 0
          inWeight: 0.33333334
          outWeight: 0.33333334
        m_PreInfinity: 2
        m_PostInfinity: 2
        m_RotationOrder: 4
      minCurve:
        serializedVersion: 2
        m_Curve:
        - serializedVersion: 3
          time: 0
          value: 1
          inSlope: 0
          outSlope: 0
          tangentMode: 0
          weightedMode: 0
          inWeight: 0.33333334
          outWeight: 0.33333334
        - serializedVersion: 3
          time: 1
          value: 1
          inSlope: 0
          outSlope: 0
          tangentMode: 0
          weightedMode: 0
          inWeight: 0.33333334
          outWeight: 0.33333334
        m_PreInfinity: 2
        m_PostInfinity: 2
        m_RotationOrder: 4
    influenceFilter: 0
    influenceMask:
      serializedVersion: 2
      m_Bits: 4294967295
    influenceList: []
  ClampVelocityModule:
    enabled: 0
    x:
      serializedVersion: 2
      minMaxState: 0
      scalar: 1
      minScalar: 1
      maxCurve:
        serializedVersion: 2
        m_Curve:
        - serializedVersion: 3
          time: 0
          value: 1
          inSlope: 0
          outSlope: 0
          tangentMode: 0
          weightedMode: 0
          inWeight: 0.33333334
          outWeight: 0.33333334
        - serializedVersion: 3
          time: 1
          value: 1
          inSlope: 0
          outSlope: 0
          tangentMode: 0
          weightedMode: 0
          inWeight: 0.33333334
          outWeight: 0.33333334
        m_PreInfinity: 2
        m_PostInfinity: 2
        m_RotationOrder: 4
      minCurve:
        serializedVersion: 2
        m_Curve:
        - serializedVersion: 3
          time: 0
          value: 0
          inSlope: 0
          outSlope: 0
          tangentMode: 0
          weightedMode: 0
          inWeight: 0.33333334
          outWeight: 0.33333334
        - serializedVersion: 3
          time: 1
          value: 0
          inSlope: 0
          outSlope: 0
          tangentMode: 0
          weightedMode: 0
          inWeight: 0.33333334
          outWeight: 0.33333334
        m_PreInfinity: 2
        m_PostInfinity: 2
        m_RotationOrder: 4
    y:
      serializedVersion: 2
      minMaxState: 0
      scalar: 1
      minScalar: 1
      maxCurve:
        serializedVersion: 2
        m_Curve:
        - serializedVersion: 3
          time: 0
          value: 1
          inSlope: 0
          outSlope: 0
          tangentMode: 0
          weightedMode: 0
          inWeight: 0.33333334
          outWeight: 0.33333334
        - serializedVersion: 3
          time: 1
          value: 1
          inSlope: 0
          outSlope: 0
          tangentMode: 0
          weightedMode: 0
          inWeight: 0.33333334
          outWeight: 0.33333334
        m_PreInfinity: 2
        m_PostInfinity: 2
        m_RotationOrder: 4
      minCurve:
        serializedVersion: 2
        m_Curve:
        - serializedVersion: 3
          time: 0
          value: 0
          inSlope: 0
          outSlope: 0
          tangentMode: 0
          weightedMode: 0
          inWeight: 0.33333334
          outWeight: 0.33333334
        - serializedVersion: 3
          time: 1
          value: 0
          inSlope: 0
          outSlope: 0
          tangentMode: 0
          weightedMode: 0
          inWeight: 0.33333334
          outWeight: 0.33333334
        m_PreInfinity: 2
        m_PostInfinity: 2
        m_RotationOrder: 4
    z:
      serializedVersion: 2
      minMaxState: 0
      scalar: 1
      minScalar: 1
      maxCurve:
        serializedVersion: 2
        m_Curve:
        - serializedVersion: 3
          time: 0
          value: 1
          inSlope: 0
          outSlope: 0
          tangentMode: 0
          weightedMode: 0
          inWeight: 0.33333334
          outWeight: 0.33333334
        - serializedVersion: 3
          time: 1
          value: 1
          inSlope: 0
          outSlope: 0
          tangentMode: 0
          weightedMode: 0
          inWeight: 0.33333334
          outWeight: 0.33333334
        m_PreInfinity: 2
        m_PostInfinity: 2
        m_RotationOrder: 4
      minCurve:
        serializedVersion: 2
        m_Curve:
        - serializedVersion: 3
          time: 0
          value: 0
          inSlope: 0
          outSlope: 0
          tangentMode: 0
          weightedMode: 0
          inWeight: 0.33333334
          outWeight: 0.33333334
        - serializedVersion: 3
          time: 1
          value: 0
          inSlope: 0
          outSlope: 0
          tangentMode: 0
          weightedMode: 0
          inWeight: 0.33333334
          outWeight: 0.33333334
        m_PreInfinity: 2
        m_PostInfinity: 2
        m_RotationOrder: 4
    magnitude:
      serializedVersion: 2
      minMaxState: 0
      scalar: 1
      minScalar: 1
      maxCurve:
        serializedVersion: 2
        m_Curve:
        - serializedVersion: 3
          time: 0
          value: 1
          inSlope: 0
          outSlope: 0
          tangentMode: 0
          weightedMode: 0
          inWeight: 0.33333334
          outWeight: 0.33333334
        - serializedVersion: 3
          time: 1
          value: 1
          inSlope: 0
          outSlope: 0
          tangentMode: 0
          weightedMode: 0
          inWeight: 0.33333334
          outWeight: 0.33333334
        m_PreInfinity: 2
        m_PostInfinity: 2
        m_RotationOrder: 4
      minCurve:
        serializedVersion: 2
        m_Curve:
        - serializedVersion: 3
          time: 0
          value: 0
          inSlope: 0
          outSlope: 0
          tangentMode: 0
          weightedMode: 0
          inWeight: 0.33333334
          outWeight: 0.33333334
        - serializedVersion: 3
          time: 1
          value: 0
          inSlope: 0
          outSlope: 0
          tangentMode: 0
          weightedMode: 0
          inWeight: 0.33333334
          outWeight: 0.33333334
        m_PreInfinity: 2
        m_PostInfinity: 2
        m_RotationOrder: 4
    separateAxis: 0
    inWorldSpace: 0
    multiplyDragByParticleSize: 1
    multiplyDragByParticleVelocity: 1
    dampen: 1
    drag:
      serializedVersion: 2
      minMaxState: 0
      scalar: 0
      minScalar: 0
      maxCurve:
        serializedVersion: 2
        m_Curve:
        - serializedVersion: 3
          time: 0
          value: 0
          inSlope: 0
          outSlope: 0
          tangentMode: 0
          weightedMode: 0
          inWeight: 0.33333334
          outWeight: 0.33333334
        - serializedVersion: 3
          time: 1
          value: 0
          inSlope: 0
          outSlope: 0
          tangentMode: 0
          weightedMode: 0
          inWeight: 0.33333334
          outWeight: 0.33333334
        m_PreInfinity: 2
        m_PostInfinity: 2
        m_RotationOrder: 4
      minCurve:
        serializedVersion: 2
        m_Curve:
        - serializedVersion: 3
          time: 0
          value: 0
          inSlope: 0
          outSlope: 0
          tangentMode: 0
          weightedMode: 0
          inWeight: 0.33333334
          outWeight: 0.33333334
        - serializedVersion: 3
          time: 1
          value: 0
          inSlope: 0
          outSlope: 0
          tangentMode: 0
          weightedMode: 0
          inWeight: 0.33333334
          outWeight: 0.33333334
        m_PreInfinity: 2
        m_PostInfinity: 2
        m_RotationOrder: 4
  NoiseModule:
    enabled: 0
    strength:
      serializedVersion: 2
      minMaxState: 0
      scalar: 1
      minScalar: 1
      maxCurve:
        serializedVersion: 2
        m_Curve:
        - serializedVersion: 3
          time: 0
          value: 1
          inSlope: 0
          outSlope: 0
          tangentMode: 0
          weightedMode: 0
          inWeight: 0.33333334
          outWeight: 0.33333334
        - serializedVersion: 3
          time: 1
          value: 1
          inSlope: 0
          outSlope: 0
          tangentMode: 0
          weightedMode: 0
          inWeight: 0.33333334
          outWeight: 0.33333334
        m_PreInfinity: 2
        m_PostInfinity: 2
        m_RotationOrder: 4
      minCurve:
        serializedVersion: 2
        m_Curve:
        - serializedVersion: 3
          time: 0
          value: 1
          inSlope: 0
          outSlope: 0
          tangentMode: 0
          weightedMode: 0
          inWeight: 0.33333334
          outWeight: 0.33333334
        - serializedVersion: 3
          time: 1
          value: 1
          inSlope: 0
          outSlope: 0
          tangentMode: 0
          weightedMode: 0
          inWeight: 0.33333334
          outWeight: 0.33333334
        m_PreInfinity: 2
        m_PostInfinity: 2
        m_RotationOrder: 4
    strengthY:
      serializedVersion: 2
      minMaxState: 0
      scalar: 1
      minScalar: 1
      maxCurve:
        serializedVersion: 2
        m_Curve:
        - serializedVersion: 3
          time: 0
          value: 1
          inSlope: 0
          outSlope: 0
          tangentMode: 0
          weightedMode: 0
          inWeight: 0.33333334
          outWeight: 0.33333334
        - serializedVersion: 3
          time: 1
          value: 1
          inSlope: 0
          outSlope: 0
          tangentMode: 0
          weightedMode: 0
          inWeight: 0.33333334
          outWeight: 0.33333334
        m_PreInfinity: 2
        m_PostInfinity: 2
        m_RotationOrder: 4
      minCurve:
        serializedVersion: 2
        m_Curve:
        - serializedVersion: 3
          time: 0
          value: 1
          inSlope: 0
          outSlope: 0
          tangentMode: 0
          weightedMode: 0
          inWeight: 0.33333334
          outWeight: 0.33333334
        - serializedVersion: 3
          time: 1
          value: 1
          inSlope: 0
          outSlope: 0
          tangentMode: 0
          weightedMode: 0
          inWeight: 0.33333334
          outWeight: 0.33333334
        m_PreInfinity: 2
        m_PostInfinity: 2
        m_RotationOrder: 4
    strengthZ:
      serializedVersion: 2
      minMaxState: 0
      scalar: 1
      minScalar: 1
      maxCurve:
        serializedVersion: 2
        m_Curve:
        - serializedVersion: 3
          time: 0
          value: 1
          inSlope: 0
          outSlope: 0
          tangentMode: 0
          weightedMode: 0
          inWeight: 0.33333334
          outWeight: 0.33333334
        - serializedVersion: 3
          time: 1
          value: 1
          inSlope: 0
          outSlope: 0
          tangentMode: 0
          weightedMode: 0
          inWeight: 0.33333334
          outWeight: 0.33333334
        m_PreInfinity: 2
        m_PostInfinity: 2
        m_RotationOrder: 4
      minCurve:
        serializedVersion: 2
        m_Curve:
        - serializedVersion: 3
          time: 0
          value: 1
          inSlope: 0
          outSlope: 0
          tangentMode: 0
          weightedMode: 0
          inWeight: 0.33333334
          outWeight: 0.33333334
        - serializedVersion: 3
          time: 1
          value: 1
          inSlope: 0
          outSlope: 0
          tangentMode: 0
          weightedMode: 0
          inWeight: 0.33333334
          outWeight: 0.33333334
        m_PreInfinity: 2
        m_PostInfinity: 2
        m_RotationOrder: 4
    separateAxes: 0
    frequency: 0.5
    damping: 1
    octaves: 1
    octaveMultiplier: 0.5
    octaveScale: 2
    quality: 1
    scrollSpeed:
      serializedVersion: 2
      minMaxState: 0
      scalar: 0
      minScalar: 0
      maxCurve:
        serializedVersion: 2
        m_Curve:
        - serializedVersion: 3
          time: 0
          value: 0
          inSlope: 0
          outSlope: 0
          tangentMode: 0
          weightedMode: 0
          inWeight: 0.33333334
          outWeight: 0.33333334
        - serializedVersion: 3
          time: 1
          value: 0
          inSlope: 0
          outSlope: 0
          tangentMode: 0
          weightedMode: 0
          inWeight: 0.33333334
          outWeight: 0.33333334
        m_PreInfinity: 2
        m_PostInfinity: 2
        m_RotationOrder: 4
      minCurve:
        serializedVersion: 2
        m_Curve:
        - serializedVersion: 3
          time: 0
          value: 0
          inSlope: 0
          outSlope: 0
          tangentMode: 0
          weightedMode: 0
          inWeight: 0.33333334
          outWeight: 0.33333334
        - serializedVersion: 3
          time: 1
          value: 0
          inSlope: 0
          outSlope: 0
          tangentMode: 0
          weightedMode: 0
          inWeight: 0.33333334
          outWeight: 0.33333334
        m_PreInfinity: 2
        m_PostInfinity: 2
        m_RotationOrder: 4
    remap:
      serializedVersion: 2
      minMaxState: 1
      scalar: 1
      minScalar: 1
      maxCurve:
        serializedVersion: 2
        m_Curve:
        - serializedVersion: 3
          time: 0
          value: -1
          inSlope: 0
          outSlope: 2
          tangentMode: 0
          weightedMode: 0
          inWeight: 0.33333334
          outWeight: 0.33333334
        - serializedVersion: 3
          time: 1
          value: 1
          inSlope: 2
          outSlope: 0
          tangentMode: 0
          weightedMode: 0
          inWeight: 0.33333334
          outWeight: 0.33333334
        m_PreInfinity: 2
        m_PostInfinity: 2
        m_RotationOrder: 4
      minCurve:
        serializedVersion: 2
        m_Curve:
        - serializedVersion: 3
          time: 0
          value: 1
          inSlope: 0
          outSlope: 0
          tangentMode: 0
          weightedMode: 0
          inWeight: 0.33333334
          outWeight: 0.33333334
        - serializedVersion: 3
          time: 1
          value: 1
          inSlope: 0
          outSlope: 0
          tangentMode: 0
          weightedMode: 0
          inWeight: 0.33333334
          outWeight: 0.33333334
        m_PreInfinity: 2
        m_PostInfinity: 2
        m_RotationOrder: 4
    remapY:
      serializedVersion: 2
      minMaxState: 1
      scalar: 1
      minScalar: 1
      maxCurve:
        serializedVersion: 2
        m_Curve:
        - serializedVersion: 3
          time: 0
          value: -1
          inSlope: 0
          outSlope: 2
          tangentMode: 0
          weightedMode: 0
          inWeight: 0.33333334
          outWeight: 0.33333334
        - serializedVersion: 3
          time: 1
          value: 1
          inSlope: 2
          outSlope: 0
          tangentMode: 0
          weightedMode: 0
          inWeight: 0.33333334
          outWeight: 0.33333334
        m_PreInfinity: 2
        m_PostInfinity: 2
        m_RotationOrder: 4
      minCurve:
        serializedVersion: 2
        m_Curve:
        - serializedVersion: 3
          time: 0
          value: 1
          inSlope: 0
          outSlope: 0
          tangentMode: 0
          weightedMode: 0
          inWeight: 0.33333334
          outWeight: 0.33333334
        - serializedVersion: 3
          time: 1
          value: 1
          inSlope: 0
          outSlope: 0
          tangentMode: 0
          weightedMode: 0
          inWeight: 0.33333334
          outWeight: 0.33333334
        m_PreInfinity: 2
        m_PostInfinity: 2
        m_RotationOrder: 4
    remapZ:
      serializedVersion: 2
      minMaxState: 1
      scalar: 1
      minScalar: 1
      maxCurve:
        serializedVersion: 2
        m_Curve:
        - serializedVersion: 3
          time: 0
          value: -1
          inSlope: 0
          outSlope: 2
          tangentMode: 0
          weightedMode: 0
          inWeight: 0.33333334
          outWeight: 0.33333334
        - serializedVersion: 3
          time: 1
          value: 1
          inSlope: 2
          outSlope: 0
          tangentMode: 0
          weightedMode: 0
          inWeight: 0.33333334
          outWeight: 0.33333334
        m_PreInfinity: 2
        m_PostInfinity: 2
        m_RotationOrder: 4
      minCurve:
        serializedVersion: 2
        m_Curve:
        - serializedVersion: 3
          time: 0
          value: 1
          inSlope: 0
          outSlope: 0
          tangentMode: 0
          weightedMode: 0
          inWeight: 0.33333334
          outWeight: 0.33333334
        - serializedVersion: 3
          time: 1
          value: 1
          inSlope: 0
          outSlope: 0
          tangentMode: 0
          weightedMode: 0
          inWeight: 0.33333334
          outWeight: 0.33333334
        m_PreInfinity: 2
        m_PostInfinity: 2
        m_RotationOrder: 4
    remapEnabled: 0
    positionAmount:
      serializedVersion: 2
      minMaxState: 0
      scalar: 1
      minScalar: 1
      maxCurve:
        serializedVersion: 2
        m_Curve:
        - serializedVersion: 3
          time: 0
          value: 1
          inSlope: 0
          outSlope: 0
          tangentMode: 0
          weightedMode: 0
          inWeight: 0.33333334
          outWeight: 0.33333334
        - serializedVersion: 3
          time: 1
          value: 1
          inSlope: 0
          outSlope: 0
          tangentMode: 0
          weightedMode: 0
          inWeight: 0.33333334
          outWeight: 0.33333334
        m_PreInfinity: 2
        m_PostInfinity: 2
        m_RotationOrder: 4
      minCurve:
        serializedVersion: 2
        m_Curve:
        - serializedVersion: 3
          time: 0
          value: 1
          inSlope: 0
          outSlope: 0
          tangentMode: 0
          weightedMode: 0
          inWeight: 0.33333334
          outWeight: 0.33333334
        - serializedVersion: 3
          time: 1
          value: 1
          inSlope: 0
          outSlope: 0
          tangentMode: 0
          weightedMode: 0
          inWeight: 0.33333334
          outWeight: 0.33333334
        m_PreInfinity: 2
        m_PostInfinity: 2
        m_RotationOrder: 4
    rotationAmount:
      serializedVersion: 2
      minMaxState: 0
      scalar: 0
      minScalar: 0
      maxCurve:
        serializedVersion: 2
        m_Curve:
        - serializedVersion: 3
          time: 0
          value: 0
          inSlope: 0
          outSlope: 0
          tangentMode: 0
          weightedMode: 0
          inWeight: 0.33333334
          outWeight: 0.33333334
        - serializedVersion: 3
          time: 1
          value: 0
          inSlope: 0
          outSlope: 0
          tangentMode: 0
          weightedMode: 0
          inWeight: 0.33333334
          outWeight: 0.33333334
        m_PreInfinity: 2
        m_PostInfinity: 2
        m_RotationOrder: 4
      minCurve:
        serializedVersion: 2
        m_Curve:
        - serializedVersion: 3
          time: 0
          value: 0
          inSlope: 0
          outSlope: 0
          tangentMode: 0
          weightedMode: 0
          inWeight: 0.33333334
          outWeight: 0.33333334
        - serializedVersion: 3
          time: 1
          value: 0
          inSlope: 0
          outSlope: 0
          tangentMode: 0
          weightedMode: 0
          inWeight: 0.33333334
          outWeight: 0.33333334
        m_PreInfinity: 2
        m_PostInfinity: 2
        m_RotationOrder: 4
    sizeAmount:
      serializedVersion: 2
      minMaxState: 0
      scalar: 0
      minScalar: 0
      maxCurve:
        serializedVersion: 2
        m_Curve:
        - serializedVersion: 3
          time: 0
          value: 0
          inSlope: 0
          outSlope: 0
          tangentMode: 0
          weightedMode: 0
          inWeight: 0.33333334
          outWeight: 0.33333334
        - serializedVersion: 3
          time: 1
          value: 0
          inSlope: 0
          outSlope: 0
          tangentMode: 0
          weightedMode: 0
          inWeight: 0.33333334
          outWeight: 0.33333334
        m_PreInfinity: 2
        m_PostInfinity: 2
        m_RotationOrder: 4
      minCurve:
        serializedVersion: 2
        m_Curve:
        - serializedVersion: 3
          time: 0
          value: 0
          inSlope: 0
          outSlope: 0
          tangentMode: 0
          weightedMode: 0
          inWeight: 0.33333334
          outWeight: 0.33333334
        - serializedVersion: 3
          time: 1
          value: 0
          inSlope: 0
          outSlope: 0
          tangentMode: 0
          weightedMode: 0
          inWeight: 0.33333334
          outWeight: 0.33333334
        m_PreInfinity: 2
        m_PostInfinity: 2
        m_RotationOrder: 4
  SizeBySpeedModule:
    enabled: 0
    curve:
      serializedVersion: 2
      minMaxState: 1
      scalar: 1
      minScalar: 1
      maxCurve:
        serializedVersion: 2
        m_Curve:
        - serializedVersion: 3
          time: 0
          value: 1
          inSlope: 0
          outSlope: 0
          tangentMode: 0
          weightedMode: 0
          inWeight: 0.33333334
          outWeight: 0.33333334
        - serializedVersion: 3
          time: 1
          value: 1
          inSlope: 0
          outSlope: 0
          tangentMode: 0
          weightedMode: 0
          inWeight: 0.33333334
          outWeight: 0.33333334
        m_PreInfinity: 2
        m_PostInfinity: 2
        m_RotationOrder: 4
      minCurve:
        serializedVersion: 2
        m_Curve:
        - serializedVersion: 3
          time: 0
          value: 0
          inSlope: 0
          outSlope: 0
          tangentMode: 0
          weightedMode: 0
          inWeight: 0.33333334
          outWeight: 0.33333334
        - serializedVersion: 3
          time: 1
          value: 0
          inSlope: 0
          outSlope: 0
          tangentMode: 0
          weightedMode: 0
          inWeight: 0.33333334
          outWeight: 0.33333334
        m_PreInfinity: 2
        m_PostInfinity: 2
        m_RotationOrder: 4
    y:
      serializedVersion: 2
      minMaxState: 1
      scalar: 1
      minScalar: 1
      maxCurve:
        serializedVersion: 2
        m_Curve:
        - serializedVersion: 3
          time: 0
          value: 0
          inSlope: 0
          outSlope: 1
          tangentMode: 0
          weightedMode: 0
          inWeight: 0.33333334
          outWeight: 0.33333334
        - serializedVersion: 3
          time: 1
          value: 1
          inSlope: 1
          outSlope: 0
          tangentMode: 0
          weightedMode: 0
          inWeight: 0.33333334
          outWeight: 0.33333334
        m_PreInfinity: 2
        m_PostInfinity: 2
        m_RotationOrder: 4
      minCurve:
        serializedVersion: 2
        m_Curve:
        - serializedVersion: 3
          time: 0
          value: 1
          inSlope: 0
          outSlope: 0
          tangentMode: 0
          weightedMode: 0
          inWeight: 0.33333334
          outWeight: 0.33333334
        - serializedVersion: 3
          time: 1
          value: 1
          inSlope: 0
          outSlope: 0
          tangentMode: 0
          weightedMode: 0
          inWeight: 0.33333334
          outWeight: 0.33333334
        m_PreInfinity: 2
        m_PostInfinity: 2
        m_RotationOrder: 4
    z:
      serializedVersion: 2
      minMaxState: 1
      scalar: 1
      minScalar: 1
      maxCurve:
        serializedVersion: 2
        m_Curve:
        - serializedVersion: 3
          time: 0
          value: 0
          inSlope: 0
          outSlope: 1
          tangentMode: 0
          weightedMode: 0
          inWeight: 0.33333334
          outWeight: 0.33333334
        - serializedVersion: 3
          time: 1
          value: 1
          inSlope: 1
          outSlope: 0
          tangentMode: 0
          weightedMode: 0
          inWeight: 0.33333334
          outWeight: 0.33333334
        m_PreInfinity: 2
        m_PostInfinity: 2
        m_RotationOrder: 4
      minCurve:
        serializedVersion: 2
        m_Curve:
        - serializedVersion: 3
          time: 0
          value: 1
          inSlope: 0
          outSlope: 0
          tangentMode: 0
          weightedMode: 0
          inWeight: 0.33333334
          outWeight: 0.33333334
        - serializedVersion: 3
          time: 1
          value: 1
          inSlope: 0
          outSlope: 0
          tangentMode: 0
          weightedMode: 0
          inWeight: 0.33333334
          outWeight: 0.33333334
        m_PreInfinity: 2
        m_PostInfinity: 2
        m_RotationOrder: 4
    range: {x: 0, y: 1}
    separateAxes: 0
  RotationBySpeedModule:
    enabled: 0
    x:
      serializedVersion: 2
      minMaxState: 0
      scalar: 0
      minScalar: 0
      maxCurve:
        serializedVersion: 2
        m_Curve:
        - serializedVersion: 3
          time: 0
          value: 0
          inSlope: 0
          outSlope: 0
          tangentMode: 0
          weightedMode: 0
          inWeight: 0.33333334
          outWeight: 0.33333334
        - serializedVersion: 3
          time: 1
          value: 0
          inSlope: 0
          outSlope: 0
          tangentMode: 0
          weightedMode: 0
          inWeight: 0.33333334
          outWeight: 0.33333334
        m_PreInfinity: 2
        m_PostInfinity: 2
        m_RotationOrder: 4
      minCurve:
        serializedVersion: 2
        m_Curve:
        - serializedVersion: 3
          time: 0
          value: 0
          inSlope: 0
          outSlope: 0
          tangentMode: 0
          weightedMode: 0
          inWeight: 0.33333334
          outWeight: 0.33333334
        - serializedVersion: 3
          time: 1
          value: 0
          inSlope: 0
          outSlope: 0
          tangentMode: 0
          weightedMode: 0
          inWeight: 0.33333334
          outWeight: 0.33333334
        m_PreInfinity: 2
        m_PostInfinity: 2
        m_RotationOrder: 4
    y:
      serializedVersion: 2
      minMaxState: 0
      scalar: 0
      minScalar: 0
      maxCurve:
        serializedVersion: 2
        m_Curve:
        - serializedVersion: 3
          time: 0
          value: 0
          inSlope: 0
          outSlope: 0
          tangentMode: 0
          weightedMode: 0
          inWeight: 0.33333334
          outWeight: 0.33333334
        - serializedVersion: 3
          time: 1
          value: 0
          inSlope: 0
          outSlope: 0
          tangentMode: 0
          weightedMode: 0
          inWeight: 0.33333334
          outWeight: 0.33333334
        m_PreInfinity: 2
        m_PostInfinity: 2
        m_RotationOrder: 4
      minCurve:
        serializedVersion: 2
        m_Curve:
        - serializedVersion: 3
          time: 0
          value: 0
          inSlope: 0
          outSlope: 0
          tangentMode: 0
          weightedMode: 0
          inWeight: 0.33333334
          outWeight: 0.33333334
        - serializedVersion: 3
          time: 1
          value: 0
          inSlope: 0
          outSlope: 0
          tangentMode: 0
          weightedMode: 0
          inWeight: 0.33333334
          outWeight: 0.33333334
        m_PreInfinity: 2
        m_PostInfinity: 2
        m_RotationOrder: 4
    curve:
      serializedVersion: 2
      minMaxState: 0
      scalar: 0.7853982
      minScalar: 0.7853982
      maxCurve:
        serializedVersion: 2
        m_Curve:
        - serializedVersion: 3
          time: 0
          value: 1
          inSlope: 0
          outSlope: 0
          tangentMode: 0
          weightedMode: 0
          inWeight: 0.33333334
          outWeight: 0.33333334
        - serializedVersion: 3
          time: 1
          value: 1
          inSlope: 0
          outSlope: 0
          tangentMode: 0
          weightedMode: 0
          inWeight: 0.33333334
          outWeight: 0.33333334
        m_PreInfinity: 2
        m_PostInfinity: 2
        m_RotationOrder: 4
      minCurve:
        serializedVersion: 2
        m_Curve:
        - serializedVersion: 3
          time: 0
          value: 0
          inSlope: 0
          outSlope: 0
          tangentMode: 0
          weightedMode: 0
          inWeight: 0.33333334
          outWeight: 0.33333334
        - serializedVersion: 3
          time: 1
          value: 0
          inSlope: 0
          outSlope: 0
          tangentMode: 0
          weightedMode: 0
          inWeight: 0.33333334
          outWeight: 0.33333334
        m_PreInfinity: 2
        m_PostInfinity: 2
        m_RotationOrder: 4
    separateAxes: 0
    range: {x: 0, y: 1}
  ColorBySpeedModule:
    enabled: 0
    gradient:
      serializedVersion: 2
      minMaxState: 1
      minColor: {r: 1, g: 1, b: 1, a: 1}
      maxColor: {r: 1, g: 1, b: 1, a: 1}
      maxGradient:
        serializedVersion: 2
        key0: {r: 1, g: 1, b: 1, a: 1}
        key1: {r: 1, g: 1, b: 1, a: 1}
        key2: {r: 0, g: 0, b: 0, a: 0}
        key3: {r: 0, g: 0, b: 0, a: 0}
        key4: {r: 0, g: 0, b: 0, a: 0}
        key5: {r: 0, g: 0, b: 0, a: 0}
        key6: {r: 0, g: 0, b: 0, a: 0}
        key7: {r: 0, g: 0, b: 0, a: 0}
        ctime0: 0
        ctime1: 65535
        ctime2: 0
        ctime3: 0
        ctime4: 0
        ctime5: 0
        ctime6: 0
        ctime7: 0
        atime0: 0
        atime1: 65535
        atime2: 0
        atime3: 0
        atime4: 0
        atime5: 0
        atime6: 0
        atime7: 0
        m_Mode: 0
        m_ColorSpace: -1
        m_NumColorKeys: 2
        m_NumAlphaKeys: 2
      minGradient:
        serializedVersion: 2
        key0: {r: 1, g: 1, b: 1, a: 1}
        key1: {r: 1, g: 1, b: 1, a: 1}
        key2: {r: 0, g: 0, b: 0, a: 0}
        key3: {r: 0, g: 0, b: 0, a: 0}
        key4: {r: 0, g: 0, b: 0, a: 0}
        key5: {r: 0, g: 0, b: 0, a: 0}
        key6: {r: 0, g: 0, b: 0, a: 0}
        key7: {r: 0, g: 0, b: 0, a: 0}
        ctime0: 0
        ctime1: 65535
        ctime2: 0
        ctime3: 0
        ctime4: 0
        ctime5: 0
        ctime6: 0
        ctime7: 0
        atime0: 0
        atime1: 65535
        atime2: 0
        atime3: 0
        atime4: 0
        atime5: 0
        atime6: 0
        atime7: 0
        m_Mode: 0
        m_ColorSpace: -1
        m_NumColorKeys: 2
        m_NumAlphaKeys: 2
    range: {x: 0, y: 1}
  CollisionModule:
    enabled: 1
    serializedVersion: 4
    type: 1
    collisionMode: 0
    colliderForce: 0
    multiplyColliderForceByParticleSize: 0
    multiplyColliderForceByParticleSpeed: 0
    multiplyColliderForceByCollisionAngle: 1
    m_Planes:
    - {fileID: 0}
    - {fileID: 0}
    - {fileID: 0}
    - {fileID: 0}
    - {fileID: 0}
    - {fileID: 0}
    m_Dampen:
      serializedVersion: 2
      minMaxState: 0
      scalar: 0
      minScalar: 0
      maxCurve:
        serializedVersion: 2
        m_Curve:
        - serializedVersion: 3
          time: 0
          value: 0
          inSlope: 0
          outSlope: 0
          tangentMode: 0
          weightedMode: 0
          inWeight: 0.33333334
          outWeight: 0.33333334
        - serializedVersion: 3
          time: 1
          value: 0
          inSlope: 0
          outSlope: 0
          tangentMode: 0
          weightedMode: 0
          inWeight: 0.33333334
          outWeight: 0.33333334
        m_PreInfinity: 2
        m_PostInfinity: 2
        m_RotationOrder: 4
      minCurve:
        serializedVersion: 2
        m_Curve:
        - serializedVersion: 3
          time: 0
          value: 0
          inSlope: 0
          outSlope: 0
          tangentMode: 0
          weightedMode: 0
          inWeight: 0.33333334
          outWeight: 0.33333334
        - serializedVersion: 3
          time: 1
          value: 0
          inSlope: 0
          outSlope: 0
          tangentMode: 0
          weightedMode: 0
          inWeight: 0.33333334
          outWeight: 0.33333334
        m_PreInfinity: 2
        m_PostInfinity: 2
        m_RotationOrder: 4
    m_Bounce:
      serializedVersion: 2
      minMaxState: 0
      scalar: 0.76
      minScalar: 1
      maxCurve:
        serializedVersion: 2
        m_Curve:
        - serializedVersion: 3
          time: 0
          value: 1
          inSlope: 0
          outSlope: 0
          tangentMode: 0
          weightedMode: 0
          inWeight: 0.33333334
          outWeight: 0.33333334
        - serializedVersion: 3
          time: 1
          value: 1
          inSlope: 0
          outSlope: 0
          tangentMode: 0
          weightedMode: 0
          inWeight: 0.33333334
          outWeight: 0.33333334
        m_PreInfinity: 2
        m_PostInfinity: 2
        m_RotationOrder: 4
      minCurve:
        serializedVersion: 2
        m_Curve:
        - serializedVersion: 3
          time: 0
          value: 1
          inSlope: 0
          outSlope: 0
          tangentMode: 0
          weightedMode: 0
          inWeight: 0.33333334
          outWeight: 0.33333334
        - serializedVersion: 3
          time: 1
          value: 1
          inSlope: 0
          outSlope: 0
          tangentMode: 0
          weightedMode: 0
          inWeight: 0.33333334
          outWeight: 0.33333334
        m_PreInfinity: 2
        m_PostInfinity: 2
        m_RotationOrder: 4
    m_EnergyLossOnCollision:
      serializedVersion: 2
      minMaxState: 0
      scalar: 0
      minScalar: 0
      maxCurve:
        serializedVersion: 2
        m_Curve:
        - serializedVersion: 3
          time: 0
          value: 0
          inSlope: 0
          outSlope: 0
          tangentMode: 0
          weightedMode: 0
          inWeight: 0.33333334
          outWeight: 0.33333334
        - serializedVersion: 3
          time: 1
          value: 0
          inSlope: 0
          outSlope: 0
          tangentMode: 0
          weightedMode: 0
          inWeight: 0.33333334
          outWeight: 0.33333334
        m_PreInfinity: 2
        m_PostInfinity: 2
        m_RotationOrder: 4
      minCurve:
        serializedVersion: 2
        m_Curve:
        - serializedVersion: 3
          time: 0
          value: 0
          inSlope: 0
          outSlope: 0
          tangentMode: 0
          weightedMode: 0
          inWeight: 0.33333334
          outWeight: 0.33333334
        - serializedVersion: 3
          time: 1
          value: 0
          inSlope: 0
          outSlope: 0
          tangentMode: 0
          weightedMode: 0
          inWeight: 0.33333334
          outWeight: 0.33333334
        m_PreInfinity: 2
        m_PostInfinity: 2
        m_RotationOrder: 4
    minKillSpeed: 0
    maxKillSpeed: 10000
    radiusScale: 1
    collidesWith:
      serializedVersion: 2
      m_Bits: 26214400
    maxCollisionShapes: 256
    quality: 2
    voxelSize: 0.5
    collisionMessages: 0
    collidesWithDynamic: 1
    interiorCollisions: 0
  TriggerModule:
    enabled: 0
    serializedVersion: 2
    inside: 1
    outside: 0
    enter: 0
    exit: 0
    colliderQueryMode: 0
    radiusScale: 1
    primitives: []
  SubModule:
    serializedVersion: 2
    enabled: 0
    subEmitters:
    - serializedVersion: 3
      emitter: {fileID: 0}
      type: 0
      properties: 0
      emitProbability: 1
  LightsModule:
    enabled: 0
    ratio: 0
    light: {fileID: 0}
    randomDistribution: 1
    color: 1
    range: 1
    intensity: 1
    rangeCurve:
      serializedVersion: 2
      minMaxState: 0
      scalar: 1
      minScalar: 1
      maxCurve:
        serializedVersion: 2
        m_Curve:
        - serializedVersion: 3
          time: 0
          value: 1
          inSlope: 0
          outSlope: 0
          tangentMode: 0
          weightedMode: 0
          inWeight: 0.33333334
          outWeight: 0.33333334
        - serializedVersion: 3
          time: 1
          value: 1
          inSlope: 0
          outSlope: 0
          tangentMode: 0
          weightedMode: 0
          inWeight: 0.33333334
          outWeight: 0.33333334
        m_PreInfinity: 2
        m_PostInfinity: 2
        m_RotationOrder: 4
      minCurve:
        serializedVersion: 2
        m_Curve:
        - serializedVersion: 3
          time: 0
          value: 1
          inSlope: 0
          outSlope: 0
          tangentMode: 0
          weightedMode: 0
          inWeight: 0.33333334
          outWeight: 0.33333334
        - serializedVersion: 3
          time: 1
          value: 1
          inSlope: 0
          outSlope: 0
          tangentMode: 0
          weightedMode: 0
          inWeight: 0.33333334
          outWeight: 0.33333334
        m_PreInfinity: 2
        m_PostInfinity: 2
        m_RotationOrder: 4
    intensityCurve:
      serializedVersion: 2
      minMaxState: 0
      scalar: 1
      minScalar: 1
      maxCurve:
        serializedVersion: 2
        m_Curve:
        - serializedVersion: 3
          time: 0
          value: 1
          inSlope: 0
          outSlope: 0
          tangentMode: 0
          weightedMode: 0
          inWeight: 0.33333334
          outWeight: 0.33333334
        - serializedVersion: 3
          time: 1
          value: 1
          inSlope: 0
          outSlope: 0
          tangentMode: 0
          weightedMode: 0
          inWeight: 0.33333334
          outWeight: 0.33333334
        m_PreInfinity: 2
        m_PostInfinity: 2
        m_RotationOrder: 4
      minCurve:
        serializedVersion: 2
        m_Curve:
        - serializedVersion: 3
          time: 0
          value: 1
          inSlope: 0
          outSlope: 0
          tangentMode: 0
          weightedMode: 0
          inWeight: 0.33333334
          outWeight: 0.33333334
        - serializedVersion: 3
          time: 1
          value: 1
          inSlope: 0
          outSlope: 0
          tangentMode: 0
          weightedMode: 0
          inWeight: 0.33333334
          outWeight: 0.33333334
        m_PreInfinity: 2
        m_PostInfinity: 2
        m_RotationOrder: 4
    maxLights: 20
  TrailModule:
    enabled: 0
    mode: 0
    ratio: 1
    lifetime:
      serializedVersion: 2
      minMaxState: 0
      scalar: 1
      minScalar: 1
      maxCurve:
        serializedVersion: 2
        m_Curve:
        - serializedVersion: 3
          time: 0
          value: 1
          inSlope: 0
          outSlope: 0
          tangentMode: 0
          weightedMode: 0
          inWeight: 0.33333334
          outWeight: 0.33333334
        - serializedVersion: 3
          time: 1
          value: 1
          inSlope: 0
          outSlope: 0
          tangentMode: 0
          weightedMode: 0
          inWeight: 0.33333334
          outWeight: 0.33333334
        m_PreInfinity: 2
        m_PostInfinity: 2
        m_RotationOrder: 4
      minCurve:
        serializedVersion: 2
        m_Curve:
        - serializedVersion: 3
          time: 0
          value: 1
          inSlope: 0
          outSlope: 0
          tangentMode: 0
          weightedMode: 0
          inWeight: 0.33333334
          outWeight: 0.33333334
        - serializedVersion: 3
          time: 1
          value: 1
          inSlope: 0
          outSlope: 0
          tangentMode: 0
          weightedMode: 0
          inWeight: 0.33333334
          outWeight: 0.33333334
        m_PreInfinity: 2
        m_PostInfinity: 2
        m_RotationOrder: 4
    minVertexDistance: 0.2
    textureMode: 0
    textureScale: {x: 1, y: 1}
    ribbonCount: 1
    shadowBias: 0.5
    worldSpace: 0
    dieWithParticles: 1
    sizeAffectsWidth: 1
    sizeAffectsLifetime: 0
    inheritParticleColor: 1
    generateLightingData: 0
    splitSubEmitterRibbons: 0
    attachRibbonsToTransform: 0
    colorOverLifetime:
      serializedVersion: 2
      minMaxState: 0
      minColor: {r: 1, g: 1, b: 1, a: 1}
      maxColor: {r: 1, g: 1, b: 1, a: 1}
      maxGradient:
        serializedVersion: 2
        key0: {r: 1, g: 1, b: 1, a: 1}
        key1: {r: 1, g: 1, b: 1, a: 1}
        key2: {r: 0, g: 0, b: 0, a: 0}
        key3: {r: 0, g: 0, b: 0, a: 0}
        key4: {r: 0, g: 0, b: 0, a: 0}
        key5: {r: 0, g: 0, b: 0, a: 0}
        key6: {r: 0, g: 0, b: 0, a: 0}
        key7: {r: 0, g: 0, b: 0, a: 0}
        ctime0: 0
        ctime1: 65535
        ctime2: 0
        ctime3: 0
        ctime4: 0
        ctime5: 0
        ctime6: 0
        ctime7: 0
        atime0: 0
        atime1: 65535
        atime2: 0
        atime3: 0
        atime4: 0
        atime5: 0
        atime6: 0
        atime7: 0
        m_Mode: 0
        m_ColorSpace: -1
        m_NumColorKeys: 2
        m_NumAlphaKeys: 2
      minGradient:
        serializedVersion: 2
        key0: {r: 1, g: 1, b: 1, a: 1}
        key1: {r: 1, g: 1, b: 1, a: 1}
        key2: {r: 0, g: 0, b: 0, a: 0}
        key3: {r: 0, g: 0, b: 0, a: 0}
        key4: {r: 0, g: 0, b: 0, a: 0}
        key5: {r: 0, g: 0, b: 0, a: 0}
        key6: {r: 0, g: 0, b: 0, a: 0}
        key7: {r: 0, g: 0, b: 0, a: 0}
        ctime0: 0
        ctime1: 65535
        ctime2: 0
        ctime3: 0
        ctime4: 0
        ctime5: 0
        ctime6: 0
        ctime7: 0
        atime0: 0
        atime1: 65535
        atime2: 0
        atime3: 0
        atime4: 0
        atime5: 0
        atime6: 0
        atime7: 0
        m_Mode: 0
        m_ColorSpace: -1
        m_NumColorKeys: 2
        m_NumAlphaKeys: 2
    widthOverTrail:
      serializedVersion: 2
      minMaxState: 0
      scalar: 1
      minScalar: 1
      maxCurve:
        serializedVersion: 2
        m_Curve:
        - serializedVersion: 3
          time: 0
          value: 1
          inSlope: 0
          outSlope: 0
          tangentMode: 0
          weightedMode: 0
          inWeight: 0.33333334
          outWeight: 0.33333334
        - serializedVersion: 3
          time: 1
          value: 1
          inSlope: 0
          outSlope: 0
          tangentMode: 0
          weightedMode: 0
          inWeight: 0.33333334
          outWeight: 0.33333334
        m_PreInfinity: 2
        m_PostInfinity: 2
        m_RotationOrder: 4
      minCurve:
        serializedVersion: 2
        m_Curve:
        - serializedVersion: 3
          time: 0
          value: 1
          inSlope: 0
          outSlope: 0
          tangentMode: 0
          weightedMode: 0
          inWeight: 0.33333334
          outWeight: 0.33333334
        - serializedVersion: 3
          time: 1
          value: 1
          inSlope: 0
          outSlope: 0
          tangentMode: 0
          weightedMode: 0
          inWeight: 0.33333334
          outWeight: 0.33333334
        m_PreInfinity: 2
        m_PostInfinity: 2
        m_RotationOrder: 4
    colorOverTrail:
      serializedVersion: 2
      minMaxState: 0
      minColor: {r: 1, g: 1, b: 1, a: 1}
      maxColor: {r: 1, g: 1, b: 1, a: 1}
      maxGradient:
        serializedVersion: 2
        key0: {r: 1, g: 1, b: 1, a: 1}
        key1: {r: 1, g: 1, b: 1, a: 1}
        key2: {r: 0, g: 0, b: 0, a: 0}
        key3: {r: 0, g: 0, b: 0, a: 0}
        key4: {r: 0, g: 0, b: 0, a: 0}
        key5: {r: 0, g: 0, b: 0, a: 0}
        key6: {r: 0, g: 0, b: 0, a: 0}
        key7: {r: 0, g: 0, b: 0, a: 0}
        ctime0: 0
        ctime1: 65535
        ctime2: 0
        ctime3: 0
        ctime4: 0
        ctime5: 0
        ctime6: 0
        ctime7: 0
        atime0: 0
        atime1: 65535
        atime2: 0
        atime3: 0
        atime4: 0
        atime5: 0
        atime6: 0
        atime7: 0
        m_Mode: 0
        m_ColorSpace: -1
        m_NumColorKeys: 2
        m_NumAlphaKeys: 2
      minGradient:
        serializedVersion: 2
        key0: {r: 1, g: 1, b: 1, a: 1}
        key1: {r: 1, g: 1, b: 1, a: 1}
        key2: {r: 0, g: 0, b: 0, a: 0}
        key3: {r: 0, g: 0, b: 0, a: 0}
        key4: {r: 0, g: 0, b: 0, a: 0}
        key5: {r: 0, g: 0, b: 0, a: 0}
        key6: {r: 0, g: 0, b: 0, a: 0}
        key7: {r: 0, g: 0, b: 0, a: 0}
        ctime0: 0
        ctime1: 65535
        ctime2: 0
        ctime3: 0
        ctime4: 0
        ctime5: 0
        ctime6: 0
        ctime7: 0
        atime0: 0
        atime1: 65535
        atime2: 0
        atime3: 0
        atime4: 0
        atime5: 0
        atime6: 0
        atime7: 0
        m_Mode: 0
        m_ColorSpace: -1
        m_NumColorKeys: 2
        m_NumAlphaKeys: 2
  CustomDataModule:
    enabled: 0
    mode0: 0
    vectorComponentCount0: 4
    color0:
      serializedVersion: 2
      minMaxState: 0
      minColor: {r: 1, g: 1, b: 1, a: 1}
      maxColor: {r: 1, g: 1, b: 1, a: 1}
      maxGradient:
        serializedVersion: 2
        key0: {r: 1, g: 1, b: 1, a: 1}
        key1: {r: 1, g: 1, b: 1, a: 1}
        key2: {r: 0, g: 0, b: 0, a: 0}
        key3: {r: 0, g: 0, b: 0, a: 0}
        key4: {r: 0, g: 0, b: 0, a: 0}
        key5: {r: 0, g: 0, b: 0, a: 0}
        key6: {r: 0, g: 0, b: 0, a: 0}
        key7: {r: 0, g: 0, b: 0, a: 0}
        ctime0: 0
        ctime1: 65535
        ctime2: 0
        ctime3: 0
        ctime4: 0
        ctime5: 0
        ctime6: 0
        ctime7: 0
        atime0: 0
        atime1: 65535
        atime2: 0
        atime3: 0
        atime4: 0
        atime5: 0
        atime6: 0
        atime7: 0
        m_Mode: 0
        m_ColorSpace: -1
        m_NumColorKeys: 2
        m_NumAlphaKeys: 2
      minGradient:
        serializedVersion: 2
        key0: {r: 1, g: 1, b: 1, a: 1}
        key1: {r: 1, g: 1, b: 1, a: 1}
        key2: {r: 0, g: 0, b: 0, a: 0}
        key3: {r: 0, g: 0, b: 0, a: 0}
        key4: {r: 0, g: 0, b: 0, a: 0}
        key5: {r: 0, g: 0, b: 0, a: 0}
        key6: {r: 0, g: 0, b: 0, a: 0}
        key7: {r: 0, g: 0, b: 0, a: 0}
        ctime0: 0
        ctime1: 65535
        ctime2: 0
        ctime3: 0
        ctime4: 0
        ctime5: 0
        ctime6: 0
        ctime7: 0
        atime0: 0
        atime1: 65535
        atime2: 0
        atime3: 0
        atime4: 0
        atime5: 0
        atime6: 0
        atime7: 0
        m_Mode: 0
        m_ColorSpace: -1
        m_NumColorKeys: 2
        m_NumAlphaKeys: 2
    colorLabel0: Color
    vector0_0:
      serializedVersion: 2
      minMaxState: 0
      scalar: 0
      minScalar: 0
      maxCurve:
        serializedVersion: 2
        m_Curve:
        - serializedVersion: 3
          time: 0
          value: 0
          inSlope: 0
          outSlope: 0
          tangentMode: 0
          weightedMode: 0
          inWeight: 0.33333334
          outWeight: 0.33333334
        - serializedVersion: 3
          time: 1
          value: 0
          inSlope: 0
          outSlope: 0
          tangentMode: 0
          weightedMode: 0
          inWeight: 0.33333334
          outWeight: 0.33333334
        m_PreInfinity: 2
        m_PostInfinity: 2
        m_RotationOrder: 4
      minCurve:
        serializedVersion: 2
        m_Curve:
        - serializedVersion: 3
          time: 0
          value: 0
          inSlope: 0
          outSlope: 0
          tangentMode: 0
          weightedMode: 0
          inWeight: 0.33333334
          outWeight: 0.33333334
        - serializedVersion: 3
          time: 1
          value: 0
          inSlope: 0
          outSlope: 0
          tangentMode: 0
          weightedMode: 0
          inWeight: 0.33333334
          outWeight: 0.33333334
        m_PreInfinity: 2
        m_PostInfinity: 2
        m_RotationOrder: 4
    vectorLabel0_0: X
    vector0_1:
      serializedVersion: 2
      minMaxState: 0
      scalar: 0
      minScalar: 0
      maxCurve:
        serializedVersion: 2
        m_Curve:
        - serializedVersion: 3
          time: 0
          value: 0
          inSlope: 0
          outSlope: 0
          tangentMode: 0
          weightedMode: 0
          inWeight: 0.33333334
          outWeight: 0.33333334
        - serializedVersion: 3
          time: 1
          value: 0
          inSlope: 0
          outSlope: 0
          tangentMode: 0
          weightedMode: 0
          inWeight: 0.33333334
          outWeight: 0.33333334
        m_PreInfinity: 2
        m_PostInfinity: 2
        m_RotationOrder: 4
      minCurve:
        serializedVersion: 2
        m_Curve:
        - serializedVersion: 3
          time: 0
          value: 0
          inSlope: 0
          outSlope: 0
          tangentMode: 0
          weightedMode: 0
          inWeight: 0.33333334
          outWeight: 0.33333334
        - serializedVersion: 3
          time: 1
          value: 0
          inSlope: 0
          outSlope: 0
          tangentMode: 0
          weightedMode: 0
          inWeight: 0.33333334
          outWeight: 0.33333334
        m_PreInfinity: 2
        m_PostInfinity: 2
        m_RotationOrder: 4
    vectorLabel0_1: Y
    vector0_2:
      serializedVersion: 2
      minMaxState: 0
      scalar: 0
      minScalar: 0
      maxCurve:
        serializedVersion: 2
        m_Curve:
        - serializedVersion: 3
          time: 0
          value: 0
          inSlope: 0
          outSlope: 0
          tangentMode: 0
          weightedMode: 0
          inWeight: 0.33333334
          outWeight: 0.33333334
        - serializedVersion: 3
          time: 1
          value: 0
          inSlope: 0
          outSlope: 0
          tangentMode: 0
          weightedMode: 0
          inWeight: 0.33333334
          outWeight: 0.33333334
        m_PreInfinity: 2
        m_PostInfinity: 2
        m_RotationOrder: 4
      minCurve:
        serializedVersion: 2
        m_Curve:
        - serializedVersion: 3
          time: 0
          value: 0
          inSlope: 0
          outSlope: 0
          tangentMode: 0
          weightedMode: 0
          inWeight: 0.33333334
          outWeight: 0.33333334
        - serializedVersion: 3
          time: 1
          value: 0
          inSlope: 0
          outSlope: 0
          tangentMode: 0
          weightedMode: 0
          inWeight: 0.33333334
          outWeight: 0.33333334
        m_PreInfinity: 2
        m_PostInfinity: 2
        m_RotationOrder: 4
    vectorLabel0_2: Z
    vector0_3:
      serializedVersion: 2
      minMaxState: 0
      scalar: 0
      minScalar: 0
      maxCurve:
        serializedVersion: 2
        m_Curve:
        - serializedVersion: 3
          time: 0
          value: 0
          inSlope: 0
          outSlope: 0
          tangentMode: 0
          weightedMode: 0
          inWeight: 0.33333334
          outWeight: 0.33333334
        - serializedVersion: 3
          time: 1
          value: 0
          inSlope: 0
          outSlope: 0
          tangentMode: 0
          weightedMode: 0
          inWeight: 0.33333334
          outWeight: 0.33333334
        m_PreInfinity: 2
        m_PostInfinity: 2
        m_RotationOrder: 4
      minCurve:
        serializedVersion: 2
        m_Curve:
        - serializedVersion: 3
          time: 0
          value: 0
          inSlope: 0
          outSlope: 0
          tangentMode: 0
          weightedMode: 0
          inWeight: 0.33333334
          outWeight: 0.33333334
        - serializedVersion: 3
          time: 1
          value: 0
          inSlope: 0
          outSlope: 0
          tangentMode: 0
          weightedMode: 0
          inWeight: 0.33333334
          outWeight: 0.33333334
        m_PreInfinity: 2
        m_PostInfinity: 2
        m_RotationOrder: 4
    vectorLabel0_3: W
    mode1: 0
    vectorComponentCount1: 4
    color1:
      serializedVersion: 2
      minMaxState: 0
      minColor: {r: 1, g: 1, b: 1, a: 1}
      maxColor: {r: 1, g: 1, b: 1, a: 1}
      maxGradient:
        serializedVersion: 2
        key0: {r: 1, g: 1, b: 1, a: 1}
        key1: {r: 1, g: 1, b: 1, a: 1}
        key2: {r: 0, g: 0, b: 0, a: 0}
        key3: {r: 0, g: 0, b: 0, a: 0}
        key4: {r: 0, g: 0, b: 0, a: 0}
        key5: {r: 0, g: 0, b: 0, a: 0}
        key6: {r: 0, g: 0, b: 0, a: 0}
        key7: {r: 0, g: 0, b: 0, a: 0}
        ctime0: 0
        ctime1: 65535
        ctime2: 0
        ctime3: 0
        ctime4: 0
        ctime5: 0
        ctime6: 0
        ctime7: 0
        atime0: 0
        atime1: 65535
        atime2: 0
        atime3: 0
        atime4: 0
        atime5: 0
        atime6: 0
        atime7: 0
        m_Mode: 0
        m_ColorSpace: -1
        m_NumColorKeys: 2
        m_NumAlphaKeys: 2
      minGradient:
        serializedVersion: 2
        key0: {r: 1, g: 1, b: 1, a: 1}
        key1: {r: 1, g: 1, b: 1, a: 1}
        key2: {r: 0, g: 0, b: 0, a: 0}
        key3: {r: 0, g: 0, b: 0, a: 0}
        key4: {r: 0, g: 0, b: 0, a: 0}
        key5: {r: 0, g: 0, b: 0, a: 0}
        key6: {r: 0, g: 0, b: 0, a: 0}
        key7: {r: 0, g: 0, b: 0, a: 0}
        ctime0: 0
        ctime1: 65535
        ctime2: 0
        ctime3: 0
        ctime4: 0
        ctime5: 0
        ctime6: 0
        ctime7: 0
        atime0: 0
        atime1: 65535
        atime2: 0
        atime3: 0
        atime4: 0
        atime5: 0
        atime6: 0
        atime7: 0
        m_Mode: 0
        m_ColorSpace: -1
        m_NumColorKeys: 2
        m_NumAlphaKeys: 2
    colorLabel1: Color
    vector1_0:
      serializedVersion: 2
      minMaxState: 0
      scalar: 0
      minScalar: 0
      maxCurve:
        serializedVersion: 2
        m_Curve:
        - serializedVersion: 3
          time: 0
          value: 0
          inSlope: 0
          outSlope: 0
          tangentMode: 0
          weightedMode: 0
          inWeight: 0.33333334
          outWeight: 0.33333334
        - serializedVersion: 3
          time: 1
          value: 0
          inSlope: 0
          outSlope: 0
          tangentMode: 0
          weightedMode: 0
          inWeight: 0.33333334
          outWeight: 0.33333334
        m_PreInfinity: 2
        m_PostInfinity: 2
        m_RotationOrder: 4
      minCurve:
        serializedVersion: 2
        m_Curve:
        - serializedVersion: 3
          time: 0
          value: 0
          inSlope: 0
          outSlope: 0
          tangentMode: 0
          weightedMode: 0
          inWeight: 0.33333334
          outWeight: 0.33333334
        - serializedVersion: 3
          time: 1
          value: 0
          inSlope: 0
          outSlope: 0
          tangentMode: 0
          weightedMode: 0
          inWeight: 0.33333334
          outWeight: 0.33333334
        m_PreInfinity: 2
        m_PostInfinity: 2
        m_RotationOrder: 4
    vectorLabel1_0: X
    vector1_1:
      serializedVersion: 2
      minMaxState: 0
      scalar: 0
      minScalar: 0
      maxCurve:
        serializedVersion: 2
        m_Curve:
        - serializedVersion: 3
          time: 0
          value: 0
          inSlope: 0
          outSlope: 0
          tangentMode: 0
          weightedMode: 0
          inWeight: 0.33333334
          outWeight: 0.33333334
        - serializedVersion: 3
          time: 1
          value: 0
          inSlope: 0
          outSlope: 0
          tangentMode: 0
          weightedMode: 0
          inWeight: 0.33333334
          outWeight: 0.33333334
        m_PreInfinity: 2
        m_PostInfinity: 2
        m_RotationOrder: 4
      minCurve:
        serializedVersion: 2
        m_Curve:
        - serializedVersion: 3
          time: 0
          value: 0
          inSlope: 0
          outSlope: 0
          tangentMode: 0
          weightedMode: 0
          inWeight: 0.33333334
          outWeight: 0.33333334
        - serializedVersion: 3
          time: 1
          value: 0
          inSlope: 0
          outSlope: 0
          tangentMode: 0
          weightedMode: 0
          inWeight: 0.33333334
          outWeight: 0.33333334
        m_PreInfinity: 2
        m_PostInfinity: 2
        m_RotationOrder: 4
    vectorLabel1_1: Y
    vector1_2:
      serializedVersion: 2
      minMaxState: 0
      scalar: 0
      minScalar: 0
      maxCurve:
        serializedVersion: 2
        m_Curve:
        - serializedVersion: 3
          time: 0
          value: 0
          inSlope: 0
          outSlope: 0
          tangentMode: 0
          weightedMode: 0
          inWeight: 0.33333334
          outWeight: 0.33333334
        - serializedVersion: 3
          time: 1
          value: 0
          inSlope: 0
          outSlope: 0
          tangentMode: 0
          weightedMode: 0
          inWeight: 0.33333334
          outWeight: 0.33333334
        m_PreInfinity: 2
        m_PostInfinity: 2
        m_RotationOrder: 4
      minCurve:
        serializedVersion: 2
        m_Curve:
        - serializedVersion: 3
          time: 0
          value: 0
          inSlope: 0
          outSlope: 0
          tangentMode: 0
          weightedMode: 0
          inWeight: 0.33333334
          outWeight: 0.33333334
        - serializedVersion: 3
          time: 1
          value: 0
          inSlope: 0
          outSlope: 0
          tangentMode: 0
          weightedMode: 0
          inWeight: 0.33333334
          outWeight: 0.33333334
        m_PreInfinity: 2
        m_PostInfinity: 2
        m_RotationOrder: 4
    vectorLabel1_2: Z
    vector1_3:
      serializedVersion: 2
      minMaxState: 0
      scalar: 0
      minScalar: 0
      maxCurve:
        serializedVersion: 2
        m_Curve:
        - serializedVersion: 3
          time: 0
          value: 0
          inSlope: 0
          outSlope: 0
          tangentMode: 0
          weightedMode: 0
          inWeight: 0.33333334
          outWeight: 0.33333334
        - serializedVersion: 3
          time: 1
          value: 0
          inSlope: 0
          outSlope: 0
          tangentMode: 0
          weightedMode: 0
          inWeight: 0.33333334
          outWeight: 0.33333334
        m_PreInfinity: 2
        m_PostInfinity: 2
        m_RotationOrder: 4
      minCurve:
        serializedVersion: 2
        m_Curve:
        - serializedVersion: 3
          time: 0
          value: 0
          inSlope: 0
          outSlope: 0
          tangentMode: 0
          weightedMode: 0
          inWeight: 0.33333334
          outWeight: 0.33333334
        - serializedVersion: 3
          time: 1
          value: 0
          inSlope: 0
          outSlope: 0
          tangentMode: 0
          weightedMode: 0
          inWeight: 0.33333334
          outWeight: 0.33333334
        m_PreInfinity: 2
        m_PostInfinity: 2
        m_RotationOrder: 4
    vectorLabel1_3: W
--- !u!199 &19901826
ParticleSystemRenderer:
  serializedVersion: 6
  m_ObjectHideFlags: 0
  m_CorrespondingSourceObject: {fileID: 0}
  m_PrefabInstance: {fileID: 0}
  m_PrefabAsset: {fileID: 0}
  m_GameObject: {fileID: 101838}
  m_Enabled: 1
  m_CastShadows: 0
  m_ReceiveShadows: 0
  m_DynamicOccludee: 1
  m_StaticShadowCaster: 0
  m_MotionVectors: 1
  m_LightProbeUsage: 0
  m_ReflectionProbeUsage: 0
  m_RayTracingMode: 0
  m_RayTraceProcedural: 0
  m_RenderingLayerMask: 1
  m_RendererPriority: 0
  m_Materials:
  - {fileID: 2100000, guid: 05f7729a12c3a434b94012f7d7e0f669, type: 2}
  m_StaticBatchInfo:
    firstSubMesh: 0
    subMeshCount: 0
  m_StaticBatchRoot: {fileID: 0}
  m_ProbeAnchor: {fileID: 0}
  m_LightProbeVolumeOverride: {fileID: 0}
  m_ScaleInLightmap: 1
  m_ReceiveGI: 1
  m_PreserveUVs: 0
  m_IgnoreNormalsForChartDetection: 0
  m_ImportantGI: 0
  m_StitchLightmapSeams: 1
  m_SelectedEditorRenderState: 3
  m_MinimumChartSize: 4
  m_AutoUVMaxDistance: 0.5
  m_AutoUVMaxAngle: 89
  m_LightmapParameters: {fileID: 0}
  m_SortingLayerID: 0
  m_SortingLayer: 0
  m_SortingOrder: 0
  m_RenderMode: 1
  m_MeshDistribution: 0
  m_SortMode: 0
  m_MinParticleSize: 0
  m_MaxParticleSize: 0.5
  m_CameraVelocityScale: 0
  m_VelocityScale: -0.04
  m_LengthScale: -1.15
  m_SortingFudge: 0
  m_NormalDirection: 1
  m_ShadowBias: 0
  m_RenderAlignment: 0
  m_Pivot: {x: 0, y: 0, z: 0}
  m_Flip: {x: 0, y: 0, z: 0}
  m_EnableGPUInstancing: 0
  m_ApplyActiveColorSpace: 0
  m_AllowRoll: 1
  m_FreeformStretching: 0
  m_RotateWithStretchDirection: 1
  m_UseCustomVertexStreams: 0
  m_VertexStreams: 0001030405
  m_UseCustomTrailVertexStreams: 0
  m_TrailVertexStreams: 00010304
  m_Mesh: {fileID: 0}
  m_Mesh1: {fileID: 0}
  m_Mesh2: {fileID: 0}
  m_Mesh3: {fileID: 0}
  m_MeshWeighting: 1
  m_MeshWeighting1: 1
  m_MeshWeighting2: 1
  m_MeshWeighting3: 1
  m_MaskInteraction: 0
--- !u!1 &101840
GameObject:
  m_ObjectHideFlags: 0
  m_CorrespondingSourceObject: {fileID: 0}
  m_PrefabInstance: {fileID: 0}
  m_PrefabAsset: {fileID: 0}
  serializedVersion: 6
  m_Component:
  - component: {fileID: 401840}
  m_Layer: 0
  m_Name: speedFX
  m_TagString: Untagged
  m_Icon: {fileID: 0}
  m_NavMeshLayer: 0
  m_StaticEditorFlags: 0
  m_IsActive: 1
--- !u!4 &401840
Transform:
  m_ObjectHideFlags: 0
  m_CorrespondingSourceObject: {fileID: 0}
  m_PrefabInstance: {fileID: 0}
  m_PrefabAsset: {fileID: 0}
  m_GameObject: {fileID: 101840}
  serializedVersion: 2
  m_LocalRotation: {x: 0, y: 0, z: 0, w: 1}
  m_LocalPosition: {x: 0, y: 0, z: 0}
  m_LocalScale: {x: 1, y: 1, z: 1}
  m_ConstrainProportionsScale: 0
  m_Children:
  - {fileID: 401842}
  m_Father: {fileID: 401914}
  m_LocalEulerAnglesHint: {x: 0, y: 0, z: 0}
--- !u!1 &101842
GameObject:
  m_ObjectHideFlags: 0
  m_CorrespondingSourceObject: {fileID: 0}
  m_PrefabInstance: {fileID: 0}
  m_PrefabAsset: {fileID: 0}
  serializedVersion: 6
  m_Component:
  - component: {fileID: 401842}
  - component: {fileID: 19801828}
  - component: {fileID: 19901828}
  m_Layer: 0
  m_Name: speedEffect
  m_TagString: Untagged
  m_Icon: {fileID: 0}
  m_NavMeshLayer: 0
  m_StaticEditorFlags: 0
  m_IsActive: 1
--- !u!4 &401842
Transform:
  m_ObjectHideFlags: 0
  m_CorrespondingSourceObject: {fileID: 0}
  m_PrefabInstance: {fileID: 0}
  m_PrefabAsset: {fileID: 0}
  m_GameObject: {fileID: 101842}
  serializedVersion: 2
  m_LocalRotation: {x: 0, y: 1, z: 0, w: 0}
  m_LocalPosition: {x: 0, y: 0, z: -43}
  m_LocalScale: {x: 1, y: 1, z: 1}
  m_ConstrainProportionsScale: 0
  m_Children: []
  m_Father: {fileID: 401840}
  m_LocalEulerAnglesHint: {x: 0, y: 180, z: 0}
--- !u!198 &19801828
ParticleSystem:
  m_ObjectHideFlags: 0
  m_CorrespondingSourceObject: {fileID: 0}
  m_PrefabInstance: {fileID: 0}
  m_PrefabAsset: {fileID: 0}
  m_GameObject: {fileID: 101842}
  serializedVersion: 8
  lengthInSec: 5
  simulationSpeed: 1
  stopAction: 0
  cullingMode: 1
  ringBufferMode: 0
  ringBufferLoopRange: {x: 0, y: 1}
  emitterVelocityMode: 1
  looping: 1
  prewarm: 0
  playOnAwake: 1
  useUnscaledTime: 0
  autoRandomSeed: 1
  startDelay:
    serializedVersion: 2
    minMaxState: 0
    scalar: 0
    minScalar: 0
    maxCurve:
      serializedVersion: 2
      m_Curve:
      - serializedVersion: 3
        time: 0
        value: 0
        inSlope: 0
        outSlope: 0
        tangentMode: 0
        weightedMode: 0
        inWeight: 0.33333334
        outWeight: 0.33333334
      - serializedVersion: 3
        time: 1
        value: 0
        inSlope: 0
        outSlope: 0
        tangentMode: 0
        weightedMode: 0
        inWeight: 0.33333334
        outWeight: 0.33333334
      m_PreInfinity: 2
      m_PostInfinity: 2
      m_RotationOrder: 4
    minCurve:
      serializedVersion: 2
      m_Curve:
      - serializedVersion: 3
        time: 0
        value: 0
        inSlope: 0
        outSlope: 0
        tangentMode: 0
        weightedMode: 0
        inWeight: 0.33333334
        outWeight: 0.33333334
      - serializedVersion: 3
        time: 1
        value: 0
        inSlope: 0
        outSlope: 0
        tangentMode: 0
        weightedMode: 0
        inWeight: 0.33333334
        outWeight: 0.33333334
      m_PreInfinity: 2
      m_PostInfinity: 2
      m_RotationOrder: 4
  moveWithTransform: 0
  moveWithCustomTransform: {fileID: 0}
  scalingMode: 2
  randomSeed: 0
  InitialModule:
    serializedVersion: 3
    enabled: 1
    startLifetime:
      serializedVersion: 2
      minMaxState: 0
      scalar: 0.1
      minScalar: 5
      maxCurve:
        serializedVersion: 2
        m_Curve:
        - serializedVersion: 3
          time: 0
          value: 1
          inSlope: 0
          outSlope: 0
          tangentMode: 0
          weightedMode: 0
          inWeight: 0.33333334
          outWeight: 0.33333334
        m_PreInfinity: 2
        m_PostInfinity: 2
        m_RotationOrder: 4
      minCurve:
        serializedVersion: 2
        m_Curve:
        - serializedVersion: 3
          time: 0
          value: 0.025
          inSlope: 0
          outSlope: 0
          tangentMode: 0
          weightedMode: 0
          inWeight: 0.33333334
          outWeight: 0.33333334
        m_PreInfinity: 2
        m_PostInfinity: 2
        m_RotationOrder: 4
    startSpeed:
      serializedVersion: 2
      minMaxState: 0
      scalar: 1
      minScalar: 5
      maxCurve:
        serializedVersion: 2
        m_Curve:
        - serializedVersion: 3
          time: 0
          value: 1
          inSlope: 0
          outSlope: 0
          tangentMode: 0
          weightedMode: 0
          inWeight: 0.33333334
          outWeight: 0.33333334
        m_PreInfinity: 2
        m_PostInfinity: 2
        m_RotationOrder: 4
      minCurve:
        serializedVersion: 2
        m_Curve:
        - serializedVersion: 3
          time: 0
          value: 0.7407407
          inSlope: 0
          outSlope: 0
          tangentMode: 0
          weightedMode: 0
          inWeight: 0.33333334
          outWeight: 0.33333334
        m_PreInfinity: 2
        m_PostInfinity: 2
        m_RotationOrder: 4
    startColor:
      serializedVersion: 2
      minMaxState: 0
      minColor: {r: 1, g: 1, b: 1, a: 1}
      maxColor: {r: 1, g: 1, b: 1, a: 1}
      maxGradient:
        serializedVersion: 2
        key0: {r: 1, g: 1, b: 1, a: 1}
        key1: {r: 1, g: 1, b: 1, a: 1}
        key2: {r: 0, g: 0, b: 0, a: 0}
        key3: {r: 0, g: 0, b: 0, a: 0}
        key4: {r: 0, g: 0, b: 0, a: 0}
        key5: {r: 0, g: 0, b: 0, a: 0}
        key6: {r: 0, g: 0, b: 0, a: 0}
        key7: {r: 0, g: 0, b: 0, a: 0}
        ctime0: 0
        ctime1: 65535
        ctime2: 0
        ctime3: 0
        ctime4: 0
        ctime5: 0
        ctime6: 0
        ctime7: 0
        atime0: 0
        atime1: 65535
        atime2: 0
        atime3: 0
        atime4: 0
        atime5: 0
        atime6: 0
        atime7: 0
        m_Mode: 0
        m_ColorSpace: -1
        m_NumColorKeys: 2
        m_NumAlphaKeys: 2
      minGradient:
        serializedVersion: 2
        key0: {r: 1, g: 1, b: 1, a: 1}
        key1: {r: 1, g: 1, b: 1, a: 1}
        key2: {r: 0, g: 0, b: 0, a: 0}
        key3: {r: 0, g: 0, b: 0, a: 0}
        key4: {r: 0, g: 0, b: 0, a: 0}
        key5: {r: 0, g: 0, b: 0, a: 0}
        key6: {r: 0, g: 0, b: 0, a: 0}
        key7: {r: 0, g: 0, b: 0, a: 0}
        ctime0: 0
        ctime1: 65535
        ctime2: 0
        ctime3: 0
        ctime4: 0
        ctime5: 0
        ctime6: 0
        ctime7: 0
        atime0: 0
        atime1: 65535
        atime2: 0
        atime3: 0
        atime4: 0
        atime5: 0
        atime6: 0
        atime7: 0
        m_Mode: 0
        m_ColorSpace: -1
        m_NumColorKeys: 2
        m_NumAlphaKeys: 2
    startSize:
      serializedVersion: 2
      minMaxState: 0
      scalar: 10
      minScalar: 1
      maxCurve:
        serializedVersion: 2
        m_Curve:
        - serializedVersion: 3
          time: 0
          value: 1
          inSlope: 0
          outSlope: 0
          tangentMode: 0
          weightedMode: 0
          inWeight: 0.33333334
          outWeight: 0.33333334
        m_PreInfinity: 2
        m_PostInfinity: 2
        m_RotationOrder: 4
      minCurve:
        serializedVersion: 2
        m_Curve:
        - serializedVersion: 3
          time: 0
          value: 0.5
          inSlope: 0
          outSlope: 0
          tangentMode: 0
          weightedMode: 0
          inWeight: 0.33333334
          outWeight: 0.33333334
        m_PreInfinity: 2
        m_PostInfinity: 2
        m_RotationOrder: 4
    startSizeY:
      serializedVersion: 2
      minMaxState: 0
      scalar: 1
      minScalar: 1
      maxCurve:
        serializedVersion: 2
        m_Curve:
        - serializedVersion: 3
          time: 0
          value: 1
          inSlope: 0
          outSlope: 0
          tangentMode: 0
          weightedMode: 0
          inWeight: 0.33333334
          outWeight: 0.33333334
        - serializedVersion: 3
          time: 1
          value: 1
          inSlope: 0
          outSlope: 0
          tangentMode: 0
          weightedMode: 0
          inWeight: 0.33333334
          outWeight: 0.33333334
        m_PreInfinity: 2
        m_PostInfinity: 2
        m_RotationOrder: 4
      minCurve:
        serializedVersion: 2
        m_Curve:
        - serializedVersion: 3
          time: 0
          value: 1
          inSlope: 0
          outSlope: 0
          tangentMode: 0
          weightedMode: 0
          inWeight: 0.33333334
          outWeight: 0.33333334
        - serializedVersion: 3
          time: 1
          value: 1
          inSlope: 0
          outSlope: 0
          tangentMode: 0
          weightedMode: 0
          inWeight: 0.33333334
          outWeight: 0.33333334
        m_PreInfinity: 2
        m_PostInfinity: 2
        m_RotationOrder: 4
    startSizeZ:
      serializedVersion: 2
      minMaxState: 0
      scalar: 1
      minScalar: 1
      maxCurve:
        serializedVersion: 2
        m_Curve:
        - serializedVersion: 3
          time: 0
          value: 1
          inSlope: 0
          outSlope: 0
          tangentMode: 0
          weightedMode: 0
          inWeight: 0.33333334
          outWeight: 0.33333334
        - serializedVersion: 3
          time: 1
          value: 1
          inSlope: 0
          outSlope: 0
          tangentMode: 0
          weightedMode: 0
          inWeight: 0.33333334
          outWeight: 0.33333334
        m_PreInfinity: 2
        m_PostInfinity: 2
        m_RotationOrder: 4
      minCurve:
        serializedVersion: 2
        m_Curve:
        - serializedVersion: 3
          time: 0
          value: 1
          inSlope: 0
          outSlope: 0
          tangentMode: 0
          weightedMode: 0
          inWeight: 0.33333334
          outWeight: 0.33333334
        - serializedVersion: 3
          time: 1
          value: 1
          inSlope: 0
          outSlope: 0
          tangentMode: 0
          weightedMode: 0
          inWeight: 0.33333334
          outWeight: 0.33333334
        m_PreInfinity: 2
        m_PostInfinity: 2
        m_RotationOrder: 4
    startRotationX:
      serializedVersion: 2
      minMaxState: 0
      scalar: 0
      minScalar: 0
      maxCurve:
        serializedVersion: 2
        m_Curve:
        - serializedVersion: 3
          time: 0
          value: 0
          inSlope: 0
          outSlope: 0
          tangentMode: 0
          weightedMode: 0
          inWeight: 0.33333334
          outWeight: 0.33333334
        - serializedVersion: 3
          time: 1
          value: 0
          inSlope: 0
          outSlope: 0
          tangentMode: 0
          weightedMode: 0
          inWeight: 0.33333334
          outWeight: 0.33333334
        m_PreInfinity: 2
        m_PostInfinity: 2
        m_RotationOrder: 4
      minCurve:
        serializedVersion: 2
        m_Curve:
        - serializedVersion: 3
          time: 0
          value: 0
          inSlope: 0
          outSlope: 0
          tangentMode: 0
          weightedMode: 0
          inWeight: 0.33333334
          outWeight: 0.33333334
        - serializedVersion: 3
          time: 1
          value: 0
          inSlope: 0
          outSlope: 0
          tangentMode: 0
          weightedMode: 0
          inWeight: 0.33333334
          outWeight: 0.33333334
        m_PreInfinity: 2
        m_PostInfinity: 2
        m_RotationOrder: 4
    startRotationY:
      serializedVersion: 2
      minMaxState: 0
      scalar: 0
      minScalar: 0
      maxCurve:
        serializedVersion: 2
        m_Curve:
        - serializedVersion: 3
          time: 0
          value: 0
          inSlope: 0
          outSlope: 0
          tangentMode: 0
          weightedMode: 0
          inWeight: 0.33333334
          outWeight: 0.33333334
        - serializedVersion: 3
          time: 1
          value: 0
          inSlope: 0
          outSlope: 0
          tangentMode: 0
          weightedMode: 0
          inWeight: 0.33333334
          outWeight: 0.33333334
        m_PreInfinity: 2
        m_PostInfinity: 2
        m_RotationOrder: 4
      minCurve:
        serializedVersion: 2
        m_Curve:
        - serializedVersion: 3
          time: 0
          value: 0
          inSlope: 0
          outSlope: 0
          tangentMode: 0
          weightedMode: 0
          inWeight: 0.33333334
          outWeight: 0.33333334
        - serializedVersion: 3
          time: 1
          value: 0
          inSlope: 0
          outSlope: 0
          tangentMode: 0
          weightedMode: 0
          inWeight: 0.33333334
          outWeight: 0.33333334
        m_PreInfinity: 2
        m_PostInfinity: 2
        m_RotationOrder: 4
    startRotation:
      serializedVersion: 2
      minMaxState: 0
      scalar: 0
      minScalar: 0
      maxCurve:
        serializedVersion: 2
        m_Curve:
        - serializedVersion: 3
          time: 0
          value: 1
          inSlope: 0
          outSlope: 0
          tangentMode: 0
          weightedMode: 0
          inWeight: 0.33333334
          outWeight: 0.33333334
        m_PreInfinity: 2
        m_PostInfinity: 2
        m_RotationOrder: 4
      minCurve:
        serializedVersion: 2
        m_Curve:
        - serializedVersion: 3
          time: 0
          value: -1
          inSlope: 0
          outSlope: 0
          tangentMode: 0
          weightedMode: 0
          inWeight: 0.33333334
          outWeight: 0.33333334
        m_PreInfinity: 2
        m_PostInfinity: 2
        m_RotationOrder: 4
    randomizeRotationDirection: 0
    gravitySource: 0
    maxNumParticles: 100
    customEmitterVelocity: {x: 0, y: 0, z: 0}
    size3D: 0
    rotation3D: 0
    gravityModifier:
      serializedVersion: 2
      minMaxState: 0
      scalar: 0
      minScalar: 0
      maxCurve:
        serializedVersion: 2
        m_Curve:
        - serializedVersion: 3
          time: 0
          value: 0
          inSlope: 0
          outSlope: 0
          tangentMode: 0
          weightedMode: 0
          inWeight: 0.33333334
          outWeight: 0.33333334
        - serializedVersion: 3
          time: 1
          value: 0
          inSlope: 0
          outSlope: 0
          tangentMode: 0
          weightedMode: 0
          inWeight: 0.33333334
          outWeight: 0.33333334
        m_PreInfinity: 2
        m_PostInfinity: 2
        m_RotationOrder: 4
      minCurve:
        serializedVersion: 2
        m_Curve:
        - serializedVersion: 3
          time: 0
          value: 0
          inSlope: 0
          outSlope: 0
          tangentMode: 0
          weightedMode: 0
          inWeight: 0.33333334
          outWeight: 0.33333334
        - serializedVersion: 3
          time: 1
          value: 0
          inSlope: 0
          outSlope: 0
          tangentMode: 0
          weightedMode: 0
          inWeight: 0.33333334
          outWeight: 0.33333334
        m_PreInfinity: 2
        m_PostInfinity: 2
        m_RotationOrder: 4
  ShapeModule:
    serializedVersion: 6
    enabled: 1
    type: 4
    angle: 0
    length: 5
    boxThickness: {x: 0, y: 0, z: 0}
    radiusThickness: 1
    donutRadius: 0.2
    m_Position: {x: 0, y: 0, z: 0}
    m_Rotation: {x: 0, y: 0, z: 0}
    m_Scale: {x: 1, y: 1, z: 1}
    placementMode: 0
    m_MeshMaterialIndex: 0
    m_MeshNormalOffset: 0
    m_MeshSpawn:
      mode: 0
      spread: 0
      speed:
        serializedVersion: 2
        minMaxState: 0
        scalar: 1
        minScalar: 1
        maxCurve:
          serializedVersion: 2
          m_Curve:
          - serializedVersion: 3
            time: 0
            value: 1
            inSlope: 0
            outSlope: 0
            tangentMode: 0
            weightedMode: 0
            inWeight: 0.33333334
            outWeight: 0.33333334
          - serializedVersion: 3
            time: 1
            value: 1
            inSlope: 0
            outSlope: 0
            tangentMode: 0
            weightedMode: 0
            inWeight: 0.33333334
            outWeight: 0.33333334
          m_PreInfinity: 2
          m_PostInfinity: 2
          m_RotationOrder: 4
        minCurve:
          serializedVersion: 2
          m_Curve:
          - serializedVersion: 3
            time: 0
            value: 1
            inSlope: 0
            outSlope: 0
            tangentMode: 0
            weightedMode: 0
            inWeight: 0.33333334
            outWeight: 0.33333334
          - serializedVersion: 3
            time: 1
            value: 1
            inSlope: 0
            outSlope: 0
            tangentMode: 0
            weightedMode: 0
            inWeight: 0.33333334
            outWeight: 0.33333334
          m_PreInfinity: 2
          m_PostInfinity: 2
          m_RotationOrder: 4
    m_Mesh: {fileID: 0}
    m_MeshRenderer: {fileID: 0}
    m_SkinnedMeshRenderer: {fileID: 0}
    m_Sprite: {fileID: 0}
    m_SpriteRenderer: {fileID: 0}
    m_UseMeshMaterialIndex: 0
    m_UseMeshColors: 1
    alignToDirection: 0
    m_Texture: {fileID: 0}
    m_TextureClipChannel: 3
    m_TextureClipThreshold: 0
    m_TextureUVChannel: 0
    m_TextureColorAffectsParticles: 1
    m_TextureAlphaAffectsParticles: 1
    m_TextureBilinearFiltering: 0
    randomDirectionAmount: 0
    sphericalDirectionAmount: 0
    randomPositionAmount: 0
    radius:
      value: 15
      mode: 0
      spread: 0
      speed:
        serializedVersion: 2
        minMaxState: 0
        scalar: 1
        minScalar: 1
        maxCurve:
          serializedVersion: 2
          m_Curve:
          - serializedVersion: 3
            time: 0
            value: 1
            inSlope: 0
            outSlope: 0
            tangentMode: 0
            weightedMode: 0
            inWeight: 0.33333334
            outWeight: 0.33333334
          - serializedVersion: 3
            time: 1
            value: 1
            inSlope: 0
            outSlope: 0
            tangentMode: 0
            weightedMode: 0
            inWeight: 0.33333334
            outWeight: 0.33333334
          m_PreInfinity: 2
          m_PostInfinity: 2
          m_RotationOrder: 4
        minCurve:
          serializedVersion: 2
          m_Curve:
          - serializedVersion: 3
            time: 0
            value: 1
            inSlope: 0
            outSlope: 0
            tangentMode: 0
            weightedMode: 0
            inWeight: 0.33333334
            outWeight: 0.33333334
          - serializedVersion: 3
            time: 1
            value: 1
            inSlope: 0
            outSlope: 0
            tangentMode: 0
            weightedMode: 0
            inWeight: 0.33333334
            outWeight: 0.33333334
          m_PreInfinity: 2
          m_PostInfinity: 2
          m_RotationOrder: 4
    arc:
      value: 360
      mode: 0
      spread: 0
      speed:
        serializedVersion: 2
        minMaxState: 0
        scalar: 1
        minScalar: 1
        maxCurve:
          serializedVersion: 2
          m_Curve:
          - serializedVersion: 3
            time: 0
            value: 1
            inSlope: 0
            outSlope: 0
            tangentMode: 0
            weightedMode: 0
            inWeight: 0.33333334
            outWeight: 0.33333334
          - serializedVersion: 3
            time: 1
            value: 1
            inSlope: 0
            outSlope: 0
            tangentMode: 0
            weightedMode: 0
            inWeight: 0.33333334
            outWeight: 0.33333334
          m_PreInfinity: 2
          m_PostInfinity: 2
          m_RotationOrder: 4
        minCurve:
          serializedVersion: 2
          m_Curve:
          - serializedVersion: 3
            time: 0
            value: 1
            inSlope: 0
            outSlope: 0
            tangentMode: 0
            weightedMode: 0
            inWeight: 0.33333334
            outWeight: 0.33333334
          - serializedVersion: 3
            time: 1
            value: 1
            inSlope: 0
            outSlope: 0
            tangentMode: 0
            weightedMode: 0
            inWeight: 0.33333334
            outWeight: 0.33333334
          m_PreInfinity: 2
          m_PostInfinity: 2
          m_RotationOrder: 4
  EmissionModule:
    enabled: 1
    serializedVersion: 4
    rateOverTime:
      serializedVersion: 2
      minMaxState: 0
      scalar: 60
      minScalar: 10
      maxCurve:
        serializedVersion: 2
        m_Curve:
        - serializedVersion: 3
          time: 0
          value: 1
          inSlope: 0
          outSlope: 0
          tangentMode: 0
          weightedMode: 0
          inWeight: 0.33333334
          outWeight: 0.33333334
        - serializedVersion: 3
          time: 1
          value: 1
          inSlope: 0
          outSlope: 0
          tangentMode: 0
          weightedMode: 0
          inWeight: 0.33333334
          outWeight: 0.33333334
        m_PreInfinity: 2
        m_PostInfinity: 2
        m_RotationOrder: 4
      minCurve:
        serializedVersion: 2
        m_Curve:
        - serializedVersion: 3
          time: 0
          value: 0
          inSlope: 0
          outSlope: 0
          tangentMode: 0
          weightedMode: 0
          inWeight: 0.33333334
          outWeight: 0.33333334
        - serializedVersion: 3
          time: 1
          value: 0
          inSlope: 0
          outSlope: 0
          tangentMode: 0
          weightedMode: 0
          inWeight: 0.33333334
          outWeight: 0.33333334
        m_PreInfinity: 2
        m_PostInfinity: 2
        m_RotationOrder: 4
    rateOverDistance:
      serializedVersion: 2
      minMaxState: 0
      scalar: 0
      minScalar: 0
      maxCurve:
        serializedVersion: 2
        m_Curve:
        - serializedVersion: 3
          time: 0
          value: 0
          inSlope: 0
          outSlope: 0
          tangentMode: 0
          weightedMode: 0
          inWeight: 0.33333334
          outWeight: 0.33333334
        - serializedVersion: 3
          time: 1
          value: 0
          inSlope: 0
          outSlope: 0
          tangentMode: 0
          weightedMode: 0
          inWeight: 0.33333334
          outWeight: 0.33333334
        m_PreInfinity: 2
        m_PostInfinity: 2
        m_RotationOrder: 4
      minCurve:
        serializedVersion: 2
        m_Curve:
        - serializedVersion: 3
          time: 0
          value: 0
          inSlope: 0
          outSlope: 0
          tangentMode: 0
          weightedMode: 0
          inWeight: 0.33333334
          outWeight: 0.33333334
        - serializedVersion: 3
          time: 1
          value: 0
          inSlope: 0
          outSlope: 0
          tangentMode: 0
          weightedMode: 0
          inWeight: 0.33333334
          outWeight: 0.33333334
        m_PreInfinity: 2
        m_PostInfinity: 2
        m_RotationOrder: 4
    m_BurstCount: 0
    m_Bursts: []
  SizeModule:
    enabled: 0
    curve:
      serializedVersion: 2
      minMaxState: 1
      scalar: 1
      minScalar: 1
      maxCurve:
        serializedVersion: 2
        m_Curve:
        - serializedVersion: 3
          time: 0
          value: 0.3811823
          inSlope: 4.1309977
          outSlope: 4.1309977
          tangentMode: 0
          weightedMode: 0
          inWeight: 0.33333334
          outWeight: 0.33333334
        - serializedVersion: 3
          time: 0.13066667
          value: 0.9566667
          inSlope: 0.014901161
          outSlope: 0.014901161
          tangentMode: 0
          weightedMode: 0
          inWeight: 0.33333334
          outWeight: 0.33333334
        - serializedVersion: 3
          time: 1
          value: 0
          inSlope: 0
          outSlope: 0
          tangentMode: 0
          weightedMode: 0
          inWeight: 0.33333334
          outWeight: 0.33333334
        m_PreInfinity: 2
        m_PostInfinity: 2
        m_RotationOrder: 4
      minCurve:
        serializedVersion: 2
        m_Curve:
        - serializedVersion: 3
          time: 0
          value: 0
          inSlope: 0
          outSlope: 0
          tangentMode: 0
          weightedMode: 0
          inWeight: 0.33333334
          outWeight: 0.33333334
        - serializedVersion: 3
          time: 1
          value: 0
          inSlope: 0
          outSlope: 0
          tangentMode: 0
          weightedMode: 0
          inWeight: 0.33333334
          outWeight: 0.33333334
        m_PreInfinity: 2
        m_PostInfinity: 2
        m_RotationOrder: 4
    y:
      serializedVersion: 2
      minMaxState: 1
      scalar: 1
      minScalar: 1
      maxCurve:
        serializedVersion: 2
        m_Curve:
        - serializedVersion: 3
          time: 0
          value: 0
          inSlope: 0
          outSlope: 1
          tangentMode: 0
          weightedMode: 0
          inWeight: 0.33333334
          outWeight: 0.33333334
        - serializedVersion: 3
          time: 1
          value: 1
          inSlope: 1
          outSlope: 0
          tangentMode: 0
          weightedMode: 0
          inWeight: 0.33333334
          outWeight: 0.33333334
        m_PreInfinity: 2
        m_PostInfinity: 2
        m_RotationOrder: 4
      minCurve:
        serializedVersion: 2
        m_Curve:
        - serializedVersion: 3
          time: 0
          value: 1
          inSlope: 0
          outSlope: 0
          tangentMode: 0
          weightedMode: 0
          inWeight: 0.33333334
          outWeight: 0.33333334
        - serializedVersion: 3
          time: 1
          value: 1
          inSlope: 0
          outSlope: 0
          tangentMode: 0
          weightedMode: 0
          inWeight: 0.33333334
          outWeight: 0.33333334
        m_PreInfinity: 2
        m_PostInfinity: 2
        m_RotationOrder: 4
    z:
      serializedVersion: 2
      minMaxState: 1
      scalar: 1
      minScalar: 1
      maxCurve:
        serializedVersion: 2
        m_Curve:
        - serializedVersion: 3
          time: 0
          value: 0
          inSlope: 0
          outSlope: 1
          tangentMode: 0
          weightedMode: 0
          inWeight: 0.33333334
          outWeight: 0.33333334
        - serializedVersion: 3
          time: 1
          value: 1
          inSlope: 1
          outSlope: 0
          tangentMode: 0
          weightedMode: 0
          inWeight: 0.33333334
          outWeight: 0.33333334
        m_PreInfinity: 2
        m_PostInfinity: 2
        m_RotationOrder: 4
      minCurve:
        serializedVersion: 2
        m_Curve:
        - serializedVersion: 3
          time: 0
          value: 1
          inSlope: 0
          outSlope: 0
          tangentMode: 0
          weightedMode: 0
          inWeight: 0.33333334
          outWeight: 0.33333334
        - serializedVersion: 3
          time: 1
          value: 1
          inSlope: 0
          outSlope: 0
          tangentMode: 0
          weightedMode: 0
          inWeight: 0.33333334
          outWeight: 0.33333334
        m_PreInfinity: 2
        m_PostInfinity: 2
        m_RotationOrder: 4
    separateAxes: 0
  RotationModule:
    enabled: 0
    x:
      serializedVersion: 2
      minMaxState: 0
      scalar: 0
      minScalar: 0
      maxCurve:
        serializedVersion: 2
        m_Curve:
        - serializedVersion: 3
          time: 0
          value: 0
          inSlope: 0
          outSlope: 0
          tangentMode: 0
          weightedMode: 0
          inWeight: 0.33333334
          outWeight: 0.33333334
        - serializedVersion: 3
          time: 1
          value: 0
          inSlope: 0
          outSlope: 0
          tangentMode: 0
          weightedMode: 0
          inWeight: 0.33333334
          outWeight: 0.33333334
        m_PreInfinity: 2
        m_PostInfinity: 2
        m_RotationOrder: 4
      minCurve:
        serializedVersion: 2
        m_Curve:
        - serializedVersion: 3
          time: 0
          value: 0
          inSlope: 0
          outSlope: 0
          tangentMode: 0
          weightedMode: 0
          inWeight: 0.33333334
          outWeight: 0.33333334
        - serializedVersion: 3
          time: 1
          value: 0
          inSlope: 0
          outSlope: 0
          tangentMode: 0
          weightedMode: 0
          inWeight: 0.33333334
          outWeight: 0.33333334
        m_PreInfinity: 2
        m_PostInfinity: 2
        m_RotationOrder: 4
    y:
      serializedVersion: 2
      minMaxState: 0
      scalar: 0
      minScalar: 0
      maxCurve:
        serializedVersion: 2
        m_Curve:
        - serializedVersion: 3
          time: 0
          value: 0
          inSlope: 0
          outSlope: 0
          tangentMode: 0
          weightedMode: 0
          inWeight: 0.33333334
          outWeight: 0.33333334
        - serializedVersion: 3
          time: 1
          value: 0
          inSlope: 0
          outSlope: 0
          tangentMode: 0
          weightedMode: 0
          inWeight: 0.33333334
          outWeight: 0.33333334
        m_PreInfinity: 2
        m_PostInfinity: 2
        m_RotationOrder: 4
      minCurve:
        serializedVersion: 2
        m_Curve:
        - serializedVersion: 3
          time: 0
          value: 0
          inSlope: 0
          outSlope: 0
          tangentMode: 0
          weightedMode: 0
          inWeight: 0.33333334
          outWeight: 0.33333334
        - serializedVersion: 3
          time: 1
          value: 0
          inSlope: 0
          outSlope: 0
          tangentMode: 0
          weightedMode: 0
          inWeight: 0.33333334
          outWeight: 0.33333334
        m_PreInfinity: 2
        m_PostInfinity: 2
        m_RotationOrder: 4
    curve:
      serializedVersion: 2
      minMaxState: 0
      scalar: 0.7853982
      minScalar: 0.7853982
      maxCurve:
        serializedVersion: 2
        m_Curve:
        - serializedVersion: 3
          time: 0
          value: 1
          inSlope: 0
          outSlope: 0
          tangentMode: 0
          weightedMode: 0
          inWeight: 0.33333334
          outWeight: 0.33333334
        - serializedVersion: 3
          time: 1
          value: 1
          inSlope: 0
          outSlope: 0
          tangentMode: 0
          weightedMode: 0
          inWeight: 0.33333334
          outWeight: 0.33333334
        m_PreInfinity: 2
        m_PostInfinity: 2
        m_RotationOrder: 4
      minCurve:
        serializedVersion: 2
        m_Curve:
        - serializedVersion: 3
          time: 0
          value: 0
          inSlope: 0
          outSlope: 0
          tangentMode: 0
          weightedMode: 0
          inWeight: 0.33333334
          outWeight: 0.33333334
        - serializedVersion: 3
          time: 1
          value: 0
          inSlope: 0
          outSlope: 0
          tangentMode: 0
          weightedMode: 0
          inWeight: 0.33333334
          outWeight: 0.33333334
        m_PreInfinity: 2
        m_PostInfinity: 2
        m_RotationOrder: 4
    separateAxes: 0
  ColorModule:
    enabled: 0
    gradient:
      serializedVersion: 2
      minMaxState: 1
      minColor: {r: 1, g: 1, b: 1, a: 1}
      maxColor: {r: 1, g: 1, b: 1, a: 1}
      maxGradient:
        serializedVersion: 2
        key0: {r: 1, g: 1, b: 1, a: 1}
        key1: {r: 1, g: 1, b: 1, a: 0}
        key2: {r: 0, g: 0, b: 0, a: 0}
        key3: {r: 0, g: 0, b: 0, a: 0}
        key4: {r: 0, g: 0, b: 0, a: 0}
        key5: {r: 0, g: 0, b: 0, a: 0}
        key6: {r: 0, g: 0, b: 0, a: 0}
        key7: {r: 0, g: 0, b: 0, a: 0}
        ctime0: 0
        ctime1: 65535
        ctime2: 0
        ctime3: 0
        ctime4: 0
        ctime5: 0
        ctime6: 0
        ctime7: 0
        atime0: 0
        atime1: 65535
        atime2: 0
        atime3: 0
        atime4: 0
        atime5: 0
        atime6: 0
        atime7: 0
        m_Mode: 0
        m_ColorSpace: -1
        m_NumColorKeys: 2
        m_NumAlphaKeys: 2
      minGradient:
        serializedVersion: 2
        key0: {r: 1, g: 1, b: 1, a: 1}
        key1: {r: 1, g: 1, b: 1, a: 1}
        key2: {r: 0, g: 0, b: 0, a: 0}
        key3: {r: 0, g: 0, b: 0, a: 0}
        key4: {r: 0, g: 0, b: 0, a: 0}
        key5: {r: 0, g: 0, b: 0, a: 0}
        key6: {r: 0, g: 0, b: 0, a: 0}
        key7: {r: 0, g: 0, b: 0, a: 0}
        ctime0: 0
        ctime1: 65535
        ctime2: 0
        ctime3: 0
        ctime4: 0
        ctime5: 0
        ctime6: 0
        ctime7: 0
        atime0: 0
        atime1: 65535
        atime2: 0
        atime3: 0
        atime4: 0
        atime5: 0
        atime6: 0
        atime7: 0
        m_Mode: 0
        m_ColorSpace: -1
        m_NumColorKeys: 2
        m_NumAlphaKeys: 2
  UVModule:
    serializedVersion: 2
    enabled: 0
    mode: 0
    timeMode: 0
    fps: 30
    frameOverTime:
      serializedVersion: 2
      minMaxState: 1
      scalar: 0.9999
      minScalar: 0.9999
      maxCurve:
        serializedVersion: 2
        m_Curve:
        - serializedVersion: 3
          time: 0
          value: 0
          inSlope: 0
          outSlope: 1
          tangentMode: 0
          weightedMode: 0
          inWeight: 0.33333334
          outWeight: 0.33333334
        - serializedVersion: 3
          time: 1
          value: 1
          inSlope: 1
          outSlope: 0
          tangentMode: 0
          weightedMode: 0
          inWeight: 0.33333334
          outWeight: 0.33333334
        m_PreInfinity: 2
        m_PostInfinity: 2
        m_RotationOrder: 4
      minCurve:
        serializedVersion: 2
        m_Curve:
        - serializedVersion: 3
          time: 0
          value: 0
          inSlope: 0
          outSlope: 1
          tangentMode: 0
          weightedMode: 0
          inWeight: 0.33333334
          outWeight: 0.33333334
        - serializedVersion: 3
          time: 1
          value: 1
          inSlope: 1
          outSlope: 0
          tangentMode: 0
          weightedMode: 0
          inWeight: 0.33333334
          outWeight: 0.33333334
        m_PreInfinity: 2
        m_PostInfinity: 2
        m_RotationOrder: 4
    startFrame:
      serializedVersion: 2
      minMaxState: 0
      scalar: 0
      minScalar: 0
      maxCurve:
        serializedVersion: 2
        m_Curve:
        - serializedVersion: 3
          time: 0
          value: 0
          inSlope: 0
          outSlope: 0
          tangentMode: 0
          weightedMode: 0
          inWeight: 0.33333334
          outWeight: 0.33333334
        - serializedVersion: 3
          time: 1
          value: 0
          inSlope: 0
          outSlope: 0
          tangentMode: 0
          weightedMode: 0
          inWeight: 0.33333334
          outWeight: 0.33333334
        m_PreInfinity: 2
        m_PostInfinity: 2
        m_RotationOrder: 4
      minCurve:
        serializedVersion: 2
        m_Curve:
        - serializedVersion: 3
          time: 0
          value: 0
          inSlope: 0
          outSlope: 0
          tangentMode: 0
          weightedMode: 0
          inWeight: 0.33333334
          outWeight: 0.33333334
        - serializedVersion: 3
          time: 1
          value: 0
          inSlope: 0
          outSlope: 0
          tangentMode: 0
          weightedMode: 0
          inWeight: 0.33333334
          outWeight: 0.33333334
        m_PreInfinity: 2
        m_PostInfinity: 2
        m_RotationOrder: 4
    speedRange: {x: 0, y: 1}
    tilesX: 1
    tilesY: 1
    animationType: 0
    rowIndex: 0
    cycles: 1
    uvChannelMask: -1
    rowMode: 1
    sprites:
    - sprite: {fileID: 0}
    flipU: 0
    flipV: 0
  VelocityModule:
    enabled: 0
    x:
      serializedVersion: 2
      minMaxState: 0
      scalar: 0
      minScalar: 0
      maxCurve:
        serializedVersion: 2
        m_Curve:
        - serializedVersion: 3
          time: 0
          value: 1
          inSlope: 0
          outSlope: 0
          tangentMode: 0
          weightedMode: 0
          inWeight: 0.33333334
          outWeight: 0.33333334
        - serializedVersion: 3
          time: 1
          value: 1
          inSlope: 0
          outSlope: 0
          tangentMode: 0
          weightedMode: 0
          inWeight: 0.33333334
          outWeight: 0.33333334
        m_PreInfinity: 2
        m_PostInfinity: 2
        m_RotationOrder: 4
      minCurve:
        serializedVersion: 2
        m_Curve:
        - serializedVersion: 3
          time: 0
          value: 0
          inSlope: 0
          outSlope: 0
          tangentMode: 0
          weightedMode: 0
          inWeight: 0.33333334
          outWeight: 0.33333334
        - serializedVersion: 3
          time: 1
          value: 0
          inSlope: 0
          outSlope: 0
          tangentMode: 0
          weightedMode: 0
          inWeight: 0.33333334
          outWeight: 0.33333334
        m_PreInfinity: 2
        m_PostInfinity: 2
        m_RotationOrder: 4
    y:
      serializedVersion: 2
      minMaxState: 0
      scalar: 0
      minScalar: 0
      maxCurve:
        serializedVersion: 2
        m_Curve:
        - serializedVersion: 3
          time: 0
          value: 1
          inSlope: 0
          outSlope: 0
          tangentMode: 0
          weightedMode: 0
          inWeight: 0.33333334
          outWeight: 0.33333334
        - serializedVersion: 3
          time: 1
          value: 1
          inSlope: 0
          outSlope: 0
          tangentMode: 0
          weightedMode: 0
          inWeight: 0.33333334
          outWeight: 0.33333334
        m_PreInfinity: 2
        m_PostInfinity: 2
        m_RotationOrder: 4
      minCurve:
        serializedVersion: 2
        m_Curve:
        - serializedVersion: 3
          time: 0
          value: 0
          inSlope: 0
          outSlope: 0
          tangentMode: 0
          weightedMode: 0
          inWeight: 0.33333334
          outWeight: 0.33333334
        - serializedVersion: 3
          time: 1
          value: 0
          inSlope: 0
          outSlope: 0
          tangentMode: 0
          weightedMode: 0
          inWeight: 0.33333334
          outWeight: 0.33333334
        m_PreInfinity: 2
        m_PostInfinity: 2
        m_RotationOrder: 4
    z:
      serializedVersion: 2
      minMaxState: 0
      scalar: 0
      minScalar: 0
      maxCurve:
        serializedVersion: 2
        m_Curve:
        - serializedVersion: 3
          time: 0
          value: 1
          inSlope: 0
          outSlope: 0
          tangentMode: 0
          weightedMode: 0
          inWeight: 0.33333334
          outWeight: 0.33333334
        - serializedVersion: 3
          time: 1
          value: 1
          inSlope: 0
          outSlope: 0
          tangentMode: 0
          weightedMode: 0
          inWeight: 0.33333334
          outWeight: 0.33333334
        m_PreInfinity: 2
        m_PostInfinity: 2
        m_RotationOrder: 4
      minCurve:
        serializedVersion: 2
        m_Curve:
        - serializedVersion: 3
          time: 0
          value: 0
          inSlope: 0
          outSlope: 0
          tangentMode: 0
          weightedMode: 0
          inWeight: 0.33333334
          outWeight: 0.33333334
        - serializedVersion: 3
          time: 1
          value: 0
          inSlope: 0
          outSlope: 0
          tangentMode: 0
          weightedMode: 0
          inWeight: 0.33333334
          outWeight: 0.33333334
        m_PreInfinity: 2
        m_PostInfinity: 2
        m_RotationOrder: 4
    orbitalX:
      serializedVersion: 2
      minMaxState: 0
      scalar: 0
      minScalar: 0
      maxCurve:
        serializedVersion: 2
        m_Curve:
        - serializedVersion: 3
          time: 0
          value: 0
          inSlope: 0
          outSlope: 0
          tangentMode: 0
          weightedMode: 0
          inWeight: 0.33333334
          outWeight: 0.33333334
        - serializedVersion: 3
          time: 1
          value: 0
          inSlope: 0
          outSlope: 0
          tangentMode: 0
          weightedMode: 0
          inWeight: 0.33333334
          outWeight: 0.33333334
        m_PreInfinity: 2
        m_PostInfinity: 2
        m_RotationOrder: 4
      minCurve:
        serializedVersion: 2
        m_Curve:
        - serializedVersion: 3
          time: 0
          value: 0
          inSlope: 0
          outSlope: 0
          tangentMode: 0
          weightedMode: 0
          inWeight: 0.33333334
          outWeight: 0.33333334
        - serializedVersion: 3
          time: 1
          value: 0
          inSlope: 0
          outSlope: 0
          tangentMode: 0
          weightedMode: 0
          inWeight: 0.33333334
          outWeight: 0.33333334
        m_PreInfinity: 2
        m_PostInfinity: 2
        m_RotationOrder: 4
    orbitalY:
      serializedVersion: 2
      minMaxState: 0
      scalar: 0
      minScalar: 0
      maxCurve:
        serializedVersion: 2
        m_Curve:
        - serializedVersion: 3
          time: 0
          value: 0
          inSlope: 0
          outSlope: 0
          tangentMode: 0
          weightedMode: 0
          inWeight: 0.33333334
          outWeight: 0.33333334
        - serializedVersion: 3
          time: 1
          value: 0
          inSlope: 0
          outSlope: 0
          tangentMode: 0
          weightedMode: 0
          inWeight: 0.33333334
          outWeight: 0.33333334
        m_PreInfinity: 2
        m_PostInfinity: 2
        m_RotationOrder: 4
      minCurve:
        serializedVersion: 2
        m_Curve:
        - serializedVersion: 3
          time: 0
          value: 0
          inSlope: 0
          outSlope: 0
          tangentMode: 0
          weightedMode: 0
          inWeight: 0.33333334
          outWeight: 0.33333334
        - serializedVersion: 3
          time: 1
          value: 0
          inSlope: 0
          outSlope: 0
          tangentMode: 0
          weightedMode: 0
          inWeight: 0.33333334
          outWeight: 0.33333334
        m_PreInfinity: 2
        m_PostInfinity: 2
        m_RotationOrder: 4
    orbitalZ:
      serializedVersion: 2
      minMaxState: 0
      scalar: 0
      minScalar: 0
      maxCurve:
        serializedVersion: 2
        m_Curve:
        - serializedVersion: 3
          time: 0
          value: 0
          inSlope: 0
          outSlope: 0
          tangentMode: 0
          weightedMode: 0
          inWeight: 0.33333334
          outWeight: 0.33333334
        - serializedVersion: 3
          time: 1
          value: 0
          inSlope: 0
          outSlope: 0
          tangentMode: 0
          weightedMode: 0
          inWeight: 0.33333334
          outWeight: 0.33333334
        m_PreInfinity: 2
        m_PostInfinity: 2
        m_RotationOrder: 4
      minCurve:
        serializedVersion: 2
        m_Curve:
        - serializedVersion: 3
          time: 0
          value: 0
          inSlope: 0
          outSlope: 0
          tangentMode: 0
          weightedMode: 0
          inWeight: 0.33333334
          outWeight: 0.33333334
        - serializedVersion: 3
          time: 1
          value: 0
          inSlope: 0
          outSlope: 0
          tangentMode: 0
          weightedMode: 0
          inWeight: 0.33333334
          outWeight: 0.33333334
        m_PreInfinity: 2
        m_PostInfinity: 2
        m_RotationOrder: 4
    orbitalOffsetX:
      serializedVersion: 2
      minMaxState: 0
      scalar: 0
      minScalar: 0
      maxCurve:
        serializedVersion: 2
        m_Curve:
        - serializedVersion: 3
          time: 0
          value: 0
          inSlope: 0
          outSlope: 0
          tangentMode: 0
          weightedMode: 0
          inWeight: 0.33333334
          outWeight: 0.33333334
        - serializedVersion: 3
          time: 1
          value: 0
          inSlope: 0
          outSlope: 0
          tangentMode: 0
          weightedMode: 0
          inWeight: 0.33333334
          outWeight: 0.33333334
        m_PreInfinity: 2
        m_PostInfinity: 2
        m_RotationOrder: 4
      minCurve:
        serializedVersion: 2
        m_Curve:
        - serializedVersion: 3
          time: 0
          value: 0
          inSlope: 0
          outSlope: 0
          tangentMode: 0
          weightedMode: 0
          inWeight: 0.33333334
          outWeight: 0.33333334
        - serializedVersion: 3
          time: 1
          value: 0
          inSlope: 0
          outSlope: 0
          tangentMode: 0
          weightedMode: 0
          inWeight: 0.33333334
          outWeight: 0.33333334
        m_PreInfinity: 2
        m_PostInfinity: 2
        m_RotationOrder: 4
    orbitalOffsetY:
      serializedVersion: 2
      minMaxState: 0
      scalar: 0
      minScalar: 0
      maxCurve:
        serializedVersion: 2
        m_Curve:
        - serializedVersion: 3
          time: 0
          value: 0
          inSlope: 0
          outSlope: 0
          tangentMode: 0
          weightedMode: 0
          inWeight: 0.33333334
          outWeight: 0.33333334
        - serializedVersion: 3
          time: 1
          value: 0
          inSlope: 0
          outSlope: 0
          tangentMode: 0
          weightedMode: 0
          inWeight: 0.33333334
          outWeight: 0.33333334
        m_PreInfinity: 2
        m_PostInfinity: 2
        m_RotationOrder: 4
      minCurve:
        serializedVersion: 2
        m_Curve:
        - serializedVersion: 3
          time: 0
          value: 0
          inSlope: 0
          outSlope: 0
          tangentMode: 0
          weightedMode: 0
          inWeight: 0.33333334
          outWeight: 0.33333334
        - serializedVersion: 3
          time: 1
          value: 0
          inSlope: 0
          outSlope: 0
          tangentMode: 0
          weightedMode: 0
          inWeight: 0.33333334
          outWeight: 0.33333334
        m_PreInfinity: 2
        m_PostInfinity: 2
        m_RotationOrder: 4
    orbitalOffsetZ:
      serializedVersion: 2
      minMaxState: 0
      scalar: 0
      minScalar: 0
      maxCurve:
        serializedVersion: 2
        m_Curve:
        - serializedVersion: 3
          time: 0
          value: 0
          inSlope: 0
          outSlope: 0
          tangentMode: 0
          weightedMode: 0
          inWeight: 0.33333334
          outWeight: 0.33333334
        - serializedVersion: 3
          time: 1
          value: 0
          inSlope: 0
          outSlope: 0
          tangentMode: 0
          weightedMode: 0
          inWeight: 0.33333334
          outWeight: 0.33333334
        m_PreInfinity: 2
        m_PostInfinity: 2
        m_RotationOrder: 4
      minCurve:
        serializedVersion: 2
        m_Curve:
        - serializedVersion: 3
          time: 0
          value: 0
          inSlope: 0
          outSlope: 0
          tangentMode: 0
          weightedMode: 0
          inWeight: 0.33333334
          outWeight: 0.33333334
        - serializedVersion: 3
          time: 1
          value: 0
          inSlope: 0
          outSlope: 0
          tangentMode: 0
          weightedMode: 0
          inWeight: 0.33333334
          outWeight: 0.33333334
        m_PreInfinity: 2
        m_PostInfinity: 2
        m_RotationOrder: 4
    radial:
      serializedVersion: 2
      minMaxState: 0
      scalar: 0
      minScalar: 0
      maxCurve:
        serializedVersion: 2
        m_Curve:
        - serializedVersion: 3
          time: 0
          value: 0
          inSlope: 0
          outSlope: 0
          tangentMode: 0
          weightedMode: 0
          inWeight: 0.33333334
          outWeight: 0.33333334
        - serializedVersion: 3
          time: 1
          value: 0
          inSlope: 0
          outSlope: 0
          tangentMode: 0
          weightedMode: 0
          inWeight: 0.33333334
          outWeight: 0.33333334
        m_PreInfinity: 2
        m_PostInfinity: 2
        m_RotationOrder: 4
      minCurve:
        serializedVersion: 2
        m_Curve:
        - serializedVersion: 3
          time: 0
          value: 0
          inSlope: 0
          outSlope: 0
          tangentMode: 0
          weightedMode: 0
          inWeight: 0.33333334
          outWeight: 0.33333334
        - serializedVersion: 3
          time: 1
          value: 0
          inSlope: 0
          outSlope: 0
          tangentMode: 0
          weightedMode: 0
          inWeight: 0.33333334
          outWeight: 0.33333334
        m_PreInfinity: 2
        m_PostInfinity: 2
        m_RotationOrder: 4
    speedModifier:
      serializedVersion: 2
      minMaxState: 0
      scalar: 1
      minScalar: 1
      maxCurve:
        serializedVersion: 2
        m_Curve:
        - serializedVersion: 3
          time: 0
          value: 1
          inSlope: 0
          outSlope: 0
          tangentMode: 0
          weightedMode: 0
          inWeight: 0.33333334
          outWeight: 0.33333334
        - serializedVersion: 3
          time: 1
          value: 1
          inSlope: 0
          outSlope: 0
          tangentMode: 0
          weightedMode: 0
          inWeight: 0.33333334
          outWeight: 0.33333334
        m_PreInfinity: 2
        m_PostInfinity: 2
        m_RotationOrder: 4
      minCurve:
        serializedVersion: 2
        m_Curve:
        - serializedVersion: 3
          time: 0
          value: 1
          inSlope: 0
          outSlope: 0
          tangentMode: 0
          weightedMode: 0
          inWeight: 0.33333334
          outWeight: 0.33333334
        - serializedVersion: 3
          time: 1
          value: 1
          inSlope: 0
          outSlope: 0
          tangentMode: 0
          weightedMode: 0
          inWeight: 0.33333334
          outWeight: 0.33333334
        m_PreInfinity: 2
        m_PostInfinity: 2
        m_RotationOrder: 4
    inWorldSpace: 0
  InheritVelocityModule:
    enabled: 0
    m_Mode: 0
    m_Curve:
      serializedVersion: 2
      minMaxState: 0
      scalar: 0
      minScalar: 0
      maxCurve:
        serializedVersion: 2
        m_Curve:
        - serializedVersion: 3
          time: 0
          value: 0
          inSlope: 0
          outSlope: 0
          tangentMode: 0
          weightedMode: 0
          inWeight: 0.33333334
          outWeight: 0.33333334
        - serializedVersion: 3
          time: 1
          value: 0
          inSlope: 0
          outSlope: 0
          tangentMode: 0
          weightedMode: 0
          inWeight: 0.33333334
          outWeight: 0.33333334
        m_PreInfinity: 2
        m_PostInfinity: 2
        m_RotationOrder: 4
      minCurve:
        serializedVersion: 2
        m_Curve:
        - serializedVersion: 3
          time: 0
          value: 0
          inSlope: 0
          outSlope: 0
          tangentMode: 0
          weightedMode: 0
          inWeight: 0.33333334
          outWeight: 0.33333334
        - serializedVersion: 3
          time: 1
          value: 0
          inSlope: 0
          outSlope: 0
          tangentMode: 0
          weightedMode: 0
          inWeight: 0.33333334
          outWeight: 0.33333334
        m_PreInfinity: 2
        m_PostInfinity: 2
        m_RotationOrder: 4
  LifetimeByEmitterSpeedModule:
    enabled: 0
    m_Curve:
      serializedVersion: 2
      minMaxState: 1
      scalar: 1
      minScalar: 1
      maxCurve:
        serializedVersion: 2
        m_Curve:
        - serializedVersion: 3
          time: 0
          value: 1
          inSlope: 0
          outSlope: -0.8
          tangentMode: 0
          weightedMode: 0
          inWeight: 0.33333334
          outWeight: 0.33333334
        - serializedVersion: 3
          time: 1
          value: 0.2
          inSlope: -0.8
          outSlope: 0
          tangentMode: 0
          weightedMode: 0
          inWeight: 0.33333334
          outWeight: 0.33333334
        m_PreInfinity: 2
        m_PostInfinity: 2
        m_RotationOrder: 4
      minCurve:
        serializedVersion: 2
        m_Curve:
        - serializedVersion: 3
          time: 0
          value: 1
          inSlope: 0
          outSlope: 0
          tangentMode: 0
          weightedMode: 0
          inWeight: 0.33333334
          outWeight: 0.33333334
        - serializedVersion: 3
          time: 1
          value: 1
          inSlope: 0
          outSlope: 0
          tangentMode: 0
          weightedMode: 0
          inWeight: 0.33333334
          outWeight: 0.33333334
        m_PreInfinity: 2
        m_PostInfinity: 2
        m_RotationOrder: 4
    m_Range: {x: 0, y: 1}
  ForceModule:
    enabled: 0
    x:
      serializedVersion: 2
      minMaxState: 0
      scalar: 0
      minScalar: 0
      maxCurve:
        serializedVersion: 2
        m_Curve:
        - serializedVersion: 3
          time: 0
          value: 1
          inSlope: 0
          outSlope: 0
          tangentMode: 0
          weightedMode: 0
          inWeight: 0.33333334
          outWeight: 0.33333334
        - serializedVersion: 3
          time: 1
          value: 1
          inSlope: 0
          outSlope: 0
          tangentMode: 0
          weightedMode: 0
          inWeight: 0.33333334
          outWeight: 0.33333334
        m_PreInfinity: 2
        m_PostInfinity: 2
        m_RotationOrder: 4
      minCurve:
        serializedVersion: 2
        m_Curve:
        - serializedVersion: 3
          time: 0
          value: 0
          inSlope: 0
          outSlope: 0
          tangentMode: 0
          weightedMode: 0
          inWeight: 0.33333334
          outWeight: 0.33333334
        - serializedVersion: 3
          time: 1
          value: 0
          inSlope: 0
          outSlope: 0
          tangentMode: 0
          weightedMode: 0
          inWeight: 0.33333334
          outWeight: 0.33333334
        m_PreInfinity: 2
        m_PostInfinity: 2
        m_RotationOrder: 4
    y:
      serializedVersion: 2
      minMaxState: 0
      scalar: 0
      minScalar: 0
      maxCurve:
        serializedVersion: 2
        m_Curve:
        - serializedVersion: 3
          time: 0
          value: 1
          inSlope: 0
          outSlope: 0
          tangentMode: 0
          weightedMode: 0
          inWeight: 0.33333334
          outWeight: 0.33333334
        - serializedVersion: 3
          time: 1
          value: 1
          inSlope: 0
          outSlope: 0
          tangentMode: 0
          weightedMode: 0
          inWeight: 0.33333334
          outWeight: 0.33333334
        m_PreInfinity: 2
        m_PostInfinity: 2
        m_RotationOrder: 4
      minCurve:
        serializedVersion: 2
        m_Curve:
        - serializedVersion: 3
          time: 0
          value: 0
          inSlope: 0
          outSlope: 0
          tangentMode: 0
          weightedMode: 0
          inWeight: 0.33333334
          outWeight: 0.33333334
        - serializedVersion: 3
          time: 1
          value: 0
          inSlope: 0
          outSlope: 0
          tangentMode: 0
          weightedMode: 0
          inWeight: 0.33333334
          outWeight: 0.33333334
        m_PreInfinity: 2
        m_PostInfinity: 2
        m_RotationOrder: 4
    z:
      serializedVersion: 2
      minMaxState: 0
      scalar: 0
      minScalar: 0
      maxCurve:
        serializedVersion: 2
        m_Curve:
        - serializedVersion: 3
          time: 0
          value: 1
          inSlope: 0
          outSlope: 0
          tangentMode: 0
          weightedMode: 0
          inWeight: 0.33333334
          outWeight: 0.33333334
        - serializedVersion: 3
          time: 1
          value: 1
          inSlope: 0
          outSlope: 0
          tangentMode: 0
          weightedMode: 0
          inWeight: 0.33333334
          outWeight: 0.33333334
        m_PreInfinity: 2
        m_PostInfinity: 2
        m_RotationOrder: 4
      minCurve:
        serializedVersion: 2
        m_Curve:
        - serializedVersion: 3
          time: 0
          value: 0
          inSlope: 0
          outSlope: 0
          tangentMode: 0
          weightedMode: 0
          inWeight: 0.33333334
          outWeight: 0.33333334
        - serializedVersion: 3
          time: 1
          value: 0
          inSlope: 0
          outSlope: 0
          tangentMode: 0
          weightedMode: 0
          inWeight: 0.33333334
          outWeight: 0.33333334
        m_PreInfinity: 2
        m_PostInfinity: 2
        m_RotationOrder: 4
    inWorldSpace: 0
    randomizePerFrame: 0
  ExternalForcesModule:
    serializedVersion: 2
    enabled: 0
    multiplierCurve:
      serializedVersion: 2
      minMaxState: 0
      scalar: 1
      minScalar: 1
      maxCurve:
        serializedVersion: 2
        m_Curve:
        - serializedVersion: 3
          time: 0
          value: 1
          inSlope: 0
          outSlope: 0
          tangentMode: 0
          weightedMode: 0
          inWeight: 0.33333334
          outWeight: 0.33333334
        - serializedVersion: 3
          time: 1
          value: 1
          inSlope: 0
          outSlope: 0
          tangentMode: 0
          weightedMode: 0
          inWeight: 0.33333334
          outWeight: 0.33333334
        m_PreInfinity: 2
        m_PostInfinity: 2
        m_RotationOrder: 4
      minCurve:
        serializedVersion: 2
        m_Curve:
        - serializedVersion: 3
          time: 0
          value: 1
          inSlope: 0
          outSlope: 0
          tangentMode: 0
          weightedMode: 0
          inWeight: 0.33333334
          outWeight: 0.33333334
        - serializedVersion: 3
          time: 1
          value: 1
          inSlope: 0
          outSlope: 0
          tangentMode: 0
          weightedMode: 0
          inWeight: 0.33333334
          outWeight: 0.33333334
        m_PreInfinity: 2
        m_PostInfinity: 2
        m_RotationOrder: 4
    influenceFilter: 0
    influenceMask:
      serializedVersion: 2
      m_Bits: 4294967295
    influenceList: []
  ClampVelocityModule:
    enabled: 0
    x:
      serializedVersion: 2
      minMaxState: 0
      scalar: 1
      minScalar: 1
      maxCurve:
        serializedVersion: 2
        m_Curve:
        - serializedVersion: 3
          time: 0
          value: 1
          inSlope: 0
          outSlope: 0
          tangentMode: 0
          weightedMode: 0
          inWeight: 0.33333334
          outWeight: 0.33333334
        - serializedVersion: 3
          time: 1
          value: 1
          inSlope: 0
          outSlope: 0
          tangentMode: 0
          weightedMode: 0
          inWeight: 0.33333334
          outWeight: 0.33333334
        m_PreInfinity: 2
        m_PostInfinity: 2
        m_RotationOrder: 4
      minCurve:
        serializedVersion: 2
        m_Curve:
        - serializedVersion: 3
          time: 0
          value: 0
          inSlope: 0
          outSlope: 0
          tangentMode: 0
          weightedMode: 0
          inWeight: 0.33333334
          outWeight: 0.33333334
        - serializedVersion: 3
          time: 1
          value: 0
          inSlope: 0
          outSlope: 0
          tangentMode: 0
          weightedMode: 0
          inWeight: 0.33333334
          outWeight: 0.33333334
        m_PreInfinity: 2
        m_PostInfinity: 2
        m_RotationOrder: 4
    y:
      serializedVersion: 2
      minMaxState: 0
      scalar: 1
      minScalar: 1
      maxCurve:
        serializedVersion: 2
        m_Curve:
        - serializedVersion: 3
          time: 0
          value: 1
          inSlope: 0
          outSlope: 0
          tangentMode: 0
          weightedMode: 0
          inWeight: 0.33333334
          outWeight: 0.33333334
        - serializedVersion: 3
          time: 1
          value: 1
          inSlope: 0
          outSlope: 0
          tangentMode: 0
          weightedMode: 0
          inWeight: 0.33333334
          outWeight: 0.33333334
        m_PreInfinity: 2
        m_PostInfinity: 2
        m_RotationOrder: 4
      minCurve:
        serializedVersion: 2
        m_Curve:
        - serializedVersion: 3
          time: 0
          value: 0
          inSlope: 0
          outSlope: 0
          tangentMode: 0
          weightedMode: 0
          inWeight: 0.33333334
          outWeight: 0.33333334
        - serializedVersion: 3
          time: 1
          value: 0
          inSlope: 0
          outSlope: 0
          tangentMode: 0
          weightedMode: 0
          inWeight: 0.33333334
          outWeight: 0.33333334
        m_PreInfinity: 2
        m_PostInfinity: 2
        m_RotationOrder: 4
    z:
      serializedVersion: 2
      minMaxState: 0
      scalar: 1
      minScalar: 1
      maxCurve:
        serializedVersion: 2
        m_Curve:
        - serializedVersion: 3
          time: 0
          value: 1
          inSlope: 0
          outSlope: 0
          tangentMode: 0
          weightedMode: 0
          inWeight: 0.33333334
          outWeight: 0.33333334
        - serializedVersion: 3
          time: 1
          value: 1
          inSlope: 0
          outSlope: 0
          tangentMode: 0
          weightedMode: 0
          inWeight: 0.33333334
          outWeight: 0.33333334
        m_PreInfinity: 2
        m_PostInfinity: 2
        m_RotationOrder: 4
      minCurve:
        serializedVersion: 2
        m_Curve:
        - serializedVersion: 3
          time: 0
          value: 0
          inSlope: 0
          outSlope: 0
          tangentMode: 0
          weightedMode: 0
          inWeight: 0.33333334
          outWeight: 0.33333334
        - serializedVersion: 3
          time: 1
          value: 0
          inSlope: 0
          outSlope: 0
          tangentMode: 0
          weightedMode: 0
          inWeight: 0.33333334
          outWeight: 0.33333334
        m_PreInfinity: 2
        m_PostInfinity: 2
        m_RotationOrder: 4
    magnitude:
      serializedVersion: 2
      minMaxState: 0
      scalar: 1
      minScalar: 1
      maxCurve:
        serializedVersion: 2
        m_Curve:
        - serializedVersion: 3
          time: 0
          value: 1
          inSlope: 0
          outSlope: 0
          tangentMode: 0
          weightedMode: 0
          inWeight: 0.33333334
          outWeight: 0.33333334
        - serializedVersion: 3
          time: 1
          value: 1
          inSlope: 0
          outSlope: 0
          tangentMode: 0
          weightedMode: 0
          inWeight: 0.33333334
          outWeight: 0.33333334
        m_PreInfinity: 2
        m_PostInfinity: 2
        m_RotationOrder: 4
      minCurve:
        serializedVersion: 2
        m_Curve:
        - serializedVersion: 3
          time: 0
          value: 0
          inSlope: 0
          outSlope: 0
          tangentMode: 0
          weightedMode: 0
          inWeight: 0.33333334
          outWeight: 0.33333334
        - serializedVersion: 3
          time: 1
          value: 0
          inSlope: 0
          outSlope: 0
          tangentMode: 0
          weightedMode: 0
          inWeight: 0.33333334
          outWeight: 0.33333334
        m_PreInfinity: 2
        m_PostInfinity: 2
        m_RotationOrder: 4
    separateAxis: 0
    inWorldSpace: 0
    multiplyDragByParticleSize: 1
    multiplyDragByParticleVelocity: 1
    dampen: 1
    drag:
      serializedVersion: 2
      minMaxState: 0
      scalar: 0
      minScalar: 0
      maxCurve:
        serializedVersion: 2
        m_Curve:
        - serializedVersion: 3
          time: 0
          value: 0
          inSlope: 0
          outSlope: 0
          tangentMode: 0
          weightedMode: 0
          inWeight: 0.33333334
          outWeight: 0.33333334
        - serializedVersion: 3
          time: 1
          value: 0
          inSlope: 0
          outSlope: 0
          tangentMode: 0
          weightedMode: 0
          inWeight: 0.33333334
          outWeight: 0.33333334
        m_PreInfinity: 2
        m_PostInfinity: 2
        m_RotationOrder: 4
      minCurve:
        serializedVersion: 2
        m_Curve:
        - serializedVersion: 3
          time: 0
          value: 0
          inSlope: 0
          outSlope: 0
          tangentMode: 0
          weightedMode: 0
          inWeight: 0.33333334
          outWeight: 0.33333334
        - serializedVersion: 3
          time: 1
          value: 0
          inSlope: 0
          outSlope: 0
          tangentMode: 0
          weightedMode: 0
          inWeight: 0.33333334
          outWeight: 0.33333334
        m_PreInfinity: 2
        m_PostInfinity: 2
        m_RotationOrder: 4
  NoiseModule:
    enabled: 0
    strength:
      serializedVersion: 2
      minMaxState: 0
      scalar: 1
      minScalar: 1
      maxCurve:
        serializedVersion: 2
        m_Curve:
        - serializedVersion: 3
          time: 0
          value: 1
          inSlope: 0
          outSlope: 0
          tangentMode: 0
          weightedMode: 0
          inWeight: 0.33333334
          outWeight: 0.33333334
        - serializedVersion: 3
          time: 1
          value: 1
          inSlope: 0
          outSlope: 0
          tangentMode: 0
          weightedMode: 0
          inWeight: 0.33333334
          outWeight: 0.33333334
        m_PreInfinity: 2
        m_PostInfinity: 2
        m_RotationOrder: 4
      minCurve:
        serializedVersion: 2
        m_Curve:
        - serializedVersion: 3
          time: 0
          value: 1
          inSlope: 0
          outSlope: 0
          tangentMode: 0
          weightedMode: 0
          inWeight: 0.33333334
          outWeight: 0.33333334
        - serializedVersion: 3
          time: 1
          value: 1
          inSlope: 0
          outSlope: 0
          tangentMode: 0
          weightedMode: 0
          inWeight: 0.33333334
          outWeight: 0.33333334
        m_PreInfinity: 2
        m_PostInfinity: 2
        m_RotationOrder: 4
    strengthY:
      serializedVersion: 2
      minMaxState: 0
      scalar: 1
      minScalar: 1
      maxCurve:
        serializedVersion: 2
        m_Curve:
        - serializedVersion: 3
          time: 0
          value: 1
          inSlope: 0
          outSlope: 0
          tangentMode: 0
          weightedMode: 0
          inWeight: 0.33333334
          outWeight: 0.33333334
        - serializedVersion: 3
          time: 1
          value: 1
          inSlope: 0
          outSlope: 0
          tangentMode: 0
          weightedMode: 0
          inWeight: 0.33333334
          outWeight: 0.33333334
        m_PreInfinity: 2
        m_PostInfinity: 2
        m_RotationOrder: 4
      minCurve:
        serializedVersion: 2
        m_Curve:
        - serializedVersion: 3
          time: 0
          value: 1
          inSlope: 0
          outSlope: 0
          tangentMode: 0
          weightedMode: 0
          inWeight: 0.33333334
          outWeight: 0.33333334
        - serializedVersion: 3
          time: 1
          value: 1
          inSlope: 0
          outSlope: 0
          tangentMode: 0
          weightedMode: 0
          inWeight: 0.33333334
          outWeight: 0.33333334
        m_PreInfinity: 2
        m_PostInfinity: 2
        m_RotationOrder: 4
    strengthZ:
      serializedVersion: 2
      minMaxState: 0
      scalar: 1
      minScalar: 1
      maxCurve:
        serializedVersion: 2
        m_Curve:
        - serializedVersion: 3
          time: 0
          value: 1
          inSlope: 0
          outSlope: 0
          tangentMode: 0
          weightedMode: 0
          inWeight: 0.33333334
          outWeight: 0.33333334
        - serializedVersion: 3
          time: 1
          value: 1
          inSlope: 0
          outSlope: 0
          tangentMode: 0
          weightedMode: 0
          inWeight: 0.33333334
          outWeight: 0.33333334
        m_PreInfinity: 2
        m_PostInfinity: 2
        m_RotationOrder: 4
      minCurve:
        serializedVersion: 2
        m_Curve:
        - serializedVersion: 3
          time: 0
          value: 1
          inSlope: 0
          outSlope: 0
          tangentMode: 0
          weightedMode: 0
          inWeight: 0.33333334
          outWeight: 0.33333334
        - serializedVersion: 3
          time: 1
          value: 1
          inSlope: 0
          outSlope: 0
          tangentMode: 0
          weightedMode: 0
          inWeight: 0.33333334
          outWeight: 0.33333334
        m_PreInfinity: 2
        m_PostInfinity: 2
        m_RotationOrder: 4
    separateAxes: 0
    frequency: 0.5
    damping: 1
    octaves: 1
    octaveMultiplier: 0.5
    octaveScale: 2
    quality: 1
    scrollSpeed:
      serializedVersion: 2
      minMaxState: 0
      scalar: 0
      minScalar: 0
      maxCurve:
        serializedVersion: 2
        m_Curve:
        - serializedVersion: 3
          time: 0
          value: 0
          inSlope: 0
          outSlope: 0
          tangentMode: 0
          weightedMode: 0
          inWeight: 0.33333334
          outWeight: 0.33333334
        - serializedVersion: 3
          time: 1
          value: 0
          inSlope: 0
          outSlope: 0
          tangentMode: 0
          weightedMode: 0
          inWeight: 0.33333334
          outWeight: 0.33333334
        m_PreInfinity: 2
        m_PostInfinity: 2
        m_RotationOrder: 4
      minCurve:
        serializedVersion: 2
        m_Curve:
        - serializedVersion: 3
          time: 0
          value: 0
          inSlope: 0
          outSlope: 0
          tangentMode: 0
          weightedMode: 0
          inWeight: 0.33333334
          outWeight: 0.33333334
        - serializedVersion: 3
          time: 1
          value: 0
          inSlope: 0
          outSlope: 0
          tangentMode: 0
          weightedMode: 0
          inWeight: 0.33333334
          outWeight: 0.33333334
        m_PreInfinity: 2
        m_PostInfinity: 2
        m_RotationOrder: 4
    remap:
      serializedVersion: 2
      minMaxState: 1
      scalar: 1
      minScalar: 1
      maxCurve:
        serializedVersion: 2
        m_Curve:
        - serializedVersion: 3
          time: 0
          value: -1
          inSlope: 0
          outSlope: 2
          tangentMode: 0
          weightedMode: 0
          inWeight: 0.33333334
          outWeight: 0.33333334
        - serializedVersion: 3
          time: 1
          value: 1
          inSlope: 2
          outSlope: 0
          tangentMode: 0
          weightedMode: 0
          inWeight: 0.33333334
          outWeight: 0.33333334
        m_PreInfinity: 2
        m_PostInfinity: 2
        m_RotationOrder: 4
      minCurve:
        serializedVersion: 2
        m_Curve:
        - serializedVersion: 3
          time: 0
          value: 1
          inSlope: 0
          outSlope: 0
          tangentMode: 0
          weightedMode: 0
          inWeight: 0.33333334
          outWeight: 0.33333334
        - serializedVersion: 3
          time: 1
          value: 1
          inSlope: 0
          outSlope: 0
          tangentMode: 0
          weightedMode: 0
          inWeight: 0.33333334
          outWeight: 0.33333334
        m_PreInfinity: 2
        m_PostInfinity: 2
        m_RotationOrder: 4
    remapY:
      serializedVersion: 2
      minMaxState: 1
      scalar: 1
      minScalar: 1
      maxCurve:
        serializedVersion: 2
        m_Curve:
        - serializedVersion: 3
          time: 0
          value: -1
          inSlope: 0
          outSlope: 2
          tangentMode: 0
          weightedMode: 0
          inWeight: 0.33333334
          outWeight: 0.33333334
        - serializedVersion: 3
          time: 1
          value: 1
          inSlope: 2
          outSlope: 0
          tangentMode: 0
          weightedMode: 0
          inWeight: 0.33333334
          outWeight: 0.33333334
        m_PreInfinity: 2
        m_PostInfinity: 2
        m_RotationOrder: 4
      minCurve:
        serializedVersion: 2
        m_Curve:
        - serializedVersion: 3
          time: 0
          value: 1
          inSlope: 0
          outSlope: 0
          tangentMode: 0
          weightedMode: 0
          inWeight: 0.33333334
          outWeight: 0.33333334
        - serializedVersion: 3
          time: 1
          value: 1
          inSlope: 0
          outSlope: 0
          tangentMode: 0
          weightedMode: 0
          inWeight: 0.33333334
          outWeight: 0.33333334
        m_PreInfinity: 2
        m_PostInfinity: 2
        m_RotationOrder: 4
    remapZ:
      serializedVersion: 2
      minMaxState: 1
      scalar: 1
      minScalar: 1
      maxCurve:
        serializedVersion: 2
        m_Curve:
        - serializedVersion: 3
          time: 0
          value: -1
          inSlope: 0
          outSlope: 2
          tangentMode: 0
          weightedMode: 0
          inWeight: 0.33333334
          outWeight: 0.33333334
        - serializedVersion: 3
          time: 1
          value: 1
          inSlope: 2
          outSlope: 0
          tangentMode: 0
          weightedMode: 0
          inWeight: 0.33333334
          outWeight: 0.33333334
        m_PreInfinity: 2
        m_PostInfinity: 2
        m_RotationOrder: 4
      minCurve:
        serializedVersion: 2
        m_Curve:
        - serializedVersion: 3
          time: 0
          value: 1
          inSlope: 0
          outSlope: 0
          tangentMode: 0
          weightedMode: 0
          inWeight: 0.33333334
          outWeight: 0.33333334
        - serializedVersion: 3
          time: 1
          value: 1
          inSlope: 0
          outSlope: 0
          tangentMode: 0
          weightedMode: 0
          inWeight: 0.33333334
          outWeight: 0.33333334
        m_PreInfinity: 2
        m_PostInfinity: 2
        m_RotationOrder: 4
    remapEnabled: 0
    positionAmount:
      serializedVersion: 2
      minMaxState: 0
      scalar: 1
      minScalar: 1
      maxCurve:
        serializedVersion: 2
        m_Curve:
        - serializedVersion: 3
          time: 0
          value: 1
          inSlope: 0
          outSlope: 0
          tangentMode: 0
          weightedMode: 0
          inWeight: 0.33333334
          outWeight: 0.33333334
        - serializedVersion: 3
          time: 1
          value: 1
          inSlope: 0
          outSlope: 0
          tangentMode: 0
          weightedMode: 0
          inWeight: 0.33333334
          outWeight: 0.33333334
        m_PreInfinity: 2
        m_PostInfinity: 2
        m_RotationOrder: 4
      minCurve:
        serializedVersion: 2
        m_Curve:
        - serializedVersion: 3
          time: 0
          value: 1
          inSlope: 0
          outSlope: 0
          tangentMode: 0
          weightedMode: 0
          inWeight: 0.33333334
          outWeight: 0.33333334
        - serializedVersion: 3
          time: 1
          value: 1
          inSlope: 0
          outSlope: 0
          tangentMode: 0
          weightedMode: 0
          inWeight: 0.33333334
          outWeight: 0.33333334
        m_PreInfinity: 2
        m_PostInfinity: 2
        m_RotationOrder: 4
    rotationAmount:
      serializedVersion: 2
      minMaxState: 0
      scalar: 0
      minScalar: 0
      maxCurve:
        serializedVersion: 2
        m_Curve:
        - serializedVersion: 3
          time: 0
          value: 0
          inSlope: 0
          outSlope: 0
          tangentMode: 0
          weightedMode: 0
          inWeight: 0.33333334
          outWeight: 0.33333334
        - serializedVersion: 3
          time: 1
          value: 0
          inSlope: 0
          outSlope: 0
          tangentMode: 0
          weightedMode: 0
          inWeight: 0.33333334
          outWeight: 0.33333334
        m_PreInfinity: 2
        m_PostInfinity: 2
        m_RotationOrder: 4
      minCurve:
        serializedVersion: 2
        m_Curve:
        - serializedVersion: 3
          time: 0
          value: 0
          inSlope: 0
          outSlope: 0
          tangentMode: 0
          weightedMode: 0
          inWeight: 0.33333334
          outWeight: 0.33333334
        - serializedVersion: 3
          time: 1
          value: 0
          inSlope: 0
          outSlope: 0
          tangentMode: 0
          weightedMode: 0
          inWeight: 0.33333334
          outWeight: 0.33333334
        m_PreInfinity: 2
        m_PostInfinity: 2
        m_RotationOrder: 4
    sizeAmount:
      serializedVersion: 2
      minMaxState: 0
      scalar: 0
      minScalar: 0
      maxCurve:
        serializedVersion: 2
        m_Curve:
        - serializedVersion: 3
          time: 0
          value: 0
          inSlope: 0
          outSlope: 0
          tangentMode: 0
          weightedMode: 0
          inWeight: 0.33333334
          outWeight: 0.33333334
        - serializedVersion: 3
          time: 1
          value: 0
          inSlope: 0
          outSlope: 0
          tangentMode: 0
          weightedMode: 0
          inWeight: 0.33333334
          outWeight: 0.33333334
        m_PreInfinity: 2
        m_PostInfinity: 2
        m_RotationOrder: 4
      minCurve:
        serializedVersion: 2
        m_Curve:
        - serializedVersion: 3
          time: 0
          value: 0
          inSlope: 0
          outSlope: 0
          tangentMode: 0
          weightedMode: 0
          inWeight: 0.33333334
          outWeight: 0.33333334
        - serializedVersion: 3
          time: 1
          value: 0
          inSlope: 0
          outSlope: 0
          tangentMode: 0
          weightedMode: 0
          inWeight: 0.33333334
          outWeight: 0.33333334
        m_PreInfinity: 2
        m_PostInfinity: 2
        m_RotationOrder: 4
  SizeBySpeedModule:
    enabled: 0
    curve:
      serializedVersion: 2
      minMaxState: 1
      scalar: 1
      minScalar: 1
      maxCurve:
        serializedVersion: 2
        m_Curve:
        - serializedVersion: 3
          time: 0
          value: 1
          inSlope: 0
          outSlope: 0
          tangentMode: 0
          weightedMode: 0
          inWeight: 0.33333334
          outWeight: 0.33333334
        - serializedVersion: 3
          time: 1
          value: 1
          inSlope: 0
          outSlope: 0
          tangentMode: 0
          weightedMode: 0
          inWeight: 0.33333334
          outWeight: 0.33333334
        m_PreInfinity: 2
        m_PostInfinity: 2
        m_RotationOrder: 4
      minCurve:
        serializedVersion: 2
        m_Curve:
        - serializedVersion: 3
          time: 0
          value: 0
          inSlope: 0
          outSlope: 0
          tangentMode: 0
          weightedMode: 0
          inWeight: 0.33333334
          outWeight: 0.33333334
        - serializedVersion: 3
          time: 1
          value: 0
          inSlope: 0
          outSlope: 0
          tangentMode: 0
          weightedMode: 0
          inWeight: 0.33333334
          outWeight: 0.33333334
        m_PreInfinity: 2
        m_PostInfinity: 2
        m_RotationOrder: 4
    y:
      serializedVersion: 2
      minMaxState: 1
      scalar: 1
      minScalar: 1
      maxCurve:
        serializedVersion: 2
        m_Curve:
        - serializedVersion: 3
          time: 0
          value: 0
          inSlope: 0
          outSlope: 1
          tangentMode: 0
          weightedMode: 0
          inWeight: 0.33333334
          outWeight: 0.33333334
        - serializedVersion: 3
          time: 1
          value: 1
          inSlope: 1
          outSlope: 0
          tangentMode: 0
          weightedMode: 0
          inWeight: 0.33333334
          outWeight: 0.33333334
        m_PreInfinity: 2
        m_PostInfinity: 2
        m_RotationOrder: 4
      minCurve:
        serializedVersion: 2
        m_Curve:
        - serializedVersion: 3
          time: 0
          value: 1
          inSlope: 0
          outSlope: 0
          tangentMode: 0
          weightedMode: 0
          inWeight: 0.33333334
          outWeight: 0.33333334
        - serializedVersion: 3
          time: 1
          value: 1
          inSlope: 0
          outSlope: 0
          tangentMode: 0
          weightedMode: 0
          inWeight: 0.33333334
          outWeight: 0.33333334
        m_PreInfinity: 2
        m_PostInfinity: 2
        m_RotationOrder: 4
    z:
      serializedVersion: 2
      minMaxState: 1
      scalar: 1
      minScalar: 1
      maxCurve:
        serializedVersion: 2
        m_Curve:
        - serializedVersion: 3
          time: 0
          value: 0
          inSlope: 0
          outSlope: 1
          tangentMode: 0
          weightedMode: 0
          inWeight: 0.33333334
          outWeight: 0.33333334
        - serializedVersion: 3
          time: 1
          value: 1
          inSlope: 1
          outSlope: 0
          tangentMode: 0
          weightedMode: 0
          inWeight: 0.33333334
          outWeight: 0.33333334
        m_PreInfinity: 2
        m_PostInfinity: 2
        m_RotationOrder: 4
      minCurve:
        serializedVersion: 2
        m_Curve:
        - serializedVersion: 3
          time: 0
          value: 1
          inSlope: 0
          outSlope: 0
          tangentMode: 0
          weightedMode: 0
          inWeight: 0.33333334
          outWeight: 0.33333334
        - serializedVersion: 3
          time: 1
          value: 1
          inSlope: 0
          outSlope: 0
          tangentMode: 0
          weightedMode: 0
          inWeight: 0.33333334
          outWeight: 0.33333334
        m_PreInfinity: 2
        m_PostInfinity: 2
        m_RotationOrder: 4
    range: {x: 0, y: 1}
    separateAxes: 0
  RotationBySpeedModule:
    enabled: 0
    x:
      serializedVersion: 2
      minMaxState: 0
      scalar: 0
      minScalar: 0
      maxCurve:
        serializedVersion: 2
        m_Curve:
        - serializedVersion: 3
          time: 0
          value: 0
          inSlope: 0
          outSlope: 0
          tangentMode: 0
          weightedMode: 0
          inWeight: 0.33333334
          outWeight: 0.33333334
        - serializedVersion: 3
          time: 1
          value: 0
          inSlope: 0
          outSlope: 0
          tangentMode: 0
          weightedMode: 0
          inWeight: 0.33333334
          outWeight: 0.33333334
        m_PreInfinity: 2
        m_PostInfinity: 2
        m_RotationOrder: 4
      minCurve:
        serializedVersion: 2
        m_Curve:
        - serializedVersion: 3
          time: 0
          value: 0
          inSlope: 0
          outSlope: 0
          tangentMode: 0
          weightedMode: 0
          inWeight: 0.33333334
          outWeight: 0.33333334
        - serializedVersion: 3
          time: 1
          value: 0
          inSlope: 0
          outSlope: 0
          tangentMode: 0
          weightedMode: 0
          inWeight: 0.33333334
          outWeight: 0.33333334
        m_PreInfinity: 2
        m_PostInfinity: 2
        m_RotationOrder: 4
    y:
      serializedVersion: 2
      minMaxState: 0
      scalar: 0
      minScalar: 0
      maxCurve:
        serializedVersion: 2
        m_Curve:
        - serializedVersion: 3
          time: 0
          value: 0
          inSlope: 0
          outSlope: 0
          tangentMode: 0
          weightedMode: 0
          inWeight: 0.33333334
          outWeight: 0.33333334
        - serializedVersion: 3
          time: 1
          value: 0
          inSlope: 0
          outSlope: 0
          tangentMode: 0
          weightedMode: 0
          inWeight: 0.33333334
          outWeight: 0.33333334
        m_PreInfinity: 2
        m_PostInfinity: 2
        m_RotationOrder: 4
      minCurve:
        serializedVersion: 2
        m_Curve:
        - serializedVersion: 3
          time: 0
          value: 0
          inSlope: 0
          outSlope: 0
          tangentMode: 0
          weightedMode: 0
          inWeight: 0.33333334
          outWeight: 0.33333334
        - serializedVersion: 3
          time: 1
          value: 0
          inSlope: 0
          outSlope: 0
          tangentMode: 0
          weightedMode: 0
          inWeight: 0.33333334
          outWeight: 0.33333334
        m_PreInfinity: 2
        m_PostInfinity: 2
        m_RotationOrder: 4
    curve:
      serializedVersion: 2
      minMaxState: 0
      scalar: 0.7853982
      minScalar: 0.7853982
      maxCurve:
        serializedVersion: 2
        m_Curve:
        - serializedVersion: 3
          time: 0
          value: 1
          inSlope: 0
          outSlope: 0
          tangentMode: 0
          weightedMode: 0
          inWeight: 0.33333334
          outWeight: 0.33333334
        - serializedVersion: 3
          time: 1
          value: 1
          inSlope: 0
          outSlope: 0
          tangentMode: 0
          weightedMode: 0
          inWeight: 0.33333334
          outWeight: 0.33333334
        m_PreInfinity: 2
        m_PostInfinity: 2
        m_RotationOrder: 4
      minCurve:
        serializedVersion: 2
        m_Curve:
        - serializedVersion: 3
          time: 0
          value: 0
          inSlope: 0
          outSlope: 0
          tangentMode: 0
          weightedMode: 0
          inWeight: 0.33333334
          outWeight: 0.33333334
        - serializedVersion: 3
          time: 1
          value: 0
          inSlope: 0
          outSlope: 0
          tangentMode: 0
          weightedMode: 0
          inWeight: 0.33333334
          outWeight: 0.33333334
        m_PreInfinity: 2
        m_PostInfinity: 2
        m_RotationOrder: 4
    separateAxes: 0
    range: {x: 0, y: 1}
  ColorBySpeedModule:
    enabled: 0
    gradient:
      serializedVersion: 2
      minMaxState: 1
      minColor: {r: 1, g: 1, b: 1, a: 1}
      maxColor: {r: 1, g: 1, b: 1, a: 1}
      maxGradient:
        serializedVersion: 2
        key0: {r: 1, g: 1, b: 1, a: 1}
        key1: {r: 1, g: 1, b: 1, a: 1}
        key2: {r: 0, g: 0, b: 0, a: 0}
        key3: {r: 0, g: 0, b: 0, a: 0}
        key4: {r: 0, g: 0, b: 0, a: 0}
        key5: {r: 0, g: 0, b: 0, a: 0}
        key6: {r: 0, g: 0, b: 0, a: 0}
        key7: {r: 0, g: 0, b: 0, a: 0}
        ctime0: 0
        ctime1: 65535
        ctime2: 0
        ctime3: 0
        ctime4: 0
        ctime5: 0
        ctime6: 0
        ctime7: 0
        atime0: 0
        atime1: 65535
        atime2: 0
        atime3: 0
        atime4: 0
        atime5: 0
        atime6: 0
        atime7: 0
        m_Mode: 0
        m_ColorSpace: -1
        m_NumColorKeys: 2
        m_NumAlphaKeys: 2
      minGradient:
        serializedVersion: 2
        key0: {r: 1, g: 1, b: 1, a: 1}
        key1: {r: 1, g: 1, b: 1, a: 1}
        key2: {r: 0, g: 0, b: 0, a: 0}
        key3: {r: 0, g: 0, b: 0, a: 0}
        key4: {r: 0, g: 0, b: 0, a: 0}
        key5: {r: 0, g: 0, b: 0, a: 0}
        key6: {r: 0, g: 0, b: 0, a: 0}
        key7: {r: 0, g: 0, b: 0, a: 0}
        ctime0: 0
        ctime1: 65535
        ctime2: 0
        ctime3: 0
        ctime4: 0
        ctime5: 0
        ctime6: 0
        ctime7: 0
        atime0: 0
        atime1: 65535
        atime2: 0
        atime3: 0
        atime4: 0
        atime5: 0
        atime6: 0
        atime7: 0
        m_Mode: 0
        m_ColorSpace: -1
        m_NumColorKeys: 2
        m_NumAlphaKeys: 2
    range: {x: 0, y: 1}
  CollisionModule:
    enabled: 0
    serializedVersion: 4
    type: 0
    collisionMode: 0
    colliderForce: 0
    multiplyColliderForceByParticleSize: 0
    multiplyColliderForceByParticleSpeed: 0
    multiplyColliderForceByCollisionAngle: 1
    m_Planes:
    - {fileID: 0}
    - {fileID: 0}
    - {fileID: 0}
    - {fileID: 0}
    - {fileID: 0}
    - {fileID: 0}
    m_Dampen:
      serializedVersion: 2
      minMaxState: 0
      scalar: 0
      minScalar: 0
      maxCurve:
        serializedVersion: 2
        m_Curve:
        - serializedVersion: 3
          time: 0
          value: 0
          inSlope: 0
          outSlope: 0
          tangentMode: 0
          weightedMode: 0
          inWeight: 0.33333334
          outWeight: 0.33333334
        - serializedVersion: 3
          time: 1
          value: 0
          inSlope: 0
          outSlope: 0
          tangentMode: 0
          weightedMode: 0
          inWeight: 0.33333334
          outWeight: 0.33333334
        m_PreInfinity: 2
        m_PostInfinity: 2
        m_RotationOrder: 4
      minCurve:
        serializedVersion: 2
        m_Curve:
        - serializedVersion: 3
          time: 0
          value: 0
          inSlope: 0
          outSlope: 0
          tangentMode: 0
          weightedMode: 0
          inWeight: 0.33333334
          outWeight: 0.33333334
        - serializedVersion: 3
          time: 1
          value: 0
          inSlope: 0
          outSlope: 0
          tangentMode: 0
          weightedMode: 0
          inWeight: 0.33333334
          outWeight: 0.33333334
        m_PreInfinity: 2
        m_PostInfinity: 2
        m_RotationOrder: 4
    m_Bounce:
      serializedVersion: 2
      minMaxState: 0
      scalar: 1
      minScalar: 1
      maxCurve:
        serializedVersion: 2
        m_Curve:
        - serializedVersion: 3
          time: 0
          value: 1
          inSlope: 0
          outSlope: 0
          tangentMode: 0
          weightedMode: 0
          inWeight: 0.33333334
          outWeight: 0.33333334
        - serializedVersion: 3
          time: 1
          value: 1
          inSlope: 0
          outSlope: 0
          tangentMode: 0
          weightedMode: 0
          inWeight: 0.33333334
          outWeight: 0.33333334
        m_PreInfinity: 2
        m_PostInfinity: 2
        m_RotationOrder: 4
      minCurve:
        serializedVersion: 2
        m_Curve:
        - serializedVersion: 3
          time: 0
          value: 1
          inSlope: 0
          outSlope: 0
          tangentMode: 0
          weightedMode: 0
          inWeight: 0.33333334
          outWeight: 0.33333334
        - serializedVersion: 3
          time: 1
          value: 1
          inSlope: 0
          outSlope: 0
          tangentMode: 0
          weightedMode: 0
          inWeight: 0.33333334
          outWeight: 0.33333334
        m_PreInfinity: 2
        m_PostInfinity: 2
        m_RotationOrder: 4
    m_EnergyLossOnCollision:
      serializedVersion: 2
      minMaxState: 0
      scalar: 0
      minScalar: 0
      maxCurve:
        serializedVersion: 2
        m_Curve:
        - serializedVersion: 3
          time: 0
          value: 0
          inSlope: 0
          outSlope: 0
          tangentMode: 0
          weightedMode: 0
          inWeight: 0.33333334
          outWeight: 0.33333334
        - serializedVersion: 3
          time: 1
          value: 0
          inSlope: 0
          outSlope: 0
          tangentMode: 0
          weightedMode: 0
          inWeight: 0.33333334
          outWeight: 0.33333334
        m_PreInfinity: 2
        m_PostInfinity: 2
        m_RotationOrder: 4
      minCurve:
        serializedVersion: 2
        m_Curve:
        - serializedVersion: 3
          time: 0
          value: 0
          inSlope: 0
          outSlope: 0
          tangentMode: 0
          weightedMode: 0
          inWeight: 0.33333334
          outWeight: 0.33333334
        - serializedVersion: 3
          time: 1
          value: 0
          inSlope: 0
          outSlope: 0
          tangentMode: 0
          weightedMode: 0
          inWeight: 0.33333334
          outWeight: 0.33333334
        m_PreInfinity: 2
        m_PostInfinity: 2
        m_RotationOrder: 4
    minKillSpeed: 0
    maxKillSpeed: 10000
    radiusScale: 1
    collidesWith:
      serializedVersion: 2
      m_Bits: 4294967295
    maxCollisionShapes: 256
    quality: 0
    voxelSize: 0.5
    collisionMessages: 0
    collidesWithDynamic: 1
    interiorCollisions: 0
  TriggerModule:
    enabled: 0
    serializedVersion: 2
    inside: 1
    outside: 0
    enter: 0
    exit: 0
    colliderQueryMode: 0
    radiusScale: 1
    primitives: []
  SubModule:
    serializedVersion: 2
    enabled: 0
    subEmitters:
    - serializedVersion: 3
      emitter: {fileID: 0}
      type: 0
      properties: 0
      emitProbability: 1
  LightsModule:
    enabled: 0
    ratio: 0
    light: {fileID: 0}
    randomDistribution: 1
    color: 1
    range: 1
    intensity: 1
    rangeCurve:
      serializedVersion: 2
      minMaxState: 0
      scalar: 1
      minScalar: 1
      maxCurve:
        serializedVersion: 2
        m_Curve:
        - serializedVersion: 3
          time: 0
          value: 1
          inSlope: 0
          outSlope: 0
          tangentMode: 0
          weightedMode: 0
          inWeight: 0.33333334
          outWeight: 0.33333334
        - serializedVersion: 3
          time: 1
          value: 1
          inSlope: 0
          outSlope: 0
          tangentMode: 0
          weightedMode: 0
          inWeight: 0.33333334
          outWeight: 0.33333334
        m_PreInfinity: 2
        m_PostInfinity: 2
        m_RotationOrder: 4
      minCurve:
        serializedVersion: 2
        m_Curve:
        - serializedVersion: 3
          time: 0
          value: 1
          inSlope: 0
          outSlope: 0
          tangentMode: 0
          weightedMode: 0
          inWeight: 0.33333334
          outWeight: 0.33333334
        - serializedVersion: 3
          time: 1
          value: 1
          inSlope: 0
          outSlope: 0
          tangentMode: 0
          weightedMode: 0
          inWeight: 0.33333334
          outWeight: 0.33333334
        m_PreInfinity: 2
        m_PostInfinity: 2
        m_RotationOrder: 4
    intensityCurve:
      serializedVersion: 2
      minMaxState: 0
      scalar: 1
      minScalar: 1
      maxCurve:
        serializedVersion: 2
        m_Curve:
        - serializedVersion: 3
          time: 0
          value: 1
          inSlope: 0
          outSlope: 0
          tangentMode: 0
          weightedMode: 0
          inWeight: 0.33333334
          outWeight: 0.33333334
        - serializedVersion: 3
          time: 1
          value: 1
          inSlope: 0
          outSlope: 0
          tangentMode: 0
          weightedMode: 0
          inWeight: 0.33333334
          outWeight: 0.33333334
        m_PreInfinity: 2
        m_PostInfinity: 2
        m_RotationOrder: 4
      minCurve:
        serializedVersion: 2
        m_Curve:
        - serializedVersion: 3
          time: 0
          value: 1
          inSlope: 0
          outSlope: 0
          tangentMode: 0
          weightedMode: 0
          inWeight: 0.33333334
          outWeight: 0.33333334
        - serializedVersion: 3
          time: 1
          value: 1
          inSlope: 0
          outSlope: 0
          tangentMode: 0
          weightedMode: 0
          inWeight: 0.33333334
          outWeight: 0.33333334
        m_PreInfinity: 2
        m_PostInfinity: 2
        m_RotationOrder: 4
    maxLights: 20
  TrailModule:
    enabled: 0
    mode: 0
    ratio: 1
    lifetime:
      serializedVersion: 2
      minMaxState: 0
      scalar: 1
      minScalar: 1
      maxCurve:
        serializedVersion: 2
        m_Curve:
        - serializedVersion: 3
          time: 0
          value: 1
          inSlope: 0
          outSlope: 0
          tangentMode: 0
          weightedMode: 0
          inWeight: 0.33333334
          outWeight: 0.33333334
        - serializedVersion: 3
          time: 1
          value: 1
          inSlope: 0
          outSlope: 0
          tangentMode: 0
          weightedMode: 0
          inWeight: 0.33333334
          outWeight: 0.33333334
        m_PreInfinity: 2
        m_PostInfinity: 2
        m_RotationOrder: 4
      minCurve:
        serializedVersion: 2
        m_Curve:
        - serializedVersion: 3
          time: 0
          value: 1
          inSlope: 0
          outSlope: 0
          tangentMode: 0
          weightedMode: 0
          inWeight: 0.33333334
          outWeight: 0.33333334
        - serializedVersion: 3
          time: 1
          value: 1
          inSlope: 0
          outSlope: 0
          tangentMode: 0
          weightedMode: 0
          inWeight: 0.33333334
          outWeight: 0.33333334
        m_PreInfinity: 2
        m_PostInfinity: 2
        m_RotationOrder: 4
    minVertexDistance: 0.2
    textureMode: 0
    textureScale: {x: 1, y: 1}
    ribbonCount: 1
    shadowBias: 0.5
    worldSpace: 0
    dieWithParticles: 1
    sizeAffectsWidth: 1
    sizeAffectsLifetime: 0
    inheritParticleColor: 1
    generateLightingData: 0
    splitSubEmitterRibbons: 0
    attachRibbonsToTransform: 0
    colorOverLifetime:
      serializedVersion: 2
      minMaxState: 0
      minColor: {r: 1, g: 1, b: 1, a: 1}
      maxColor: {r: 1, g: 1, b: 1, a: 1}
      maxGradient:
        serializedVersion: 2
        key0: {r: 1, g: 1, b: 1, a: 1}
        key1: {r: 1, g: 1, b: 1, a: 1}
        key2: {r: 0, g: 0, b: 0, a: 0}
        key3: {r: 0, g: 0, b: 0, a: 0}
        key4: {r: 0, g: 0, b: 0, a: 0}
        key5: {r: 0, g: 0, b: 0, a: 0}
        key6: {r: 0, g: 0, b: 0, a: 0}
        key7: {r: 0, g: 0, b: 0, a: 0}
        ctime0: 0
        ctime1: 65535
        ctime2: 0
        ctime3: 0
        ctime4: 0
        ctime5: 0
        ctime6: 0
        ctime7: 0
        atime0: 0
        atime1: 65535
        atime2: 0
        atime3: 0
        atime4: 0
        atime5: 0
        atime6: 0
        atime7: 0
        m_Mode: 0
        m_ColorSpace: -1
        m_NumColorKeys: 2
        m_NumAlphaKeys: 2
      minGradient:
        serializedVersion: 2
        key0: {r: 1, g: 1, b: 1, a: 1}
        key1: {r: 1, g: 1, b: 1, a: 1}
        key2: {r: 0, g: 0, b: 0, a: 0}
        key3: {r: 0, g: 0, b: 0, a: 0}
        key4: {r: 0, g: 0, b: 0, a: 0}
        key5: {r: 0, g: 0, b: 0, a: 0}
        key6: {r: 0, g: 0, b: 0, a: 0}
        key7: {r: 0, g: 0, b: 0, a: 0}
        ctime0: 0
        ctime1: 65535
        ctime2: 0
        ctime3: 0
        ctime4: 0
        ctime5: 0
        ctime6: 0
        ctime7: 0
        atime0: 0
        atime1: 65535
        atime2: 0
        atime3: 0
        atime4: 0
        atime5: 0
        atime6: 0
        atime7: 0
        m_Mode: 0
        m_ColorSpace: -1
        m_NumColorKeys: 2
        m_NumAlphaKeys: 2
    widthOverTrail:
      serializedVersion: 2
      minMaxState: 0
      scalar: 1
      minScalar: 1
      maxCurve:
        serializedVersion: 2
        m_Curve:
        - serializedVersion: 3
          time: 0
          value: 1
          inSlope: 0
          outSlope: 0
          tangentMode: 0
          weightedMode: 0
          inWeight: 0.33333334
          outWeight: 0.33333334
        - serializedVersion: 3
          time: 1
          value: 1
          inSlope: 0
          outSlope: 0
          tangentMode: 0
          weightedMode: 0
          inWeight: 0.33333334
          outWeight: 0.33333334
        m_PreInfinity: 2
        m_PostInfinity: 2
        m_RotationOrder: 4
      minCurve:
        serializedVersion: 2
        m_Curve:
        - serializedVersion: 3
          time: 0
          value: 1
          inSlope: 0
          outSlope: 0
          tangentMode: 0
          weightedMode: 0
          inWeight: 0.33333334
          outWeight: 0.33333334
        - serializedVersion: 3
          time: 1
          value: 1
          inSlope: 0
          outSlope: 0
          tangentMode: 0
          weightedMode: 0
          inWeight: 0.33333334
          outWeight: 0.33333334
        m_PreInfinity: 2
        m_PostInfinity: 2
        m_RotationOrder: 4
    colorOverTrail:
      serializedVersion: 2
      minMaxState: 0
      minColor: {r: 1, g: 1, b: 1, a: 1}
      maxColor: {r: 1, g: 1, b: 1, a: 1}
      maxGradient:
        serializedVersion: 2
        key0: {r: 1, g: 1, b: 1, a: 1}
        key1: {r: 1, g: 1, b: 1, a: 1}
        key2: {r: 0, g: 0, b: 0, a: 0}
        key3: {r: 0, g: 0, b: 0, a: 0}
        key4: {r: 0, g: 0, b: 0, a: 0}
        key5: {r: 0, g: 0, b: 0, a: 0}
        key6: {r: 0, g: 0, b: 0, a: 0}
        key7: {r: 0, g: 0, b: 0, a: 0}
        ctime0: 0
        ctime1: 65535
        ctime2: 0
        ctime3: 0
        ctime4: 0
        ctime5: 0
        ctime6: 0
        ctime7: 0
        atime0: 0
        atime1: 65535
        atime2: 0
        atime3: 0
        atime4: 0
        atime5: 0
        atime6: 0
        atime7: 0
        m_Mode: 0
        m_ColorSpace: -1
        m_NumColorKeys: 2
        m_NumAlphaKeys: 2
      minGradient:
        serializedVersion: 2
        key0: {r: 1, g: 1, b: 1, a: 1}
        key1: {r: 1, g: 1, b: 1, a: 1}
        key2: {r: 0, g: 0, b: 0, a: 0}
        key3: {r: 0, g: 0, b: 0, a: 0}
        key4: {r: 0, g: 0, b: 0, a: 0}
        key5: {r: 0, g: 0, b: 0, a: 0}
        key6: {r: 0, g: 0, b: 0, a: 0}
        key7: {r: 0, g: 0, b: 0, a: 0}
        ctime0: 0
        ctime1: 65535
        ctime2: 0
        ctime3: 0
        ctime4: 0
        ctime5: 0
        ctime6: 0
        ctime7: 0
        atime0: 0
        atime1: 65535
        atime2: 0
        atime3: 0
        atime4: 0
        atime5: 0
        atime6: 0
        atime7: 0
        m_Mode: 0
        m_ColorSpace: -1
        m_NumColorKeys: 2
        m_NumAlphaKeys: 2
  CustomDataModule:
    enabled: 0
    mode0: 0
    vectorComponentCount0: 4
    color0:
      serializedVersion: 2
      minMaxState: 0
      minColor: {r: 1, g: 1, b: 1, a: 1}
      maxColor: {r: 1, g: 1, b: 1, a: 1}
      maxGradient:
        serializedVersion: 2
        key0: {r: 1, g: 1, b: 1, a: 1}
        key1: {r: 1, g: 1, b: 1, a: 1}
        key2: {r: 0, g: 0, b: 0, a: 0}
        key3: {r: 0, g: 0, b: 0, a: 0}
        key4: {r: 0, g: 0, b: 0, a: 0}
        key5: {r: 0, g: 0, b: 0, a: 0}
        key6: {r: 0, g: 0, b: 0, a: 0}
        key7: {r: 0, g: 0, b: 0, a: 0}
        ctime0: 0
        ctime1: 65535
        ctime2: 0
        ctime3: 0
        ctime4: 0
        ctime5: 0
        ctime6: 0
        ctime7: 0
        atime0: 0
        atime1: 65535
        atime2: 0
        atime3: 0
        atime4: 0
        atime5: 0
        atime6: 0
        atime7: 0
        m_Mode: 0
        m_ColorSpace: -1
        m_NumColorKeys: 2
        m_NumAlphaKeys: 2
      minGradient:
        serializedVersion: 2
        key0: {r: 1, g: 1, b: 1, a: 1}
        key1: {r: 1, g: 1, b: 1, a: 1}
        key2: {r: 0, g: 0, b: 0, a: 0}
        key3: {r: 0, g: 0, b: 0, a: 0}
        key4: {r: 0, g: 0, b: 0, a: 0}
        key5: {r: 0, g: 0, b: 0, a: 0}
        key6: {r: 0, g: 0, b: 0, a: 0}
        key7: {r: 0, g: 0, b: 0, a: 0}
        ctime0: 0
        ctime1: 65535
        ctime2: 0
        ctime3: 0
        ctime4: 0
        ctime5: 0
        ctime6: 0
        ctime7: 0
        atime0: 0
        atime1: 65535
        atime2: 0
        atime3: 0
        atime4: 0
        atime5: 0
        atime6: 0
        atime7: 0
        m_Mode: 0
        m_ColorSpace: -1
        m_NumColorKeys: 2
        m_NumAlphaKeys: 2
    colorLabel0: Color
    vector0_0:
      serializedVersion: 2
      minMaxState: 0
      scalar: 0
      minScalar: 0
      maxCurve:
        serializedVersion: 2
        m_Curve:
        - serializedVersion: 3
          time: 0
          value: 0
          inSlope: 0
          outSlope: 0
          tangentMode: 0
          weightedMode: 0
          inWeight: 0.33333334
          outWeight: 0.33333334
        - serializedVersion: 3
          time: 1
          value: 0
          inSlope: 0
          outSlope: 0
          tangentMode: 0
          weightedMode: 0
          inWeight: 0.33333334
          outWeight: 0.33333334
        m_PreInfinity: 2
        m_PostInfinity: 2
        m_RotationOrder: 4
      minCurve:
        serializedVersion: 2
        m_Curve:
        - serializedVersion: 3
          time: 0
          value: 0
          inSlope: 0
          outSlope: 0
          tangentMode: 0
          weightedMode: 0
          inWeight: 0.33333334
          outWeight: 0.33333334
        - serializedVersion: 3
          time: 1
          value: 0
          inSlope: 0
          outSlope: 0
          tangentMode: 0
          weightedMode: 0
          inWeight: 0.33333334
          outWeight: 0.33333334
        m_PreInfinity: 2
        m_PostInfinity: 2
        m_RotationOrder: 4
    vectorLabel0_0: X
    vector0_1:
      serializedVersion: 2
      minMaxState: 0
      scalar: 0
      minScalar: 0
      maxCurve:
        serializedVersion: 2
        m_Curve:
        - serializedVersion: 3
          time: 0
          value: 0
          inSlope: 0
          outSlope: 0
          tangentMode: 0
          weightedMode: 0
          inWeight: 0.33333334
          outWeight: 0.33333334
        - serializedVersion: 3
          time: 1
          value: 0
          inSlope: 0
          outSlope: 0
          tangentMode: 0
          weightedMode: 0
          inWeight: 0.33333334
          outWeight: 0.33333334
        m_PreInfinity: 2
        m_PostInfinity: 2
        m_RotationOrder: 4
      minCurve:
        serializedVersion: 2
        m_Curve:
        - serializedVersion: 3
          time: 0
          value: 0
          inSlope: 0
          outSlope: 0
          tangentMode: 0
          weightedMode: 0
          inWeight: 0.33333334
          outWeight: 0.33333334
        - serializedVersion: 3
          time: 1
          value: 0
          inSlope: 0
          outSlope: 0
          tangentMode: 0
          weightedMode: 0
          inWeight: 0.33333334
          outWeight: 0.33333334
        m_PreInfinity: 2
        m_PostInfinity: 2
        m_RotationOrder: 4
    vectorLabel0_1: Y
    vector0_2:
      serializedVersion: 2
      minMaxState: 0
      scalar: 0
      minScalar: 0
      maxCurve:
        serializedVersion: 2
        m_Curve:
        - serializedVersion: 3
          time: 0
          value: 0
          inSlope: 0
          outSlope: 0
          tangentMode: 0
          weightedMode: 0
          inWeight: 0.33333334
          outWeight: 0.33333334
        - serializedVersion: 3
          time: 1
          value: 0
          inSlope: 0
          outSlope: 0
          tangentMode: 0
          weightedMode: 0
          inWeight: 0.33333334
          outWeight: 0.33333334
        m_PreInfinity: 2
        m_PostInfinity: 2
        m_RotationOrder: 4
      minCurve:
        serializedVersion: 2
        m_Curve:
        - serializedVersion: 3
          time: 0
          value: 0
          inSlope: 0
          outSlope: 0
          tangentMode: 0
          weightedMode: 0
          inWeight: 0.33333334
          outWeight: 0.33333334
        - serializedVersion: 3
          time: 1
          value: 0
          inSlope: 0
          outSlope: 0
          tangentMode: 0
          weightedMode: 0
          inWeight: 0.33333334
          outWeight: 0.33333334
        m_PreInfinity: 2
        m_PostInfinity: 2
        m_RotationOrder: 4
    vectorLabel0_2: Z
    vector0_3:
      serializedVersion: 2
      minMaxState: 0
      scalar: 0
      minScalar: 0
      maxCurve:
        serializedVersion: 2
        m_Curve:
        - serializedVersion: 3
          time: 0
          value: 0
          inSlope: 0
          outSlope: 0
          tangentMode: 0
          weightedMode: 0
          inWeight: 0.33333334
          outWeight: 0.33333334
        - serializedVersion: 3
          time: 1
          value: 0
          inSlope: 0
          outSlope: 0
          tangentMode: 0
          weightedMode: 0
          inWeight: 0.33333334
          outWeight: 0.33333334
        m_PreInfinity: 2
        m_PostInfinity: 2
        m_RotationOrder: 4
      minCurve:
        serializedVersion: 2
        m_Curve:
        - serializedVersion: 3
          time: 0
          value: 0
          inSlope: 0
          outSlope: 0
          tangentMode: 0
          weightedMode: 0
          inWeight: 0.33333334
          outWeight: 0.33333334
        - serializedVersion: 3
          time: 1
          value: 0
          inSlope: 0
          outSlope: 0
          tangentMode: 0
          weightedMode: 0
          inWeight: 0.33333334
          outWeight: 0.33333334
        m_PreInfinity: 2
        m_PostInfinity: 2
        m_RotationOrder: 4
    vectorLabel0_3: W
    mode1: 0
    vectorComponentCount1: 4
    color1:
      serializedVersion: 2
      minMaxState: 0
      minColor: {r: 1, g: 1, b: 1, a: 1}
      maxColor: {r: 1, g: 1, b: 1, a: 1}
      maxGradient:
        serializedVersion: 2
        key0: {r: 1, g: 1, b: 1, a: 1}
        key1: {r: 1, g: 1, b: 1, a: 1}
        key2: {r: 0, g: 0, b: 0, a: 0}
        key3: {r: 0, g: 0, b: 0, a: 0}
        key4: {r: 0, g: 0, b: 0, a: 0}
        key5: {r: 0, g: 0, b: 0, a: 0}
        key6: {r: 0, g: 0, b: 0, a: 0}
        key7: {r: 0, g: 0, b: 0, a: 0}
        ctime0: 0
        ctime1: 65535
        ctime2: 0
        ctime3: 0
        ctime4: 0
        ctime5: 0
        ctime6: 0
        ctime7: 0
        atime0: 0
        atime1: 65535
        atime2: 0
        atime3: 0
        atime4: 0
        atime5: 0
        atime6: 0
        atime7: 0
        m_Mode: 0
        m_ColorSpace: -1
        m_NumColorKeys: 2
        m_NumAlphaKeys: 2
      minGradient:
        serializedVersion: 2
        key0: {r: 1, g: 1, b: 1, a: 1}
        key1: {r: 1, g: 1, b: 1, a: 1}
        key2: {r: 0, g: 0, b: 0, a: 0}
        key3: {r: 0, g: 0, b: 0, a: 0}
        key4: {r: 0, g: 0, b: 0, a: 0}
        key5: {r: 0, g: 0, b: 0, a: 0}
        key6: {r: 0, g: 0, b: 0, a: 0}
        key7: {r: 0, g: 0, b: 0, a: 0}
        ctime0: 0
        ctime1: 65535
        ctime2: 0
        ctime3: 0
        ctime4: 0
        ctime5: 0
        ctime6: 0
        ctime7: 0
        atime0: 0
        atime1: 65535
        atime2: 0
        atime3: 0
        atime4: 0
        atime5: 0
        atime6: 0
        atime7: 0
        m_Mode: 0
        m_ColorSpace: -1
        m_NumColorKeys: 2
        m_NumAlphaKeys: 2
    colorLabel1: Color
    vector1_0:
      serializedVersion: 2
      minMaxState: 0
      scalar: 0
      minScalar: 0
      maxCurve:
        serializedVersion: 2
        m_Curve:
        - serializedVersion: 3
          time: 0
          value: 0
          inSlope: 0
          outSlope: 0
          tangentMode: 0
          weightedMode: 0
          inWeight: 0.33333334
          outWeight: 0.33333334
        - serializedVersion: 3
          time: 1
          value: 0
          inSlope: 0
          outSlope: 0
          tangentMode: 0
          weightedMode: 0
          inWeight: 0.33333334
          outWeight: 0.33333334
        m_PreInfinity: 2
        m_PostInfinity: 2
        m_RotationOrder: 4
      minCurve:
        serializedVersion: 2
        m_Curve:
        - serializedVersion: 3
          time: 0
          value: 0
          inSlope: 0
          outSlope: 0
          tangentMode: 0
          weightedMode: 0
          inWeight: 0.33333334
          outWeight: 0.33333334
        - serializedVersion: 3
          time: 1
          value: 0
          inSlope: 0
          outSlope: 0
          tangentMode: 0
          weightedMode: 0
          inWeight: 0.33333334
          outWeight: 0.33333334
        m_PreInfinity: 2
        m_PostInfinity: 2
        m_RotationOrder: 4
    vectorLabel1_0: X
    vector1_1:
      serializedVersion: 2
      minMaxState: 0
      scalar: 0
      minScalar: 0
      maxCurve:
        serializedVersion: 2
        m_Curve:
        - serializedVersion: 3
          time: 0
          value: 0
          inSlope: 0
          outSlope: 0
          tangentMode: 0
          weightedMode: 0
          inWeight: 0.33333334
          outWeight: 0.33333334
        - serializedVersion: 3
          time: 1
          value: 0
          inSlope: 0
          outSlope: 0
          tangentMode: 0
          weightedMode: 0
          inWeight: 0.33333334
          outWeight: 0.33333334
        m_PreInfinity: 2
        m_PostInfinity: 2
        m_RotationOrder: 4
      minCurve:
        serializedVersion: 2
        m_Curve:
        - serializedVersion: 3
          time: 0
          value: 0
          inSlope: 0
          outSlope: 0
          tangentMode: 0
          weightedMode: 0
          inWeight: 0.33333334
          outWeight: 0.33333334
        - serializedVersion: 3
          time: 1
          value: 0
          inSlope: 0
          outSlope: 0
          tangentMode: 0
          weightedMode: 0
          inWeight: 0.33333334
          outWeight: 0.33333334
        m_PreInfinity: 2
        m_PostInfinity: 2
        m_RotationOrder: 4
    vectorLabel1_1: Y
    vector1_2:
      serializedVersion: 2
      minMaxState: 0
      scalar: 0
      minScalar: 0
      maxCurve:
        serializedVersion: 2
        m_Curve:
        - serializedVersion: 3
          time: 0
          value: 0
          inSlope: 0
          outSlope: 0
          tangentMode: 0
          weightedMode: 0
          inWeight: 0.33333334
          outWeight: 0.33333334
        - serializedVersion: 3
          time: 1
          value: 0
          inSlope: 0
          outSlope: 0
          tangentMode: 0
          weightedMode: 0
          inWeight: 0.33333334
          outWeight: 0.33333334
        m_PreInfinity: 2
        m_PostInfinity: 2
        m_RotationOrder: 4
      minCurve:
        serializedVersion: 2
        m_Curve:
        - serializedVersion: 3
          time: 0
          value: 0
          inSlope: 0
          outSlope: 0
          tangentMode: 0
          weightedMode: 0
          inWeight: 0.33333334
          outWeight: 0.33333334
        - serializedVersion: 3
          time: 1
          value: 0
          inSlope: 0
          outSlope: 0
          tangentMode: 0
          weightedMode: 0
          inWeight: 0.33333334
          outWeight: 0.33333334
        m_PreInfinity: 2
        m_PostInfinity: 2
        m_RotationOrder: 4
    vectorLabel1_2: Z
    vector1_3:
      serializedVersion: 2
      minMaxState: 0
      scalar: 0
      minScalar: 0
      maxCurve:
        serializedVersion: 2
        m_Curve:
        - serializedVersion: 3
          time: 0
          value: 0
          inSlope: 0
          outSlope: 0
          tangentMode: 0
          weightedMode: 0
          inWeight: 0.33333334
          outWeight: 0.33333334
        - serializedVersion: 3
          time: 1
          value: 0
          inSlope: 0
          outSlope: 0
          tangentMode: 0
          weightedMode: 0
          inWeight: 0.33333334
          outWeight: 0.33333334
        m_PreInfinity: 2
        m_PostInfinity: 2
        m_RotationOrder: 4
      minCurve:
        serializedVersion: 2
        m_Curve:
        - serializedVersion: 3
          time: 0
          value: 0
          inSlope: 0
          outSlope: 0
          tangentMode: 0
          weightedMode: 0
          inWeight: 0.33333334
          outWeight: 0.33333334
        - serializedVersion: 3
          time: 1
          value: 0
          inSlope: 0
          outSlope: 0
          tangentMode: 0
          weightedMode: 0
          inWeight: 0.33333334
          outWeight: 0.33333334
        m_PreInfinity: 2
        m_PostInfinity: 2
        m_RotationOrder: 4
    vectorLabel1_3: W
--- !u!199 &19901828
ParticleSystemRenderer:
  serializedVersion: 6
  m_ObjectHideFlags: 0
  m_CorrespondingSourceObject: {fileID: 0}
  m_PrefabInstance: {fileID: 0}
  m_PrefabAsset: {fileID: 0}
  m_GameObject: {fileID: 101842}
  m_Enabled: 1
  m_CastShadows: 0
  m_ReceiveShadows: 0
  m_DynamicOccludee: 1
  m_StaticShadowCaster: 0
  m_MotionVectors: 1
  m_LightProbeUsage: 0
  m_ReflectionProbeUsage: 0
  m_RayTracingMode: 0
  m_RayTraceProcedural: 0
  m_RenderingLayerMask: 1
  m_RendererPriority: 0
  m_Materials:
  - {fileID: 2100000, guid: df5550bb975b00741852bde8d68f3a7f, type: 2}
  m_StaticBatchInfo:
    firstSubMesh: 0
    subMeshCount: 0
  m_StaticBatchRoot: {fileID: 0}
  m_ProbeAnchor: {fileID: 0}
  m_LightProbeVolumeOverride: {fileID: 0}
  m_ScaleInLightmap: 1
  m_ReceiveGI: 1
  m_PreserveUVs: 0
  m_IgnoreNormalsForChartDetection: 0
  m_ImportantGI: 0
  m_StitchLightmapSeams: 1
  m_SelectedEditorRenderState: 3
  m_MinimumChartSize: 4
  m_AutoUVMaxDistance: 0.5
  m_AutoUVMaxAngle: 89
  m_LightmapParameters: {fileID: 0}
  m_SortingLayerID: 0
  m_SortingLayer: 0
  m_SortingOrder: 0
  m_RenderMode: 1
  m_MeshDistribution: 0
  m_SortMode: 0
  m_MinParticleSize: 0
  m_MaxParticleSize: 0.5
  m_CameraVelocityScale: 0
  m_VelocityScale: 0
  m_LengthScale: 5
  m_SortingFudge: 0
  m_NormalDirection: 1
  m_ShadowBias: 0
  m_RenderAlignment: 0
  m_Pivot: {x: 0, y: 0, z: 0}
  m_Flip: {x: 0, y: 0, z: 0}
  m_EnableGPUInstancing: 0
  m_ApplyActiveColorSpace: 0
  m_AllowRoll: 1
  m_FreeformStretching: 0
  m_RotateWithStretchDirection: 1
  m_UseCustomVertexStreams: 0
  m_VertexStreams: 0001030405
  m_UseCustomTrailVertexStreams: 0
  m_TrailVertexStreams: 00010304
  m_Mesh: {fileID: 0}
  m_Mesh1: {fileID: 0}
  m_Mesh2: {fileID: 0}
  m_Mesh3: {fileID: 0}
  m_MeshWeighting: 1
  m_MeshWeighting1: 1
  m_MeshWeighting2: 1
  m_MeshWeighting3: 1
  m_MaskInteraction: 0
--- !u!1 &101844
GameObject:
  m_ObjectHideFlags: 0
  m_CorrespondingSourceObject: {fileID: 0}
  m_PrefabInstance: {fileID: 0}
  m_PrefabAsset: {fileID: 0}
  serializedVersion: 6
  m_Component:
  - component: {fileID: 401844}
  - component: {fileID: 19801830}
  - component: {fileID: 19901830}
  m_Layer: 0
  m_Name: 3dmg_smoke
  m_TagString: Untagged
  m_Icon: {fileID: 0}
  m_NavMeshLayer: 0
  m_StaticEditorFlags: 0
  m_IsActive: 1
--- !u!4 &401844
Transform:
  m_ObjectHideFlags: 0
  m_CorrespondingSourceObject: {fileID: 0}
  m_PrefabInstance: {fileID: 0}
  m_PrefabAsset: {fileID: 0}
  m_GameObject: {fileID: 101844}
  serializedVersion: 2
  m_LocalRotation: {x: -0.7071068, y: 0, z: 0, w: 0.7071068}
  m_LocalPosition: {x: 0.112854, y: 0.58514, z: -0.343079}
  m_LocalScale: {x: 1, y: 1, z: 1}
  m_ConstrainProportionsScale: 0
  m_Children: []
  m_Father: {fileID: 401914}
  m_LocalEulerAnglesHint: {x: 0, y: 0, z: 0}
--- !u!198 &19801830
ParticleSystem:
  m_ObjectHideFlags: 0
  m_CorrespondingSourceObject: {fileID: 0}
  m_PrefabInstance: {fileID: 0}
  m_PrefabAsset: {fileID: 0}
  m_GameObject: {fileID: 101844}
  serializedVersion: 8
  lengthInSec: 5
  simulationSpeed: 1
  stopAction: 0
  cullingMode: 3
  ringBufferMode: 0
  ringBufferLoopRange: {x: 0, y: 1}
  emitterVelocityMode: 0
  looping: 1
  prewarm: 0
  playOnAwake: 1
  useUnscaledTime: 0
  autoRandomSeed: 1
  startDelay:
    serializedVersion: 2
    minMaxState: 0
    scalar: 0
    minScalar: 0
    maxCurve:
      serializedVersion: 2
      m_Curve:
      - serializedVersion: 3
        time: 0
        value: 0
        inSlope: 0
        outSlope: 0
        tangentMode: 0
        weightedMode: 0
        inWeight: 0.33333334
        outWeight: 0.33333334
      - serializedVersion: 3
        time: 1
        value: 0
        inSlope: 0
        outSlope: 0
        tangentMode: 0
        weightedMode: 0
        inWeight: 0.33333334
        outWeight: 0.33333334
      m_PreInfinity: 2
      m_PostInfinity: 2
      m_RotationOrder: 4
    minCurve:
      serializedVersion: 2
      m_Curve:
      - serializedVersion: 3
        time: 0
        value: 0
        inSlope: 0
        outSlope: 0
        tangentMode: 0
        weightedMode: 0
        inWeight: 0.33333334
        outWeight: 0.33333334
      - serializedVersion: 3
        time: 1
        value: 0
        inSlope: 0
        outSlope: 0
        tangentMode: 0
        weightedMode: 0
        inWeight: 0.33333334
        outWeight: 0.33333334
      m_PreInfinity: 2
      m_PostInfinity: 2
      m_RotationOrder: 4
  moveWithTransform: 1
  moveWithCustomTransform: {fileID: 0}
  scalingMode: 2
  randomSeed: 0
  InitialModule:
    serializedVersion: 3
    enabled: 1
    startLifetime:
      serializedVersion: 2
      minMaxState: 3
      scalar: 4
      minScalar: 3
      maxCurve:
        serializedVersion: 2
        m_Curve:
        - serializedVersion: 3
          time: 0
          value: 1
          inSlope: 0
          outSlope: 0
          tangentMode: 0
          weightedMode: 0
          inWeight: 0.33333334
          outWeight: 0.33333334
        m_PreInfinity: 2
        m_PostInfinity: 2
        m_RotationOrder: 4
      minCurve:
        serializedVersion: 2
        m_Curve:
        - serializedVersion: 3
          time: 0
          value: 0.75
          inSlope: 0
          outSlope: 0
          tangentMode: 0
          weightedMode: 0
          inWeight: 0.33333334
          outWeight: 0.33333334
        m_PreInfinity: 2
        m_PostInfinity: 2
        m_RotationOrder: 4
    startSpeed:
      serializedVersion: 2
      minMaxState: 3
      scalar: 1.35
      minScalar: 1
      maxCurve:
        serializedVersion: 2
        m_Curve:
        - serializedVersion: 3
          time: 0
          value: 1
          inSlope: 0
          outSlope: 0
          tangentMode: 0
          weightedMode: 0
          inWeight: 0.33333334
          outWeight: 0.33333334
        m_PreInfinity: 2
        m_PostInfinity: 2
        m_RotationOrder: 4
      minCurve:
        serializedVersion: 2
        m_Curve:
        - serializedVersion: 3
          time: 0
          value: 0.7407407
          inSlope: 0
          outSlope: 0
          tangentMode: 0
          weightedMode: 0
          inWeight: 0.33333334
          outWeight: 0.33333334
        m_PreInfinity: 2
        m_PostInfinity: 2
        m_RotationOrder: 4
    startColor:
      serializedVersion: 2
      minMaxState: 0
      minColor: {r: 1, g: 1, b: 1, a: 1}
      maxColor: {r: 0.85882354, g: 0.85882354, b: 0.85882354, a: 0.27450982}
      maxGradient:
        serializedVersion: 2
        key0: {r: 1, g: 1, b: 1, a: 1}
        key1: {r: 1, g: 1, b: 1, a: 1}
        key2: {r: 0, g: 0, b: 0, a: 0}
        key3: {r: 0, g: 0, b: 0, a: 0}
        key4: {r: 0, g: 0, b: 0, a: 0}
        key5: {r: 0, g: 0, b: 0, a: 0}
        key6: {r: 0, g: 0, b: 0, a: 0}
        key7: {r: 0, g: 0, b: 0, a: 0}
        ctime0: 0
        ctime1: 65535
        ctime2: 0
        ctime3: 0
        ctime4: 0
        ctime5: 0
        ctime6: 0
        ctime7: 0
        atime0: 0
        atime1: 65535
        atime2: 0
        atime3: 0
        atime4: 0
        atime5: 0
        atime6: 0
        atime7: 0
        m_Mode: 0
        m_ColorSpace: -1
        m_NumColorKeys: 2
        m_NumAlphaKeys: 2
      minGradient:
        serializedVersion: 2
        key0: {r: 1, g: 1, b: 1, a: 1}
        key1: {r: 1, g: 1, b: 1, a: 1}
        key2: {r: 0, g: 0, b: 0, a: 0}
        key3: {r: 0, g: 0, b: 0, a: 0}
        key4: {r: 0, g: 0, b: 0, a: 0}
        key5: {r: 0, g: 0, b: 0, a: 0}
        key6: {r: 0, g: 0, b: 0, a: 0}
        key7: {r: 0, g: 0, b: 0, a: 0}
        ctime0: 0
        ctime1: 65535
        ctime2: 0
        ctime3: 0
        ctime4: 0
        ctime5: 0
        ctime6: 0
        ctime7: 0
        atime0: 0
        atime1: 65535
        atime2: 0
        atime3: 0
        atime4: 0
        atime5: 0
        atime6: 0
        atime7: 0
        m_Mode: 0
        m_ColorSpace: -1
        m_NumColorKeys: 2
        m_NumAlphaKeys: 2
    startSize:
      serializedVersion: 2
      minMaxState: 3
      scalar: 2
      minScalar: 1
      maxCurve:
        serializedVersion: 2
        m_Curve:
        - serializedVersion: 3
          time: 0
          value: 1
          inSlope: 0
          outSlope: 0
          tangentMode: 0
          weightedMode: 0
          inWeight: 0.33333334
          outWeight: 0.33333334
        m_PreInfinity: 2
        m_PostInfinity: 2
        m_RotationOrder: 4
      minCurve:
        serializedVersion: 2
        m_Curve:
        - serializedVersion: 3
          time: 0
          value: 0.5
          inSlope: 0
          outSlope: 0
          tangentMode: 0
          weightedMode: 0
          inWeight: 0.33333334
          outWeight: 0.33333334
        m_PreInfinity: 2
        m_PostInfinity: 2
        m_RotationOrder: 4
    startSizeY:
      serializedVersion: 2
      minMaxState: 3
      scalar: 1
      minScalar: 1
      maxCurve:
        serializedVersion: 2
        m_Curve:
        - serializedVersion: 3
          time: 0
          value: 1
          inSlope: 0
          outSlope: 0
          tangentMode: 0
          weightedMode: 0
          inWeight: 0.33333334
          outWeight: 0.33333334
        - serializedVersion: 3
          time: 1
          value: 1
          inSlope: 0
          outSlope: 0
          tangentMode: 0
          weightedMode: 0
          inWeight: 0.33333334
          outWeight: 0.33333334
        m_PreInfinity: 2
        m_PostInfinity: 2
        m_RotationOrder: 4
      minCurve:
        serializedVersion: 2
        m_Curve:
        - serializedVersion: 3
          time: 0
          value: 1
          inSlope: 0
          outSlope: 0
          tangentMode: 0
          weightedMode: 0
          inWeight: 0.33333334
          outWeight: 0.33333334
        - serializedVersion: 3
          time: 1
          value: 1
          inSlope: 0
          outSlope: 0
          tangentMode: 0
          weightedMode: 0
          inWeight: 0.33333334
          outWeight: 0.33333334
        m_PreInfinity: 2
        m_PostInfinity: 2
        m_RotationOrder: 4
    startSizeZ:
      serializedVersion: 2
      minMaxState: 3
      scalar: 1
      minScalar: 1
      maxCurve:
        serializedVersion: 2
        m_Curve:
        - serializedVersion: 3
          time: 0
          value: 1
          inSlope: 0
          outSlope: 0
          tangentMode: 0
          weightedMode: 0
          inWeight: 0.33333334
          outWeight: 0.33333334
        - serializedVersion: 3
          time: 1
          value: 1
          inSlope: 0
          outSlope: 0
          tangentMode: 0
          weightedMode: 0
          inWeight: 0.33333334
          outWeight: 0.33333334
        m_PreInfinity: 2
        m_PostInfinity: 2
        m_RotationOrder: 4
      minCurve:
        serializedVersion: 2
        m_Curve:
        - serializedVersion: 3
          time: 0
          value: 1
          inSlope: 0
          outSlope: 0
          tangentMode: 0
          weightedMode: 0
          inWeight: 0.33333334
          outWeight: 0.33333334
        - serializedVersion: 3
          time: 1
          value: 1
          inSlope: 0
          outSlope: 0
          tangentMode: 0
          weightedMode: 0
          inWeight: 0.33333334
          outWeight: 0.33333334
        m_PreInfinity: 2
        m_PostInfinity: 2
        m_RotationOrder: 4
    startRotationX:
      serializedVersion: 2
      minMaxState: 3
      scalar: 0
      minScalar: 0
      maxCurve:
        serializedVersion: 2
        m_Curve:
        - serializedVersion: 3
          time: 0
          value: 0
          inSlope: 0
          outSlope: 0
          tangentMode: 0
          weightedMode: 0
          inWeight: 0.33333334
          outWeight: 0.33333334
        - serializedVersion: 3
          time: 1
          value: 0
          inSlope: 0
          outSlope: 0
          tangentMode: 0
          weightedMode: 0
          inWeight: 0.33333334
          outWeight: 0.33333334
        m_PreInfinity: 2
        m_PostInfinity: 2
        m_RotationOrder: 4
      minCurve:
        serializedVersion: 2
        m_Curve:
        - serializedVersion: 3
          time: 0
          value: 0
          inSlope: 0
          outSlope: 0
          tangentMode: 0
          weightedMode: 0
          inWeight: 0.33333334
          outWeight: 0.33333334
        - serializedVersion: 3
          time: 1
          value: 0
          inSlope: 0
          outSlope: 0
          tangentMode: 0
          weightedMode: 0
          inWeight: 0.33333334
          outWeight: 0.33333334
        m_PreInfinity: 2
        m_PostInfinity: 2
        m_RotationOrder: 4
    startRotationY:
      serializedVersion: 2
      minMaxState: 3
      scalar: 0
      minScalar: 0
      maxCurve:
        serializedVersion: 2
        m_Curve:
        - serializedVersion: 3
          time: 0
          value: 0
          inSlope: 0
          outSlope: 0
          tangentMode: 0
          weightedMode: 0
          inWeight: 0.33333334
          outWeight: 0.33333334
        - serializedVersion: 3
          time: 1
          value: 0
          inSlope: 0
          outSlope: 0
          tangentMode: 0
          weightedMode: 0
          inWeight: 0.33333334
          outWeight: 0.33333334
        m_PreInfinity: 2
        m_PostInfinity: 2
        m_RotationOrder: 4
      minCurve:
        serializedVersion: 2
        m_Curve:
        - serializedVersion: 3
          time: 0
          value: 0
          inSlope: 0
          outSlope: 0
          tangentMode: 0
          weightedMode: 0
          inWeight: 0.33333334
          outWeight: 0.33333334
        - serializedVersion: 3
          time: 1
          value: 0
          inSlope: 0
          outSlope: 0
          tangentMode: 0
          weightedMode: 0
          inWeight: 0.33333334
          outWeight: 0.33333334
        m_PreInfinity: 2
        m_PostInfinity: 2
        m_RotationOrder: 4
    startRotation:
      serializedVersion: 2
      minMaxState: 3
      scalar: 3.1415925
      minScalar: -3.1415925
      maxCurve:
        serializedVersion: 2
        m_Curve:
        - serializedVersion: 3
          time: 0
          value: 1
          inSlope: 0
          outSlope: 0
          tangentMode: 0
          weightedMode: 0
          inWeight: 0.33333334
          outWeight: 0.33333334
        m_PreInfinity: 2
        m_PostInfinity: 2
        m_RotationOrder: 4
      minCurve:
        serializedVersion: 2
        m_Curve:
        - serializedVersion: 3
          time: 0
          value: -1
          inSlope: 0
          outSlope: 0
          tangentMode: 0
          weightedMode: 0
          inWeight: 0.33333334
          outWeight: 0.33333334
        m_PreInfinity: 2
        m_PostInfinity: 2
        m_RotationOrder: 4
    randomizeRotationDirection: 0
    gravitySource: 0
    maxNumParticles: 200
    customEmitterVelocity: {x: 0, y: 0, z: 0}
    size3D: 0
    rotation3D: 0
    gravityModifier:
      serializedVersion: 2
      minMaxState: 0
      scalar: 0
      minScalar: 0
      maxCurve:
        serializedVersion: 2
        m_Curve:
        - serializedVersion: 3
          time: 0
          value: 0
          inSlope: 0
          outSlope: 0
          tangentMode: 0
          weightedMode: 0
          inWeight: 0.33333334
          outWeight: 0.33333334
        - serializedVersion: 3
          time: 1
          value: 0
          inSlope: 0
          outSlope: 0
          tangentMode: 0
          weightedMode: 0
          inWeight: 0.33333334
          outWeight: 0.33333334
        m_PreInfinity: 2
        m_PostInfinity: 2
        m_RotationOrder: 4
      minCurve:
        serializedVersion: 2
        m_Curve:
        - serializedVersion: 3
          time: 0
          value: 0
          inSlope: 0
          outSlope: 0
          tangentMode: 0
          weightedMode: 0
          inWeight: 0.33333334
          outWeight: 0.33333334
        - serializedVersion: 3
          time: 1
          value: 0
          inSlope: 0
          outSlope: 0
          tangentMode: 0
          weightedMode: 0
          inWeight: 0.33333334
          outWeight: 0.33333334
        m_PreInfinity: 2
        m_PostInfinity: 2
        m_RotationOrder: 4
  ShapeModule:
    serializedVersion: 6
    enabled: 1
    type: 4
    angle: 21.44
    length: 5
    boxThickness: {x: 0, y: 0, z: 0}
    radiusThickness: 1
    donutRadius: 0.2
    m_Position: {x: 0, y: 0, z: 0}
    m_Rotation: {x: 0, y: 0, z: 0}
    m_Scale: {x: 1, y: 1, z: 1}
    placementMode: 0
    m_MeshMaterialIndex: 0
    m_MeshNormalOffset: 0
    m_MeshSpawn:
      mode: 0
      spread: 0
      speed:
        serializedVersion: 2
        minMaxState: 0
        scalar: 1
        minScalar: 1
        maxCurve:
          serializedVersion: 2
          m_Curve:
          - serializedVersion: 3
            time: 0
            value: 1
            inSlope: 0
            outSlope: 0
            tangentMode: 0
            weightedMode: 0
            inWeight: 0.33333334
            outWeight: 0.33333334
          - serializedVersion: 3
            time: 1
            value: 1
            inSlope: 0
            outSlope: 0
            tangentMode: 0
            weightedMode: 0
            inWeight: 0.33333334
            outWeight: 0.33333334
          m_PreInfinity: 2
          m_PostInfinity: 2
          m_RotationOrder: 4
        minCurve:
          serializedVersion: 2
          m_Curve:
          - serializedVersion: 3
            time: 0
            value: 1
            inSlope: 0
            outSlope: 0
            tangentMode: 0
            weightedMode: 0
            inWeight: 0.33333334
            outWeight: 0.33333334
          - serializedVersion: 3
            time: 1
            value: 1
            inSlope: 0
            outSlope: 0
            tangentMode: 0
            weightedMode: 0
            inWeight: 0.33333334
            outWeight: 0.33333334
          m_PreInfinity: 2
          m_PostInfinity: 2
          m_RotationOrder: 4
    m_Mesh: {fileID: 0}
    m_MeshRenderer: {fileID: 0}
    m_SkinnedMeshRenderer: {fileID: 0}
    m_Sprite: {fileID: 0}
    m_SpriteRenderer: {fileID: 0}
    m_UseMeshMaterialIndex: 0
    m_UseMeshColors: 1
    alignToDirection: 0
    m_Texture: {fileID: 0}
    m_TextureClipChannel: 3
    m_TextureClipThreshold: 0
    m_TextureUVChannel: 0
    m_TextureColorAffectsParticles: 1
    m_TextureAlphaAffectsParticles: 1
    m_TextureBilinearFiltering: 0
    randomDirectionAmount: 0
    sphericalDirectionAmount: 0
    randomPositionAmount: 0
    radius:
      value: 0.31
      mode: 0
      spread: 0
      speed:
        serializedVersion: 2
        minMaxState: 0
        scalar: 1
        minScalar: 1
        maxCurve:
          serializedVersion: 2
          m_Curve:
          - serializedVersion: 3
            time: 0
            value: 1
            inSlope: 0
            outSlope: 0
            tangentMode: 0
            weightedMode: 0
            inWeight: 0.33333334
            outWeight: 0.33333334
          - serializedVersion: 3
            time: 1
            value: 1
            inSlope: 0
            outSlope: 0
            tangentMode: 0
            weightedMode: 0
            inWeight: 0.33333334
            outWeight: 0.33333334
          m_PreInfinity: 2
          m_PostInfinity: 2
          m_RotationOrder: 4
        minCurve:
          serializedVersion: 2
          m_Curve:
          - serializedVersion: 3
            time: 0
            value: 1
            inSlope: 0
            outSlope: 0
            tangentMode: 0
            weightedMode: 0
            inWeight: 0.33333334
            outWeight: 0.33333334
          - serializedVersion: 3
            time: 1
            value: 1
            inSlope: 0
            outSlope: 0
            tangentMode: 0
            weightedMode: 0
            inWeight: 0.33333334
            outWeight: 0.33333334
          m_PreInfinity: 2
          m_PostInfinity: 2
          m_RotationOrder: 4
    arc:
      value: 360
      mode: 0
      spread: 0
      speed:
        serializedVersion: 2
        minMaxState: 0
        scalar: 1
        minScalar: 1
        maxCurve:
          serializedVersion: 2
          m_Curve:
          - serializedVersion: 3
            time: 0
            value: 1
            inSlope: 0
            outSlope: 0
            tangentMode: 0
            weightedMode: 0
            inWeight: 0.33333334
            outWeight: 0.33333334
          - serializedVersion: 3
            time: 1
            value: 1
            inSlope: 0
            outSlope: 0
            tangentMode: 0
            weightedMode: 0
            inWeight: 0.33333334
            outWeight: 0.33333334
          m_PreInfinity: 2
          m_PostInfinity: 2
          m_RotationOrder: 4
        minCurve:
          serializedVersion: 2
          m_Curve:
          - serializedVersion: 3
            time: 0
            value: 1
            inSlope: 0
            outSlope: 0
            tangentMode: 0
            weightedMode: 0
            inWeight: 0.33333334
            outWeight: 0.33333334
          - serializedVersion: 3
            time: 1
            value: 1
            inSlope: 0
            outSlope: 0
            tangentMode: 0
            weightedMode: 0
            inWeight: 0.33333334
            outWeight: 0.33333334
          m_PreInfinity: 2
          m_PostInfinity: 2
          m_RotationOrder: 4
  EmissionModule:
    enabled: 1
    serializedVersion: 4
    rateOverTime:
      serializedVersion: 2
      minMaxState: 0
      scalar: 60
      minScalar: 10
      maxCurve:
        serializedVersion: 2
        m_Curve:
        - serializedVersion: 3
          time: 0
          value: 1
          inSlope: 0
          outSlope: 0
          tangentMode: 0
          weightedMode: 0
          inWeight: 0.33333334
          outWeight: 0.33333334
        - serializedVersion: 3
          time: 1
          value: 1
          inSlope: 0
          outSlope: 0
          tangentMode: 0
          weightedMode: 0
          inWeight: 0.33333334
          outWeight: 0.33333334
        m_PreInfinity: 2
        m_PostInfinity: 2
        m_RotationOrder: 4
      minCurve:
        serializedVersion: 2
        m_Curve:
        - serializedVersion: 3
          time: 0
          value: 0
          inSlope: 0
          outSlope: 0
          tangentMode: 0
          weightedMode: 0
          inWeight: 0.33333334
          outWeight: 0.33333334
        - serializedVersion: 3
          time: 1
          value: 0
          inSlope: 0
          outSlope: 0
          tangentMode: 0
          weightedMode: 0
          inWeight: 0.33333334
          outWeight: 0.33333334
        m_PreInfinity: 2
        m_PostInfinity: 2
        m_RotationOrder: 4
    rateOverDistance:
      serializedVersion: 2
      minMaxState: 0
      scalar: 0
      minScalar: 0
      maxCurve:
        serializedVersion: 2
        m_Curve:
        - serializedVersion: 3
          time: 0
          value: 0
          inSlope: 0
          outSlope: 0
          tangentMode: 0
          weightedMode: 0
          inWeight: 0.33333334
          outWeight: 0.33333334
        - serializedVersion: 3
          time: 1
          value: 0
          inSlope: 0
          outSlope: 0
          tangentMode: 0
          weightedMode: 0
          inWeight: 0.33333334
          outWeight: 0.33333334
        m_PreInfinity: 2
        m_PostInfinity: 2
        m_RotationOrder: 4
      minCurve:
        serializedVersion: 2
        m_Curve:
        - serializedVersion: 3
          time: 0
          value: 0
          inSlope: 0
          outSlope: 0
          tangentMode: 0
          weightedMode: 0
          inWeight: 0.33333334
          outWeight: 0.33333334
        - serializedVersion: 3
          time: 1
          value: 0
          inSlope: 0
          outSlope: 0
          tangentMode: 0
          weightedMode: 0
          inWeight: 0.33333334
          outWeight: 0.33333334
        m_PreInfinity: 2
        m_PostInfinity: 2
        m_RotationOrder: 4
    m_BurstCount: 0
    m_Bursts: []
  SizeModule:
    enabled: 1
    curve:
      serializedVersion: 2
      minMaxState: 1
      scalar: 1
      minScalar: 1
      maxCurve:
        serializedVersion: 2
        m_Curve:
        - serializedVersion: 3
          time: 0
          value: 0.3811823
          inSlope: 4.1309977
          outSlope: 4.1309977
          tangentMode: 0
          weightedMode: 0
          inWeight: 0.33333334
          outWeight: 0.33333334
        - serializedVersion: 3
          time: 0.13066667
          value: 0.9566667
          inSlope: 0.014901161
          outSlope: 0.014901161
          tangentMode: 0
          weightedMode: 0
          inWeight: 0.33333334
          outWeight: 0.33333334
        - serializedVersion: 3
          time: 1
          value: 0
          inSlope: 0
          outSlope: 0
          tangentMode: 0
          weightedMode: 0
          inWeight: 0.33333334
          outWeight: 0.33333334
        m_PreInfinity: 2
        m_PostInfinity: 2
        m_RotationOrder: 4
      minCurve:
        serializedVersion: 2
        m_Curve:
        - serializedVersion: 3
          time: 0
          value: 0
          inSlope: 0
          outSlope: 0
          tangentMode: 0
          weightedMode: 0
          inWeight: 0.33333334
          outWeight: 0.33333334
        - serializedVersion: 3
          time: 1
          value: 0
          inSlope: 0
          outSlope: 0
          tangentMode: 0
          weightedMode: 0
          inWeight: 0.33333334
          outWeight: 0.33333334
        m_PreInfinity: 2
        m_PostInfinity: 2
        m_RotationOrder: 4
    y:
      serializedVersion: 2
      minMaxState: 1
      scalar: 1
      minScalar: 1
      maxCurve:
        serializedVersion: 2
        m_Curve:
        - serializedVersion: 3
          time: 0
          value: 0
          inSlope: 0
          outSlope: 1
          tangentMode: 0
          weightedMode: 0
          inWeight: 0.33333334
          outWeight: 0.33333334
        - serializedVersion: 3
          time: 1
          value: 1
          inSlope: 1
          outSlope: 0
          tangentMode: 0
          weightedMode: 0
          inWeight: 0.33333334
          outWeight: 0.33333334
        m_PreInfinity: 2
        m_PostInfinity: 2
        m_RotationOrder: 4
      minCurve:
        serializedVersion: 2
        m_Curve:
        - serializedVersion: 3
          time: 0
          value: 1
          inSlope: 0
          outSlope: 0
          tangentMode: 0
          weightedMode: 0
          inWeight: 0.33333334
          outWeight: 0.33333334
        - serializedVersion: 3
          time: 1
          value: 1
          inSlope: 0
          outSlope: 0
          tangentMode: 0
          weightedMode: 0
          inWeight: 0.33333334
          outWeight: 0.33333334
        m_PreInfinity: 2
        m_PostInfinity: 2
        m_RotationOrder: 4
    z:
      serializedVersion: 2
      minMaxState: 1
      scalar: 1
      minScalar: 1
      maxCurve:
        serializedVersion: 2
        m_Curve:
        - serializedVersion: 3
          time: 0
          value: 0
          inSlope: 0
          outSlope: 1
          tangentMode: 0
          weightedMode: 0
          inWeight: 0.33333334
          outWeight: 0.33333334
        - serializedVersion: 3
          time: 1
          value: 1
          inSlope: 1
          outSlope: 0
          tangentMode: 0
          weightedMode: 0
          inWeight: 0.33333334
          outWeight: 0.33333334
        m_PreInfinity: 2
        m_PostInfinity: 2
        m_RotationOrder: 4
      minCurve:
        serializedVersion: 2
        m_Curve:
        - serializedVersion: 3
          time: 0
          value: 1
          inSlope: 0
          outSlope: 0
          tangentMode: 0
          weightedMode: 0
          inWeight: 0.33333334
          outWeight: 0.33333334
        - serializedVersion: 3
          time: 1
          value: 1
          inSlope: 0
          outSlope: 0
          tangentMode: 0
          weightedMode: 0
          inWeight: 0.33333334
          outWeight: 0.33333334
        m_PreInfinity: 2
        m_PostInfinity: 2
        m_RotationOrder: 4
    separateAxes: 0
  RotationModule:
    enabled: 0
    x:
      serializedVersion: 2
      minMaxState: 0
      scalar: 0
      minScalar: 0
      maxCurve:
        serializedVersion: 2
        m_Curve:
        - serializedVersion: 3
          time: 0
          value: 0
          inSlope: 0
          outSlope: 0
          tangentMode: 0
          weightedMode: 0
          inWeight: 0.33333334
          outWeight: 0.33333334
        - serializedVersion: 3
          time: 1
          value: 0
          inSlope: 0
          outSlope: 0
          tangentMode: 0
          weightedMode: 0
          inWeight: 0.33333334
          outWeight: 0.33333334
        m_PreInfinity: 2
        m_PostInfinity: 2
        m_RotationOrder: 4
      minCurve:
        serializedVersion: 2
        m_Curve:
        - serializedVersion: 3
          time: 0
          value: 0
          inSlope: 0
          outSlope: 0
          tangentMode: 0
          weightedMode: 0
          inWeight: 0.33333334
          outWeight: 0.33333334
        - serializedVersion: 3
          time: 1
          value: 0
          inSlope: 0
          outSlope: 0
          tangentMode: 0
          weightedMode: 0
          inWeight: 0.33333334
          outWeight: 0.33333334
        m_PreInfinity: 2
        m_PostInfinity: 2
        m_RotationOrder: 4
    y:
      serializedVersion: 2
      minMaxState: 0
      scalar: 0
      minScalar: 0
      maxCurve:
        serializedVersion: 2
        m_Curve:
        - serializedVersion: 3
          time: 0
          value: 0
          inSlope: 0
          outSlope: 0
          tangentMode: 0
          weightedMode: 0
          inWeight: 0.33333334
          outWeight: 0.33333334
        - serializedVersion: 3
          time: 1
          value: 0
          inSlope: 0
          outSlope: 0
          tangentMode: 0
          weightedMode: 0
          inWeight: 0.33333334
          outWeight: 0.33333334
        m_PreInfinity: 2
        m_PostInfinity: 2
        m_RotationOrder: 4
      minCurve:
        serializedVersion: 2
        m_Curve:
        - serializedVersion: 3
          time: 0
          value: 0
          inSlope: 0
          outSlope: 0
          tangentMode: 0
          weightedMode: 0
          inWeight: 0.33333334
          outWeight: 0.33333334
        - serializedVersion: 3
          time: 1
          value: 0
          inSlope: 0
          outSlope: 0
          tangentMode: 0
          weightedMode: 0
          inWeight: 0.33333334
          outWeight: 0.33333334
        m_PreInfinity: 2
        m_PostInfinity: 2
        m_RotationOrder: 4
    curve:
      serializedVersion: 2
      minMaxState: 0
      scalar: 0.7853982
      minScalar: 0.7853982
      maxCurve:
        serializedVersion: 2
        m_Curve:
        - serializedVersion: 3
          time: 0
          value: 1
          inSlope: 0
          outSlope: 0
          tangentMode: 0
          weightedMode: 0
          inWeight: 0.33333334
          outWeight: 0.33333334
        - serializedVersion: 3
          time: 1
          value: 1
          inSlope: 0
          outSlope: 0
          tangentMode: 0
          weightedMode: 0
          inWeight: 0.33333334
          outWeight: 0.33333334
        m_PreInfinity: 2
        m_PostInfinity: 2
        m_RotationOrder: 4
      minCurve:
        serializedVersion: 2
        m_Curve:
        - serializedVersion: 3
          time: 0
          value: 0
          inSlope: 0
          outSlope: 0
          tangentMode: 0
          weightedMode: 0
          inWeight: 0.33333334
          outWeight: 0.33333334
        - serializedVersion: 3
          time: 1
          value: 0
          inSlope: 0
          outSlope: 0
          tangentMode: 0
          weightedMode: 0
          inWeight: 0.33333334
          outWeight: 0.33333334
        m_PreInfinity: 2
        m_PostInfinity: 2
        m_RotationOrder: 4
    separateAxes: 0
  ColorModule:
    enabled: 1
    gradient:
      serializedVersion: 2
      minMaxState: 1
      minColor: {r: 1, g: 1, b: 1, a: 1}
      maxColor: {r: 1, g: 1, b: 1, a: 1}
      maxGradient:
        serializedVersion: 2
        key0: {r: 1, g: 1, b: 1, a: 1}
        key1: {r: 1, g: 1, b: 1, a: 0}
        key2: {r: 0, g: 0, b: 0, a: 0}
        key3: {r: 0, g: 0, b: 0, a: 0}
        key4: {r: 0, g: 0, b: 0, a: 0}
        key5: {r: 0, g: 0, b: 0, a: 0}
        key6: {r: 0, g: 0, b: 0, a: 0}
        key7: {r: 0, g: 0, b: 0, a: 0}
        ctime0: 0
        ctime1: 65535
        ctime2: 0
        ctime3: 0
        ctime4: 0
        ctime5: 0
        ctime6: 0
        ctime7: 0
        atime0: 0
        atime1: 65535
        atime2: 0
        atime3: 0
        atime4: 0
        atime5: 0
        atime6: 0
        atime7: 0
        m_Mode: 0
        m_ColorSpace: -1
        m_NumColorKeys: 2
        m_NumAlphaKeys: 2
      minGradient:
        serializedVersion: 2
        key0: {r: 1, g: 1, b: 1, a: 1}
        key1: {r: 1, g: 1, b: 1, a: 1}
        key2: {r: 0, g: 0, b: 0, a: 0}
        key3: {r: 0, g: 0, b: 0, a: 0}
        key4: {r: 0, g: 0, b: 0, a: 0}
        key5: {r: 0, g: 0, b: 0, a: 0}
        key6: {r: 0, g: 0, b: 0, a: 0}
        key7: {r: 0, g: 0, b: 0, a: 0}
        ctime0: 0
        ctime1: 65535
        ctime2: 0
        ctime3: 0
        ctime4: 0
        ctime5: 0
        ctime6: 0
        ctime7: 0
        atime0: 0
        atime1: 65535
        atime2: 0
        atime3: 0
        atime4: 0
        atime5: 0
        atime6: 0
        atime7: 0
        m_Mode: 0
        m_ColorSpace: -1
        m_NumColorKeys: 2
        m_NumAlphaKeys: 2
  UVModule:
    serializedVersion: 2
    enabled: 0
    mode: 0
    timeMode: 0
    fps: 30
    frameOverTime:
      serializedVersion: 2
      minMaxState: 1
      scalar: 0.9999
      minScalar: 0.9999
      maxCurve:
        serializedVersion: 2
        m_Curve:
        - serializedVersion: 3
          time: 0
          value: 0
          inSlope: 0
          outSlope: 1
          tangentMode: 0
          weightedMode: 0
          inWeight: 0.33333334
          outWeight: 0.33333334
        - serializedVersion: 3
          time: 1
          value: 1
          inSlope: 1
          outSlope: 0
          tangentMode: 0
          weightedMode: 0
          inWeight: 0.33333334
          outWeight: 0.33333334
        m_PreInfinity: 2
        m_PostInfinity: 2
        m_RotationOrder: 4
      minCurve:
        serializedVersion: 2
        m_Curve:
        - serializedVersion: 3
          time: 0
          value: 0
          inSlope: 0
          outSlope: 1
          tangentMode: 0
          weightedMode: 0
          inWeight: 0.33333334
          outWeight: 0.33333334
        - serializedVersion: 3
          time: 1
          value: 1
          inSlope: 1
          outSlope: 0
          tangentMode: 0
          weightedMode: 0
          inWeight: 0.33333334
          outWeight: 0.33333334
        m_PreInfinity: 2
        m_PostInfinity: 2
        m_RotationOrder: 4
    startFrame:
      serializedVersion: 2
      minMaxState: 0
      scalar: 0
      minScalar: 0
      maxCurve:
        serializedVersion: 2
        m_Curve:
        - serializedVersion: 3
          time: 0
          value: 0
          inSlope: 0
          outSlope: 0
          tangentMode: 0
          weightedMode: 0
          inWeight: 0.33333334
          outWeight: 0.33333334
        - serializedVersion: 3
          time: 1
          value: 0
          inSlope: 0
          outSlope: 0
          tangentMode: 0
          weightedMode: 0
          inWeight: 0.33333334
          outWeight: 0.33333334
        m_PreInfinity: 2
        m_PostInfinity: 2
        m_RotationOrder: 4
      minCurve:
        serializedVersion: 2
        m_Curve:
        - serializedVersion: 3
          time: 0
          value: 0
          inSlope: 0
          outSlope: 0
          tangentMode: 0
          weightedMode: 0
          inWeight: 0.33333334
          outWeight: 0.33333334
        - serializedVersion: 3
          time: 1
          value: 0
          inSlope: 0
          outSlope: 0
          tangentMode: 0
          weightedMode: 0
          inWeight: 0.33333334
          outWeight: 0.33333334
        m_PreInfinity: 2
        m_PostInfinity: 2
        m_RotationOrder: 4
    speedRange: {x: 0, y: 1}
    tilesX: 1
    tilesY: 1
    animationType: 0
    rowIndex: 0
    cycles: 1
    uvChannelMask: -1
    rowMode: 1
    sprites:
    - sprite: {fileID: 0}
    flipU: 0
    flipV: 0
  VelocityModule:
    enabled: 0
    x:
      serializedVersion: 2
      minMaxState: 0
      scalar: 0
      minScalar: 0
      maxCurve:
        serializedVersion: 2
        m_Curve:
        - serializedVersion: 3
          time: 0
          value: 1
          inSlope: 0
          outSlope: 0
          tangentMode: 0
          weightedMode: 0
          inWeight: 0.33333334
          outWeight: 0.33333334
        - serializedVersion: 3
          time: 1
          value: 1
          inSlope: 0
          outSlope: 0
          tangentMode: 0
          weightedMode: 0
          inWeight: 0.33333334
          outWeight: 0.33333334
        m_PreInfinity: 2
        m_PostInfinity: 2
        m_RotationOrder: 4
      minCurve:
        serializedVersion: 2
        m_Curve:
        - serializedVersion: 3
          time: 0
          value: 0
          inSlope: 0
          outSlope: 0
          tangentMode: 0
          weightedMode: 0
          inWeight: 0.33333334
          outWeight: 0.33333334
        - serializedVersion: 3
          time: 1
          value: 0
          inSlope: 0
          outSlope: 0
          tangentMode: 0
          weightedMode: 0
          inWeight: 0.33333334
          outWeight: 0.33333334
        m_PreInfinity: 2
        m_PostInfinity: 2
        m_RotationOrder: 4
    y:
      serializedVersion: 2
      minMaxState: 0
      scalar: 0
      minScalar: 0
      maxCurve:
        serializedVersion: 2
        m_Curve:
        - serializedVersion: 3
          time: 0
          value: 1
          inSlope: 0
          outSlope: 0
          tangentMode: 0
          weightedMode: 0
          inWeight: 0.33333334
          outWeight: 0.33333334
        - serializedVersion: 3
          time: 1
          value: 1
          inSlope: 0
          outSlope: 0
          tangentMode: 0
          weightedMode: 0
          inWeight: 0.33333334
          outWeight: 0.33333334
        m_PreInfinity: 2
        m_PostInfinity: 2
        m_RotationOrder: 4
      minCurve:
        serializedVersion: 2
        m_Curve:
        - serializedVersion: 3
          time: 0
          value: 0
          inSlope: 0
          outSlope: 0
          tangentMode: 0
          weightedMode: 0
          inWeight: 0.33333334
          outWeight: 0.33333334
        - serializedVersion: 3
          time: 1
          value: 0
          inSlope: 0
          outSlope: 0
          tangentMode: 0
          weightedMode: 0
          inWeight: 0.33333334
          outWeight: 0.33333334
        m_PreInfinity: 2
        m_PostInfinity: 2
        m_RotationOrder: 4
    z:
      serializedVersion: 2
      minMaxState: 0
      scalar: 0
      minScalar: 0
      maxCurve:
        serializedVersion: 2
        m_Curve:
        - serializedVersion: 3
          time: 0
          value: 1
          inSlope: 0
          outSlope: 0
          tangentMode: 0
          weightedMode: 0
          inWeight: 0.33333334
          outWeight: 0.33333334
        - serializedVersion: 3
          time: 1
          value: 1
          inSlope: 0
          outSlope: 0
          tangentMode: 0
          weightedMode: 0
          inWeight: 0.33333334
          outWeight: 0.33333334
        m_PreInfinity: 2
        m_PostInfinity: 2
        m_RotationOrder: 4
      minCurve:
        serializedVersion: 2
        m_Curve:
        - serializedVersion: 3
          time: 0
          value: 0
          inSlope: 0
          outSlope: 0
          tangentMode: 0
          weightedMode: 0
          inWeight: 0.33333334
          outWeight: 0.33333334
        - serializedVersion: 3
          time: 1
          value: 0
          inSlope: 0
          outSlope: 0
          tangentMode: 0
          weightedMode: 0
          inWeight: 0.33333334
          outWeight: 0.33333334
        m_PreInfinity: 2
        m_PostInfinity: 2
        m_RotationOrder: 4
    orbitalX:
      serializedVersion: 2
      minMaxState: 0
      scalar: 0
      minScalar: 0
      maxCurve:
        serializedVersion: 2
        m_Curve:
        - serializedVersion: 3
          time: 0
          value: 0
          inSlope: 0
          outSlope: 0
          tangentMode: 0
          weightedMode: 0
          inWeight: 0.33333334
          outWeight: 0.33333334
        - serializedVersion: 3
          time: 1
          value: 0
          inSlope: 0
          outSlope: 0
          tangentMode: 0
          weightedMode: 0
          inWeight: 0.33333334
          outWeight: 0.33333334
        m_PreInfinity: 2
        m_PostInfinity: 2
        m_RotationOrder: 4
      minCurve:
        serializedVersion: 2
        m_Curve:
        - serializedVersion: 3
          time: 0
          value: 0
          inSlope: 0
          outSlope: 0
          tangentMode: 0
          weightedMode: 0
          inWeight: 0.33333334
          outWeight: 0.33333334
        - serializedVersion: 3
          time: 1
          value: 0
          inSlope: 0
          outSlope: 0
          tangentMode: 0
          weightedMode: 0
          inWeight: 0.33333334
          outWeight: 0.33333334
        m_PreInfinity: 2
        m_PostInfinity: 2
        m_RotationOrder: 4
    orbitalY:
      serializedVersion: 2
      minMaxState: 0
      scalar: 0
      minScalar: 0
      maxCurve:
        serializedVersion: 2
        m_Curve:
        - serializedVersion: 3
          time: 0
          value: 0
          inSlope: 0
          outSlope: 0
          tangentMode: 0
          weightedMode: 0
          inWeight: 0.33333334
          outWeight: 0.33333334
        - serializedVersion: 3
          time: 1
          value: 0
          inSlope: 0
          outSlope: 0
          tangentMode: 0
          weightedMode: 0
          inWeight: 0.33333334
          outWeight: 0.33333334
        m_PreInfinity: 2
        m_PostInfinity: 2
        m_RotationOrder: 4
      minCurve:
        serializedVersion: 2
        m_Curve:
        - serializedVersion: 3
          time: 0
          value: 0
          inSlope: 0
          outSlope: 0
          tangentMode: 0
          weightedMode: 0
          inWeight: 0.33333334
          outWeight: 0.33333334
        - serializedVersion: 3
          time: 1
          value: 0
          inSlope: 0
          outSlope: 0
          tangentMode: 0
          weightedMode: 0
          inWeight: 0.33333334
          outWeight: 0.33333334
        m_PreInfinity: 2
        m_PostInfinity: 2
        m_RotationOrder: 4
    orbitalZ:
      serializedVersion: 2
      minMaxState: 0
      scalar: 0
      minScalar: 0
      maxCurve:
        serializedVersion: 2
        m_Curve:
        - serializedVersion: 3
          time: 0
          value: 0
          inSlope: 0
          outSlope: 0
          tangentMode: 0
          weightedMode: 0
          inWeight: 0.33333334
          outWeight: 0.33333334
        - serializedVersion: 3
          time: 1
          value: 0
          inSlope: 0
          outSlope: 0
          tangentMode: 0
          weightedMode: 0
          inWeight: 0.33333334
          outWeight: 0.33333334
        m_PreInfinity: 2
        m_PostInfinity: 2
        m_RotationOrder: 4
      minCurve:
        serializedVersion: 2
        m_Curve:
        - serializedVersion: 3
          time: 0
          value: 0
          inSlope: 0
          outSlope: 0
          tangentMode: 0
          weightedMode: 0
          inWeight: 0.33333334
          outWeight: 0.33333334
        - serializedVersion: 3
          time: 1
          value: 0
          inSlope: 0
          outSlope: 0
          tangentMode: 0
          weightedMode: 0
          inWeight: 0.33333334
          outWeight: 0.33333334
        m_PreInfinity: 2
        m_PostInfinity: 2
        m_RotationOrder: 4
    orbitalOffsetX:
      serializedVersion: 2
      minMaxState: 0
      scalar: 0
      minScalar: 0
      maxCurve:
        serializedVersion: 2
        m_Curve:
        - serializedVersion: 3
          time: 0
          value: 0
          inSlope: 0
          outSlope: 0
          tangentMode: 0
          weightedMode: 0
          inWeight: 0.33333334
          outWeight: 0.33333334
        - serializedVersion: 3
          time: 1
          value: 0
          inSlope: 0
          outSlope: 0
          tangentMode: 0
          weightedMode: 0
          inWeight: 0.33333334
          outWeight: 0.33333334
        m_PreInfinity: 2
        m_PostInfinity: 2
        m_RotationOrder: 4
      minCurve:
        serializedVersion: 2
        m_Curve:
        - serializedVersion: 3
          time: 0
          value: 0
          inSlope: 0
          outSlope: 0
          tangentMode: 0
          weightedMode: 0
          inWeight: 0.33333334
          outWeight: 0.33333334
        - serializedVersion: 3
          time: 1
          value: 0
          inSlope: 0
          outSlope: 0
          tangentMode: 0
          weightedMode: 0
          inWeight: 0.33333334
          outWeight: 0.33333334
        m_PreInfinity: 2
        m_PostInfinity: 2
        m_RotationOrder: 4
    orbitalOffsetY:
      serializedVersion: 2
      minMaxState: 0
      scalar: 0
      minScalar: 0
      maxCurve:
        serializedVersion: 2
        m_Curve:
        - serializedVersion: 3
          time: 0
          value: 0
          inSlope: 0
          outSlope: 0
          tangentMode: 0
          weightedMode: 0
          inWeight: 0.33333334
          outWeight: 0.33333334
        - serializedVersion: 3
          time: 1
          value: 0
          inSlope: 0
          outSlope: 0
          tangentMode: 0
          weightedMode: 0
          inWeight: 0.33333334
          outWeight: 0.33333334
        m_PreInfinity: 2
        m_PostInfinity: 2
        m_RotationOrder: 4
      minCurve:
        serializedVersion: 2
        m_Curve:
        - serializedVersion: 3
          time: 0
          value: 0
          inSlope: 0
          outSlope: 0
          tangentMode: 0
          weightedMode: 0
          inWeight: 0.33333334
          outWeight: 0.33333334
        - serializedVersion: 3
          time: 1
          value: 0
          inSlope: 0
          outSlope: 0
          tangentMode: 0
          weightedMode: 0
          inWeight: 0.33333334
          outWeight: 0.33333334
        m_PreInfinity: 2
        m_PostInfinity: 2
        m_RotationOrder: 4
    orbitalOffsetZ:
      serializedVersion: 2
      minMaxState: 0
      scalar: 0
      minScalar: 0
      maxCurve:
        serializedVersion: 2
        m_Curve:
        - serializedVersion: 3
          time: 0
          value: 0
          inSlope: 0
          outSlope: 0
          tangentMode: 0
          weightedMode: 0
          inWeight: 0.33333334
          outWeight: 0.33333334
        - serializedVersion: 3
          time: 1
          value: 0
          inSlope: 0
          outSlope: 0
          tangentMode: 0
          weightedMode: 0
          inWeight: 0.33333334
          outWeight: 0.33333334
        m_PreInfinity: 2
        m_PostInfinity: 2
        m_RotationOrder: 4
      minCurve:
        serializedVersion: 2
        m_Curve:
        - serializedVersion: 3
          time: 0
          value: 0
          inSlope: 0
          outSlope: 0
          tangentMode: 0
          weightedMode: 0
          inWeight: 0.33333334
          outWeight: 0.33333334
        - serializedVersion: 3
          time: 1
          value: 0
          inSlope: 0
          outSlope: 0
          tangentMode: 0
          weightedMode: 0
          inWeight: 0.33333334
          outWeight: 0.33333334
        m_PreInfinity: 2
        m_PostInfinity: 2
        m_RotationOrder: 4
    radial:
      serializedVersion: 2
      minMaxState: 0
      scalar: 0
      minScalar: 0
      maxCurve:
        serializedVersion: 2
        m_Curve:
        - serializedVersion: 3
          time: 0
          value: 0
          inSlope: 0
          outSlope: 0
          tangentMode: 0
          weightedMode: 0
          inWeight: 0.33333334
          outWeight: 0.33333334
        - serializedVersion: 3
          time: 1
          value: 0
          inSlope: 0
          outSlope: 0
          tangentMode: 0
          weightedMode: 0
          inWeight: 0.33333334
          outWeight: 0.33333334
        m_PreInfinity: 2
        m_PostInfinity: 2
        m_RotationOrder: 4
      minCurve:
        serializedVersion: 2
        m_Curve:
        - serializedVersion: 3
          time: 0
          value: 0
          inSlope: 0
          outSlope: 0
          tangentMode: 0
          weightedMode: 0
          inWeight: 0.33333334
          outWeight: 0.33333334
        - serializedVersion: 3
          time: 1
          value: 0
          inSlope: 0
          outSlope: 0
          tangentMode: 0
          weightedMode: 0
          inWeight: 0.33333334
          outWeight: 0.33333334
        m_PreInfinity: 2
        m_PostInfinity: 2
        m_RotationOrder: 4
    speedModifier:
      serializedVersion: 2
      minMaxState: 0
      scalar: 1
      minScalar: 1
      maxCurve:
        serializedVersion: 2
        m_Curve:
        - serializedVersion: 3
          time: 0
          value: 1
          inSlope: 0
          outSlope: 0
          tangentMode: 0
          weightedMode: 0
          inWeight: 0.33333334
          outWeight: 0.33333334
        - serializedVersion: 3
          time: 1
          value: 1
          inSlope: 0
          outSlope: 0
          tangentMode: 0
          weightedMode: 0
          inWeight: 0.33333334
          outWeight: 0.33333334
        m_PreInfinity: 2
        m_PostInfinity: 2
        m_RotationOrder: 4
      minCurve:
        serializedVersion: 2
        m_Curve:
        - serializedVersion: 3
          time: 0
          value: 1
          inSlope: 0
          outSlope: 0
          tangentMode: 0
          weightedMode: 0
          inWeight: 0.33333334
          outWeight: 0.33333334
        - serializedVersion: 3
          time: 1
          value: 1
          inSlope: 0
          outSlope: 0
          tangentMode: 0
          weightedMode: 0
          inWeight: 0.33333334
          outWeight: 0.33333334
        m_PreInfinity: 2
        m_PostInfinity: 2
        m_RotationOrder: 4
    inWorldSpace: 0
  InheritVelocityModule:
    enabled: 0
    m_Mode: 0
    m_Curve:
      serializedVersion: 2
      minMaxState: 0
      scalar: 0
      minScalar: 0
      maxCurve:
        serializedVersion: 2
        m_Curve:
        - serializedVersion: 3
          time: 0
          value: 0
          inSlope: 0
          outSlope: 0
          tangentMode: 0
          weightedMode: 0
          inWeight: 0.33333334
          outWeight: 0.33333334
        - serializedVersion: 3
          time: 1
          value: 0
          inSlope: 0
          outSlope: 0
          tangentMode: 0
          weightedMode: 0
          inWeight: 0.33333334
          outWeight: 0.33333334
        m_PreInfinity: 2
        m_PostInfinity: 2
        m_RotationOrder: 4
      minCurve:
        serializedVersion: 2
        m_Curve:
        - serializedVersion: 3
          time: 0
          value: 0
          inSlope: 0
          outSlope: 0
          tangentMode: 0
          weightedMode: 0
          inWeight: 0.33333334
          outWeight: 0.33333334
        - serializedVersion: 3
          time: 1
          value: 0
          inSlope: 0
          outSlope: 0
          tangentMode: 0
          weightedMode: 0
          inWeight: 0.33333334
          outWeight: 0.33333334
        m_PreInfinity: 2
        m_PostInfinity: 2
        m_RotationOrder: 4
  LifetimeByEmitterSpeedModule:
    enabled: 0
    m_Curve:
      serializedVersion: 2
      minMaxState: 1
      scalar: 1
      minScalar: 1
      maxCurve:
        serializedVersion: 2
        m_Curve:
        - serializedVersion: 3
          time: 0
          value: 1
          inSlope: 0
          outSlope: -0.8
          tangentMode: 0
          weightedMode: 0
          inWeight: 0.33333334
          outWeight: 0.33333334
        - serializedVersion: 3
          time: 1
          value: 0.2
          inSlope: -0.8
          outSlope: 0
          tangentMode: 0
          weightedMode: 0
          inWeight: 0.33333334
          outWeight: 0.33333334
        m_PreInfinity: 2
        m_PostInfinity: 2
        m_RotationOrder: 4
      minCurve:
        serializedVersion: 2
        m_Curve:
        - serializedVersion: 3
          time: 0
          value: 1
          inSlope: 0
          outSlope: 0
          tangentMode: 0
          weightedMode: 0
          inWeight: 0.33333334
          outWeight: 0.33333334
        - serializedVersion: 3
          time: 1
          value: 1
          inSlope: 0
          outSlope: 0
          tangentMode: 0
          weightedMode: 0
          inWeight: 0.33333334
          outWeight: 0.33333334
        m_PreInfinity: 2
        m_PostInfinity: 2
        m_RotationOrder: 4
    m_Range: {x: 0, y: 1}
  ForceModule:
    enabled: 0
    x:
      serializedVersion: 2
      minMaxState: 0
      scalar: 0
      minScalar: 0
      maxCurve:
        serializedVersion: 2
        m_Curve:
        - serializedVersion: 3
          time: 0
          value: 1
          inSlope: 0
          outSlope: 0
          tangentMode: 0
          weightedMode: 0
          inWeight: 0.33333334
          outWeight: 0.33333334
        - serializedVersion: 3
          time: 1
          value: 1
          inSlope: 0
          outSlope: 0
          tangentMode: 0
          weightedMode: 0
          inWeight: 0.33333334
          outWeight: 0.33333334
        m_PreInfinity: 2
        m_PostInfinity: 2
        m_RotationOrder: 4
      minCurve:
        serializedVersion: 2
        m_Curve:
        - serializedVersion: 3
          time: 0
          value: 0
          inSlope: 0
          outSlope: 0
          tangentMode: 0
          weightedMode: 0
          inWeight: 0.33333334
          outWeight: 0.33333334
        - serializedVersion: 3
          time: 1
          value: 0
          inSlope: 0
          outSlope: 0
          tangentMode: 0
          weightedMode: 0
          inWeight: 0.33333334
          outWeight: 0.33333334
        m_PreInfinity: 2
        m_PostInfinity: 2
        m_RotationOrder: 4
    y:
      serializedVersion: 2
      minMaxState: 0
      scalar: 0
      minScalar: 0
      maxCurve:
        serializedVersion: 2
        m_Curve:
        - serializedVersion: 3
          time: 0
          value: 1
          inSlope: 0
          outSlope: 0
          tangentMode: 0
          weightedMode: 0
          inWeight: 0.33333334
          outWeight: 0.33333334
        - serializedVersion: 3
          time: 1
          value: 1
          inSlope: 0
          outSlope: 0
          tangentMode: 0
          weightedMode: 0
          inWeight: 0.33333334
          outWeight: 0.33333334
        m_PreInfinity: 2
        m_PostInfinity: 2
        m_RotationOrder: 4
      minCurve:
        serializedVersion: 2
        m_Curve:
        - serializedVersion: 3
          time: 0
          value: 0
          inSlope: 0
          outSlope: 0
          tangentMode: 0
          weightedMode: 0
          inWeight: 0.33333334
          outWeight: 0.33333334
        - serializedVersion: 3
          time: 1
          value: 0
          inSlope: 0
          outSlope: 0
          tangentMode: 0
          weightedMode: 0
          inWeight: 0.33333334
          outWeight: 0.33333334
        m_PreInfinity: 2
        m_PostInfinity: 2
        m_RotationOrder: 4
    z:
      serializedVersion: 2
      minMaxState: 0
      scalar: 0
      minScalar: 0
      maxCurve:
        serializedVersion: 2
        m_Curve:
        - serializedVersion: 3
          time: 0
          value: 1
          inSlope: 0
          outSlope: 0
          tangentMode: 0
          weightedMode: 0
          inWeight: 0.33333334
          outWeight: 0.33333334
        - serializedVersion: 3
          time: 1
          value: 1
          inSlope: 0
          outSlope: 0
          tangentMode: 0
          weightedMode: 0
          inWeight: 0.33333334
          outWeight: 0.33333334
        m_PreInfinity: 2
        m_PostInfinity: 2
        m_RotationOrder: 4
      minCurve:
        serializedVersion: 2
        m_Curve:
        - serializedVersion: 3
          time: 0
          value: 0
          inSlope: 0
          outSlope: 0
          tangentMode: 0
          weightedMode: 0
          inWeight: 0.33333334
          outWeight: 0.33333334
        - serializedVersion: 3
          time: 1
          value: 0
          inSlope: 0
          outSlope: 0
          tangentMode: 0
          weightedMode: 0
          inWeight: 0.33333334
          outWeight: 0.33333334
        m_PreInfinity: 2
        m_PostInfinity: 2
        m_RotationOrder: 4
    inWorldSpace: 0
    randomizePerFrame: 0
  ExternalForcesModule:
    serializedVersion: 2
    enabled: 0
    multiplierCurve:
      serializedVersion: 2
      minMaxState: 0
      scalar: 1
      minScalar: 1
      maxCurve:
        serializedVersion: 2
        m_Curve:
        - serializedVersion: 3
          time: 0
          value: 1
          inSlope: 0
          outSlope: 0
          tangentMode: 0
          weightedMode: 0
          inWeight: 0.33333334
          outWeight: 0.33333334
        - serializedVersion: 3
          time: 1
          value: 1
          inSlope: 0
          outSlope: 0
          tangentMode: 0
          weightedMode: 0
          inWeight: 0.33333334
          outWeight: 0.33333334
        m_PreInfinity: 2
        m_PostInfinity: 2
        m_RotationOrder: 4
      minCurve:
        serializedVersion: 2
        m_Curve:
        - serializedVersion: 3
          time: 0
          value: 1
          inSlope: 0
          outSlope: 0
          tangentMode: 0
          weightedMode: 0
          inWeight: 0.33333334
          outWeight: 0.33333334
        - serializedVersion: 3
          time: 1
          value: 1
          inSlope: 0
          outSlope: 0
          tangentMode: 0
          weightedMode: 0
          inWeight: 0.33333334
          outWeight: 0.33333334
        m_PreInfinity: 2
        m_PostInfinity: 2
        m_RotationOrder: 4
    influenceFilter: 0
    influenceMask:
      serializedVersion: 2
      m_Bits: 4294967295
    influenceList: []
  ClampVelocityModule:
    enabled: 0
    x:
      serializedVersion: 2
      minMaxState: 0
      scalar: 1
      minScalar: 1
      maxCurve:
        serializedVersion: 2
        m_Curve:
        - serializedVersion: 3
          time: 0
          value: 1
          inSlope: 0
          outSlope: 0
          tangentMode: 0
          weightedMode: 0
          inWeight: 0.33333334
          outWeight: 0.33333334
        - serializedVersion: 3
          time: 1
          value: 1
          inSlope: 0
          outSlope: 0
          tangentMode: 0
          weightedMode: 0
          inWeight: 0.33333334
          outWeight: 0.33333334
        m_PreInfinity: 2
        m_PostInfinity: 2
        m_RotationOrder: 4
      minCurve:
        serializedVersion: 2
        m_Curve:
        - serializedVersion: 3
          time: 0
          value: 0
          inSlope: 0
          outSlope: 0
          tangentMode: 0
          weightedMode: 0
          inWeight: 0.33333334
          outWeight: 0.33333334
        - serializedVersion: 3
          time: 1
          value: 0
          inSlope: 0
          outSlope: 0
          tangentMode: 0
          weightedMode: 0
          inWeight: 0.33333334
          outWeight: 0.33333334
        m_PreInfinity: 2
        m_PostInfinity: 2
        m_RotationOrder: 4
    y:
      serializedVersion: 2
      minMaxState: 0
      scalar: 1
      minScalar: 1
      maxCurve:
        serializedVersion: 2
        m_Curve:
        - serializedVersion: 3
          time: 0
          value: 1
          inSlope: 0
          outSlope: 0
          tangentMode: 0
          weightedMode: 0
          inWeight: 0.33333334
          outWeight: 0.33333334
        - serializedVersion: 3
          time: 1
          value: 1
          inSlope: 0
          outSlope: 0
          tangentMode: 0
          weightedMode: 0
          inWeight: 0.33333334
          outWeight: 0.33333334
        m_PreInfinity: 2
        m_PostInfinity: 2
        m_RotationOrder: 4
      minCurve:
        serializedVersion: 2
        m_Curve:
        - serializedVersion: 3
          time: 0
          value: 0
          inSlope: 0
          outSlope: 0
          tangentMode: 0
          weightedMode: 0
          inWeight: 0.33333334
          outWeight: 0.33333334
        - serializedVersion: 3
          time: 1
          value: 0
          inSlope: 0
          outSlope: 0
          tangentMode: 0
          weightedMode: 0
          inWeight: 0.33333334
          outWeight: 0.33333334
        m_PreInfinity: 2
        m_PostInfinity: 2
        m_RotationOrder: 4
    z:
      serializedVersion: 2
      minMaxState: 0
      scalar: 1
      minScalar: 1
      maxCurve:
        serializedVersion: 2
        m_Curve:
        - serializedVersion: 3
          time: 0
          value: 1
          inSlope: 0
          outSlope: 0
          tangentMode: 0
          weightedMode: 0
          inWeight: 0.33333334
          outWeight: 0.33333334
        - serializedVersion: 3
          time: 1
          value: 1
          inSlope: 0
          outSlope: 0
          tangentMode: 0
          weightedMode: 0
          inWeight: 0.33333334
          outWeight: 0.33333334
        m_PreInfinity: 2
        m_PostInfinity: 2
        m_RotationOrder: 4
      minCurve:
        serializedVersion: 2
        m_Curve:
        - serializedVersion: 3
          time: 0
          value: 0
          inSlope: 0
          outSlope: 0
          tangentMode: 0
          weightedMode: 0
          inWeight: 0.33333334
          outWeight: 0.33333334
        - serializedVersion: 3
          time: 1
          value: 0
          inSlope: 0
          outSlope: 0
          tangentMode: 0
          weightedMode: 0
          inWeight: 0.33333334
          outWeight: 0.33333334
        m_PreInfinity: 2
        m_PostInfinity: 2
        m_RotationOrder: 4
    magnitude:
      serializedVersion: 2
      minMaxState: 0
      scalar: 1
      minScalar: 1
      maxCurve:
        serializedVersion: 2
        m_Curve:
        - serializedVersion: 3
          time: 0
          value: 1
          inSlope: 0
          outSlope: 0
          tangentMode: 0
          weightedMode: 0
          inWeight: 0.33333334
          outWeight: 0.33333334
        - serializedVersion: 3
          time: 1
          value: 1
          inSlope: 0
          outSlope: 0
          tangentMode: 0
          weightedMode: 0
          inWeight: 0.33333334
          outWeight: 0.33333334
        m_PreInfinity: 2
        m_PostInfinity: 2
        m_RotationOrder: 4
      minCurve:
        serializedVersion: 2
        m_Curve:
        - serializedVersion: 3
          time: 0
          value: 0
          inSlope: 0
          outSlope: 0
          tangentMode: 0
          weightedMode: 0
          inWeight: 0.33333334
          outWeight: 0.33333334
        - serializedVersion: 3
          time: 1
          value: 0
          inSlope: 0
          outSlope: 0
          tangentMode: 0
          weightedMode: 0
          inWeight: 0.33333334
          outWeight: 0.33333334
        m_PreInfinity: 2
        m_PostInfinity: 2
        m_RotationOrder: 4
    separateAxis: 0
    inWorldSpace: 0
    multiplyDragByParticleSize: 1
    multiplyDragByParticleVelocity: 1
    dampen: 1
    drag:
      serializedVersion: 2
      minMaxState: 0
      scalar: 0
      minScalar: 0
      maxCurve:
        serializedVersion: 2
        m_Curve:
        - serializedVersion: 3
          time: 0
          value: 0
          inSlope: 0
          outSlope: 0
          tangentMode: 0
          weightedMode: 0
          inWeight: 0.33333334
          outWeight: 0.33333334
        - serializedVersion: 3
          time: 1
          value: 0
          inSlope: 0
          outSlope: 0
          tangentMode: 0
          weightedMode: 0
          inWeight: 0.33333334
          outWeight: 0.33333334
        m_PreInfinity: 2
        m_PostInfinity: 2
        m_RotationOrder: 4
      minCurve:
        serializedVersion: 2
        m_Curve:
        - serializedVersion: 3
          time: 0
          value: 0
          inSlope: 0
          outSlope: 0
          tangentMode: 0
          weightedMode: 0
          inWeight: 0.33333334
          outWeight: 0.33333334
        - serializedVersion: 3
          time: 1
          value: 0
          inSlope: 0
          outSlope: 0
          tangentMode: 0
          weightedMode: 0
          inWeight: 0.33333334
          outWeight: 0.33333334
        m_PreInfinity: 2
        m_PostInfinity: 2
        m_RotationOrder: 4
  NoiseModule:
    enabled: 0
    strength:
      serializedVersion: 2
      minMaxState: 0
      scalar: 1
      minScalar: 1
      maxCurve:
        serializedVersion: 2
        m_Curve:
        - serializedVersion: 3
          time: 0
          value: 1
          inSlope: 0
          outSlope: 0
          tangentMode: 0
          weightedMode: 0
          inWeight: 0.33333334
          outWeight: 0.33333334
        - serializedVersion: 3
          time: 1
          value: 1
          inSlope: 0
          outSlope: 0
          tangentMode: 0
          weightedMode: 0
          inWeight: 0.33333334
          outWeight: 0.33333334
        m_PreInfinity: 2
        m_PostInfinity: 2
        m_RotationOrder: 4
      minCurve:
        serializedVersion: 2
        m_Curve:
        - serializedVersion: 3
          time: 0
          value: 1
          inSlope: 0
          outSlope: 0
          tangentMode: 0
          weightedMode: 0
          inWeight: 0.33333334
          outWeight: 0.33333334
        - serializedVersion: 3
          time: 1
          value: 1
          inSlope: 0
          outSlope: 0
          tangentMode: 0
          weightedMode: 0
          inWeight: 0.33333334
          outWeight: 0.33333334
        m_PreInfinity: 2
        m_PostInfinity: 2
        m_RotationOrder: 4
    strengthY:
      serializedVersion: 2
      minMaxState: 0
      scalar: 1
      minScalar: 1
      maxCurve:
        serializedVersion: 2
        m_Curve:
        - serializedVersion: 3
          time: 0
          value: 1
          inSlope: 0
          outSlope: 0
          tangentMode: 0
          weightedMode: 0
          inWeight: 0.33333334
          outWeight: 0.33333334
        - serializedVersion: 3
          time: 1
          value: 1
          inSlope: 0
          outSlope: 0
          tangentMode: 0
          weightedMode: 0
          inWeight: 0.33333334
          outWeight: 0.33333334
        m_PreInfinity: 2
        m_PostInfinity: 2
        m_RotationOrder: 4
      minCurve:
        serializedVersion: 2
        m_Curve:
        - serializedVersion: 3
          time: 0
          value: 1
          inSlope: 0
          outSlope: 0
          tangentMode: 0
          weightedMode: 0
          inWeight: 0.33333334
          outWeight: 0.33333334
        - serializedVersion: 3
          time: 1
          value: 1
          inSlope: 0
          outSlope: 0
          tangentMode: 0
          weightedMode: 0
          inWeight: 0.33333334
          outWeight: 0.33333334
        m_PreInfinity: 2
        m_PostInfinity: 2
        m_RotationOrder: 4
    strengthZ:
      serializedVersion: 2
      minMaxState: 0
      scalar: 1
      minScalar: 1
      maxCurve:
        serializedVersion: 2
        m_Curve:
        - serializedVersion: 3
          time: 0
          value: 1
          inSlope: 0
          outSlope: 0
          tangentMode: 0
          weightedMode: 0
          inWeight: 0.33333334
          outWeight: 0.33333334
        - serializedVersion: 3
          time: 1
          value: 1
          inSlope: 0
          outSlope: 0
          tangentMode: 0
          weightedMode: 0
          inWeight: 0.33333334
          outWeight: 0.33333334
        m_PreInfinity: 2
        m_PostInfinity: 2
        m_RotationOrder: 4
      minCurve:
        serializedVersion: 2
        m_Curve:
        - serializedVersion: 3
          time: 0
          value: 1
          inSlope: 0
          outSlope: 0
          tangentMode: 0
          weightedMode: 0
          inWeight: 0.33333334
          outWeight: 0.33333334
        - serializedVersion: 3
          time: 1
          value: 1
          inSlope: 0
          outSlope: 0
          tangentMode: 0
          weightedMode: 0
          inWeight: 0.33333334
          outWeight: 0.33333334
        m_PreInfinity: 2
        m_PostInfinity: 2
        m_RotationOrder: 4
    separateAxes: 0
    frequency: 0.5
    damping: 1
    octaves: 1
    octaveMultiplier: 0.5
    octaveScale: 2
    quality: 1
    scrollSpeed:
      serializedVersion: 2
      minMaxState: 0
      scalar: 0
      minScalar: 0
      maxCurve:
        serializedVersion: 2
        m_Curve:
        - serializedVersion: 3
          time: 0
          value: 0
          inSlope: 0
          outSlope: 0
          tangentMode: 0
          weightedMode: 0
          inWeight: 0.33333334
          outWeight: 0.33333334
        - serializedVersion: 3
          time: 1
          value: 0
          inSlope: 0
          outSlope: 0
          tangentMode: 0
          weightedMode: 0
          inWeight: 0.33333334
          outWeight: 0.33333334
        m_PreInfinity: 2
        m_PostInfinity: 2
        m_RotationOrder: 4
      minCurve:
        serializedVersion: 2
        m_Curve:
        - serializedVersion: 3
          time: 0
          value: 0
          inSlope: 0
          outSlope: 0
          tangentMode: 0
          weightedMode: 0
          inWeight: 0.33333334
          outWeight: 0.33333334
        - serializedVersion: 3
          time: 1
          value: 0
          inSlope: 0
          outSlope: 0
          tangentMode: 0
          weightedMode: 0
          inWeight: 0.33333334
          outWeight: 0.33333334
        m_PreInfinity: 2
        m_PostInfinity: 2
        m_RotationOrder: 4
    remap:
      serializedVersion: 2
      minMaxState: 1
      scalar: 1
      minScalar: 1
      maxCurve:
        serializedVersion: 2
        m_Curve:
        - serializedVersion: 3
          time: 0
          value: -1
          inSlope: 0
          outSlope: 2
          tangentMode: 0
          weightedMode: 0
          inWeight: 0.33333334
          outWeight: 0.33333334
        - serializedVersion: 3
          time: 1
          value: 1
          inSlope: 2
          outSlope: 0
          tangentMode: 0
          weightedMode: 0
          inWeight: 0.33333334
          outWeight: 0.33333334
        m_PreInfinity: 2
        m_PostInfinity: 2
        m_RotationOrder: 4
      minCurve:
        serializedVersion: 2
        m_Curve:
        - serializedVersion: 3
          time: 0
          value: 1
          inSlope: 0
          outSlope: 0
          tangentMode: 0
          weightedMode: 0
          inWeight: 0.33333334
          outWeight: 0.33333334
        - serializedVersion: 3
          time: 1
          value: 1
          inSlope: 0
          outSlope: 0
          tangentMode: 0
          weightedMode: 0
          inWeight: 0.33333334
          outWeight: 0.33333334
        m_PreInfinity: 2
        m_PostInfinity: 2
        m_RotationOrder: 4
    remapY:
      serializedVersion: 2
      minMaxState: 1
      scalar: 1
      minScalar: 1
      maxCurve:
        serializedVersion: 2
        m_Curve:
        - serializedVersion: 3
          time: 0
          value: -1
          inSlope: 0
          outSlope: 2
          tangentMode: 0
          weightedMode: 0
          inWeight: 0.33333334
          outWeight: 0.33333334
        - serializedVersion: 3
          time: 1
          value: 1
          inSlope: 2
          outSlope: 0
          tangentMode: 0
          weightedMode: 0
          inWeight: 0.33333334
          outWeight: 0.33333334
        m_PreInfinity: 2
        m_PostInfinity: 2
        m_RotationOrder: 4
      minCurve:
        serializedVersion: 2
        m_Curve:
        - serializedVersion: 3
          time: 0
          value: 1
          inSlope: 0
          outSlope: 0
          tangentMode: 0
          weightedMode: 0
          inWeight: 0.33333334
          outWeight: 0.33333334
        - serializedVersion: 3
          time: 1
          value: 1
          inSlope: 0
          outSlope: 0
          tangentMode: 0
          weightedMode: 0
          inWeight: 0.33333334
          outWeight: 0.33333334
        m_PreInfinity: 2
        m_PostInfinity: 2
        m_RotationOrder: 4
    remapZ:
      serializedVersion: 2
      minMaxState: 1
      scalar: 1
      minScalar: 1
      maxCurve:
        serializedVersion: 2
        m_Curve:
        - serializedVersion: 3
          time: 0
          value: -1
          inSlope: 0
          outSlope: 2
          tangentMode: 0
          weightedMode: 0
          inWeight: 0.33333334
          outWeight: 0.33333334
        - serializedVersion: 3
          time: 1
          value: 1
          inSlope: 2
          outSlope: 0
          tangentMode: 0
          weightedMode: 0
          inWeight: 0.33333334
          outWeight: 0.33333334
        m_PreInfinity: 2
        m_PostInfinity: 2
        m_RotationOrder: 4
      minCurve:
        serializedVersion: 2
        m_Curve:
        - serializedVersion: 3
          time: 0
          value: 1
          inSlope: 0
          outSlope: 0
          tangentMode: 0
          weightedMode: 0
          inWeight: 0.33333334
          outWeight: 0.33333334
        - serializedVersion: 3
          time: 1
          value: 1
          inSlope: 0
          outSlope: 0
          tangentMode: 0
          weightedMode: 0
          inWeight: 0.33333334
          outWeight: 0.33333334
        m_PreInfinity: 2
        m_PostInfinity: 2
        m_RotationOrder: 4
    remapEnabled: 0
    positionAmount:
      serializedVersion: 2
      minMaxState: 0
      scalar: 1
      minScalar: 1
      maxCurve:
        serializedVersion: 2
        m_Curve:
        - serializedVersion: 3
          time: 0
          value: 1
          inSlope: 0
          outSlope: 0
          tangentMode: 0
          weightedMode: 0
          inWeight: 0.33333334
          outWeight: 0.33333334
        - serializedVersion: 3
          time: 1
          value: 1
          inSlope: 0
          outSlope: 0
          tangentMode: 0
          weightedMode: 0
          inWeight: 0.33333334
          outWeight: 0.33333334
        m_PreInfinity: 2
        m_PostInfinity: 2
        m_RotationOrder: 4
      minCurve:
        serializedVersion: 2
        m_Curve:
        - serializedVersion: 3
          time: 0
          value: 1
          inSlope: 0
          outSlope: 0
          tangentMode: 0
          weightedMode: 0
          inWeight: 0.33333334
          outWeight: 0.33333334
        - serializedVersion: 3
          time: 1
          value: 1
          inSlope: 0
          outSlope: 0
          tangentMode: 0
          weightedMode: 0
          inWeight: 0.33333334
          outWeight: 0.33333334
        m_PreInfinity: 2
        m_PostInfinity: 2
        m_RotationOrder: 4
    rotationAmount:
      serializedVersion: 2
      minMaxState: 0
      scalar: 0
      minScalar: 0
      maxCurve:
        serializedVersion: 2
        m_Curve:
        - serializedVersion: 3
          time: 0
          value: 0
          inSlope: 0
          outSlope: 0
          tangentMode: 0
          weightedMode: 0
          inWeight: 0.33333334
          outWeight: 0.33333334
        - serializedVersion: 3
          time: 1
          value: 0
          inSlope: 0
          outSlope: 0
          tangentMode: 0
          weightedMode: 0
          inWeight: 0.33333334
          outWeight: 0.33333334
        m_PreInfinity: 2
        m_PostInfinity: 2
        m_RotationOrder: 4
      minCurve:
        serializedVersion: 2
        m_Curve:
        - serializedVersion: 3
          time: 0
          value: 0
          inSlope: 0
          outSlope: 0
          tangentMode: 0
          weightedMode: 0
          inWeight: 0.33333334
          outWeight: 0.33333334
        - serializedVersion: 3
          time: 1
          value: 0
          inSlope: 0
          outSlope: 0
          tangentMode: 0
          weightedMode: 0
          inWeight: 0.33333334
          outWeight: 0.33333334
        m_PreInfinity: 2
        m_PostInfinity: 2
        m_RotationOrder: 4
    sizeAmount:
      serializedVersion: 2
      minMaxState: 0
      scalar: 0
      minScalar: 0
      maxCurve:
        serializedVersion: 2
        m_Curve:
        - serializedVersion: 3
          time: 0
          value: 0
          inSlope: 0
          outSlope: 0
          tangentMode: 0
          weightedMode: 0
          inWeight: 0.33333334
          outWeight: 0.33333334
        - serializedVersion: 3
          time: 1
          value: 0
          inSlope: 0
          outSlope: 0
          tangentMode: 0
          weightedMode: 0
          inWeight: 0.33333334
          outWeight: 0.33333334
        m_PreInfinity: 2
        m_PostInfinity: 2
        m_RotationOrder: 4
      minCurve:
        serializedVersion: 2
        m_Curve:
        - serializedVersion: 3
          time: 0
          value: 0
          inSlope: 0
          outSlope: 0
          tangentMode: 0
          weightedMode: 0
          inWeight: 0.33333334
          outWeight: 0.33333334
        - serializedVersion: 3
          time: 1
          value: 0
          inSlope: 0
          outSlope: 0
          tangentMode: 0
          weightedMode: 0
          inWeight: 0.33333334
          outWeight: 0.33333334
        m_PreInfinity: 2
        m_PostInfinity: 2
        m_RotationOrder: 4
  SizeBySpeedModule:
    enabled: 0
    curve:
      serializedVersion: 2
      minMaxState: 1
      scalar: 1
      minScalar: 1
      maxCurve:
        serializedVersion: 2
        m_Curve:
        - serializedVersion: 3
          time: 0
          value: 1
          inSlope: 0
          outSlope: 0
          tangentMode: 0
          weightedMode: 0
          inWeight: 0.33333334
          outWeight: 0.33333334
        - serializedVersion: 3
          time: 1
          value: 1
          inSlope: 0
          outSlope: 0
          tangentMode: 0
          weightedMode: 0
          inWeight: 0.33333334
          outWeight: 0.33333334
        m_PreInfinity: 2
        m_PostInfinity: 2
        m_RotationOrder: 4
      minCurve:
        serializedVersion: 2
        m_Curve:
        - serializedVersion: 3
          time: 0
          value: 0
          inSlope: 0
          outSlope: 0
          tangentMode: 0
          weightedMode: 0
          inWeight: 0.33333334
          outWeight: 0.33333334
        - serializedVersion: 3
          time: 1
          value: 0
          inSlope: 0
          outSlope: 0
          tangentMode: 0
          weightedMode: 0
          inWeight: 0.33333334
          outWeight: 0.33333334
        m_PreInfinity: 2
        m_PostInfinity: 2
        m_RotationOrder: 4
    y:
      serializedVersion: 2
      minMaxState: 1
      scalar: 1
      minScalar: 1
      maxCurve:
        serializedVersion: 2
        m_Curve:
        - serializedVersion: 3
          time: 0
          value: 0
          inSlope: 0
          outSlope: 1
          tangentMode: 0
          weightedMode: 0
          inWeight: 0.33333334
          outWeight: 0.33333334
        - serializedVersion: 3
          time: 1
          value: 1
          inSlope: 1
          outSlope: 0
          tangentMode: 0
          weightedMode: 0
          inWeight: 0.33333334
          outWeight: 0.33333334
        m_PreInfinity: 2
        m_PostInfinity: 2
        m_RotationOrder: 4
      minCurve:
        serializedVersion: 2
        m_Curve:
        - serializedVersion: 3
          time: 0
          value: 1
          inSlope: 0
          outSlope: 0
          tangentMode: 0
          weightedMode: 0
          inWeight: 0.33333334
          outWeight: 0.33333334
        - serializedVersion: 3
          time: 1
          value: 1
          inSlope: 0
          outSlope: 0
          tangentMode: 0
          weightedMode: 0
          inWeight: 0.33333334
          outWeight: 0.33333334
        m_PreInfinity: 2
        m_PostInfinity: 2
        m_RotationOrder: 4
    z:
      serializedVersion: 2
      minMaxState: 1
      scalar: 1
      minScalar: 1
      maxCurve:
        serializedVersion: 2
        m_Curve:
        - serializedVersion: 3
          time: 0
          value: 0
          inSlope: 0
          outSlope: 1
          tangentMode: 0
          weightedMode: 0
          inWeight: 0.33333334
          outWeight: 0.33333334
        - serializedVersion: 3
          time: 1
          value: 1
          inSlope: 1
          outSlope: 0
          tangentMode: 0
          weightedMode: 0
          inWeight: 0.33333334
          outWeight: 0.33333334
        m_PreInfinity: 2
        m_PostInfinity: 2
        m_RotationOrder: 4
      minCurve:
        serializedVersion: 2
        m_Curve:
        - serializedVersion: 3
          time: 0
          value: 1
          inSlope: 0
          outSlope: 0
          tangentMode: 0
          weightedMode: 0
          inWeight: 0.33333334
          outWeight: 0.33333334
        - serializedVersion: 3
          time: 1
          value: 1
          inSlope: 0
          outSlope: 0
          tangentMode: 0
          weightedMode: 0
          inWeight: 0.33333334
          outWeight: 0.33333334
        m_PreInfinity: 2
        m_PostInfinity: 2
        m_RotationOrder: 4
    range: {x: 0, y: 1}
    separateAxes: 0
  RotationBySpeedModule:
    enabled: 0
    x:
      serializedVersion: 2
      minMaxState: 0
      scalar: 0
      minScalar: 0
      maxCurve:
        serializedVersion: 2
        m_Curve:
        - serializedVersion: 3
          time: 0
          value: 0
          inSlope: 0
          outSlope: 0
          tangentMode: 0
          weightedMode: 0
          inWeight: 0.33333334
          outWeight: 0.33333334
        - serializedVersion: 3
          time: 1
          value: 0
          inSlope: 0
          outSlope: 0
          tangentMode: 0
          weightedMode: 0
          inWeight: 0.33333334
          outWeight: 0.33333334
        m_PreInfinity: 2
        m_PostInfinity: 2
        m_RotationOrder: 4
      minCurve:
        serializedVersion: 2
        m_Curve:
        - serializedVersion: 3
          time: 0
          value: 0
          inSlope: 0
          outSlope: 0
          tangentMode: 0
          weightedMode: 0
          inWeight: 0.33333334
          outWeight: 0.33333334
        - serializedVersion: 3
          time: 1
          value: 0
          inSlope: 0
          outSlope: 0
          tangentMode: 0
          weightedMode: 0
          inWeight: 0.33333334
          outWeight: 0.33333334
        m_PreInfinity: 2
        m_PostInfinity: 2
        m_RotationOrder: 4
    y:
      serializedVersion: 2
      minMaxState: 0
      scalar: 0
      minScalar: 0
      maxCurve:
        serializedVersion: 2
        m_Curve:
        - serializedVersion: 3
          time: 0
          value: 0
          inSlope: 0
          outSlope: 0
          tangentMode: 0
          weightedMode: 0
          inWeight: 0.33333334
          outWeight: 0.33333334
        - serializedVersion: 3
          time: 1
          value: 0
          inSlope: 0
          outSlope: 0
          tangentMode: 0
          weightedMode: 0
          inWeight: 0.33333334
          outWeight: 0.33333334
        m_PreInfinity: 2
        m_PostInfinity: 2
        m_RotationOrder: 4
      minCurve:
        serializedVersion: 2
        m_Curve:
        - serializedVersion: 3
          time: 0
          value: 0
          inSlope: 0
          outSlope: 0
          tangentMode: 0
          weightedMode: 0
          inWeight: 0.33333334
          outWeight: 0.33333334
        - serializedVersion: 3
          time: 1
          value: 0
          inSlope: 0
          outSlope: 0
          tangentMode: 0
          weightedMode: 0
          inWeight: 0.33333334
          outWeight: 0.33333334
        m_PreInfinity: 2
        m_PostInfinity: 2
        m_RotationOrder: 4
    curve:
      serializedVersion: 2
      minMaxState: 0
      scalar: 0.7853982
      minScalar: 0.7853982
      maxCurve:
        serializedVersion: 2
        m_Curve:
        - serializedVersion: 3
          time: 0
          value: 1
          inSlope: 0
          outSlope: 0
          tangentMode: 0
          weightedMode: 0
          inWeight: 0.33333334
          outWeight: 0.33333334
        - serializedVersion: 3
          time: 1
          value: 1
          inSlope: 0
          outSlope: 0
          tangentMode: 0
          weightedMode: 0
          inWeight: 0.33333334
          outWeight: 0.33333334
        m_PreInfinity: 2
        m_PostInfinity: 2
        m_RotationOrder: 4
      minCurve:
        serializedVersion: 2
        m_Curve:
        - serializedVersion: 3
          time: 0
          value: 0
          inSlope: 0
          outSlope: 0
          tangentMode: 0
          weightedMode: 0
          inWeight: 0.33333334
          outWeight: 0.33333334
        - serializedVersion: 3
          time: 1
          value: 0
          inSlope: 0
          outSlope: 0
          tangentMode: 0
          weightedMode: 0
          inWeight: 0.33333334
          outWeight: 0.33333334
        m_PreInfinity: 2
        m_PostInfinity: 2
        m_RotationOrder: 4
    separateAxes: 0
    range: {x: 0, y: 1}
  ColorBySpeedModule:
    enabled: 0
    gradient:
      serializedVersion: 2
      minMaxState: 1
      minColor: {r: 1, g: 1, b: 1, a: 1}
      maxColor: {r: 1, g: 1, b: 1, a: 1}
      maxGradient:
        serializedVersion: 2
        key0: {r: 1, g: 1, b: 1, a: 1}
        key1: {r: 1, g: 1, b: 1, a: 1}
        key2: {r: 0, g: 0, b: 0, a: 0}
        key3: {r: 0, g: 0, b: 0, a: 0}
        key4: {r: 0, g: 0, b: 0, a: 0}
        key5: {r: 0, g: 0, b: 0, a: 0}
        key6: {r: 0, g: 0, b: 0, a: 0}
        key7: {r: 0, g: 0, b: 0, a: 0}
        ctime0: 0
        ctime1: 65535
        ctime2: 0
        ctime3: 0
        ctime4: 0
        ctime5: 0
        ctime6: 0
        ctime7: 0
        atime0: 0
        atime1: 65535
        atime2: 0
        atime3: 0
        atime4: 0
        atime5: 0
        atime6: 0
        atime7: 0
        m_Mode: 0
        m_ColorSpace: -1
        m_NumColorKeys: 2
        m_NumAlphaKeys: 2
      minGradient:
        serializedVersion: 2
        key0: {r: 1, g: 1, b: 1, a: 1}
        key1: {r: 1, g: 1, b: 1, a: 1}
        key2: {r: 0, g: 0, b: 0, a: 0}
        key3: {r: 0, g: 0, b: 0, a: 0}
        key4: {r: 0, g: 0, b: 0, a: 0}
        key5: {r: 0, g: 0, b: 0, a: 0}
        key6: {r: 0, g: 0, b: 0, a: 0}
        key7: {r: 0, g: 0, b: 0, a: 0}
        ctime0: 0
        ctime1: 65535
        ctime2: 0
        ctime3: 0
        ctime4: 0
        ctime5: 0
        ctime6: 0
        ctime7: 0
        atime0: 0
        atime1: 65535
        atime2: 0
        atime3: 0
        atime4: 0
        atime5: 0
        atime6: 0
        atime7: 0
        m_Mode: 0
        m_ColorSpace: -1
        m_NumColorKeys: 2
        m_NumAlphaKeys: 2
    range: {x: 0, y: 1}
  CollisionModule:
    enabled: 0
    serializedVersion: 4
    type: 0
    collisionMode: 0
    colliderForce: 0
    multiplyColliderForceByParticleSize: 0
    multiplyColliderForceByParticleSpeed: 0
    multiplyColliderForceByCollisionAngle: 1
    m_Planes:
    - {fileID: 0}
    - {fileID: 0}
    - {fileID: 0}
    - {fileID: 0}
    - {fileID: 0}
    - {fileID: 0}
    m_Dampen:
      serializedVersion: 2
      minMaxState: 0
      scalar: 0
      minScalar: 0
      maxCurve:
        serializedVersion: 2
        m_Curve:
        - serializedVersion: 3
          time: 0
          value: 0
          inSlope: 0
          outSlope: 0
          tangentMode: 0
          weightedMode: 0
          inWeight: 0.33333334
          outWeight: 0.33333334
        - serializedVersion: 3
          time: 1
          value: 0
          inSlope: 0
          outSlope: 0
          tangentMode: 0
          weightedMode: 0
          inWeight: 0.33333334
          outWeight: 0.33333334
        m_PreInfinity: 2
        m_PostInfinity: 2
        m_RotationOrder: 4
      minCurve:
        serializedVersion: 2
        m_Curve:
        - serializedVersion: 3
          time: 0
          value: 0
          inSlope: 0
          outSlope: 0
          tangentMode: 0
          weightedMode: 0
          inWeight: 0.33333334
          outWeight: 0.33333334
        - serializedVersion: 3
          time: 1
          value: 0
          inSlope: 0
          outSlope: 0
          tangentMode: 0
          weightedMode: 0
          inWeight: 0.33333334
          outWeight: 0.33333334
        m_PreInfinity: 2
        m_PostInfinity: 2
        m_RotationOrder: 4
    m_Bounce:
      serializedVersion: 2
      minMaxState: 0
      scalar: 1
      minScalar: 1
      maxCurve:
        serializedVersion: 2
        m_Curve:
        - serializedVersion: 3
          time: 0
          value: 1
          inSlope: 0
          outSlope: 0
          tangentMode: 0
          weightedMode: 0
          inWeight: 0.33333334
          outWeight: 0.33333334
        - serializedVersion: 3
          time: 1
          value: 1
          inSlope: 0
          outSlope: 0
          tangentMode: 0
          weightedMode: 0
          inWeight: 0.33333334
          outWeight: 0.33333334
        m_PreInfinity: 2
        m_PostInfinity: 2
        m_RotationOrder: 4
      minCurve:
        serializedVersion: 2
        m_Curve:
        - serializedVersion: 3
          time: 0
          value: 1
          inSlope: 0
          outSlope: 0
          tangentMode: 0
          weightedMode: 0
          inWeight: 0.33333334
          outWeight: 0.33333334
        - serializedVersion: 3
          time: 1
          value: 1
          inSlope: 0
          outSlope: 0
          tangentMode: 0
          weightedMode: 0
          inWeight: 0.33333334
          outWeight: 0.33333334
        m_PreInfinity: 2
        m_PostInfinity: 2
        m_RotationOrder: 4
    m_EnergyLossOnCollision:
      serializedVersion: 2
      minMaxState: 0
      scalar: 0
      minScalar: 0
      maxCurve:
        serializedVersion: 2
        m_Curve:
        - serializedVersion: 3
          time: 0
          value: 0
          inSlope: 0
          outSlope: 0
          tangentMode: 0
          weightedMode: 0
          inWeight: 0.33333334
          outWeight: 0.33333334
        - serializedVersion: 3
          time: 1
          value: 0
          inSlope: 0
          outSlope: 0
          tangentMode: 0
          weightedMode: 0
          inWeight: 0.33333334
          outWeight: 0.33333334
        m_PreInfinity: 2
        m_PostInfinity: 2
        m_RotationOrder: 4
      minCurve:
        serializedVersion: 2
        m_Curve:
        - serializedVersion: 3
          time: 0
          value: 0
          inSlope: 0
          outSlope: 0
          tangentMode: 0
          weightedMode: 0
          inWeight: 0.33333334
          outWeight: 0.33333334
        - serializedVersion: 3
          time: 1
          value: 0
          inSlope: 0
          outSlope: 0
          tangentMode: 0
          weightedMode: 0
          inWeight: 0.33333334
          outWeight: 0.33333334
        m_PreInfinity: 2
        m_PostInfinity: 2
        m_RotationOrder: 4
    minKillSpeed: 0
    maxKillSpeed: 10000
    radiusScale: 1
    collidesWith:
      serializedVersion: 2
      m_Bits: 4294967295
    maxCollisionShapes: 256
    quality: 0
    voxelSize: 0.5
    collisionMessages: 0
    collidesWithDynamic: 1
    interiorCollisions: 0
  TriggerModule:
    enabled: 0
    serializedVersion: 2
    inside: 1
    outside: 0
    enter: 0
    exit: 0
    colliderQueryMode: 0
    radiusScale: 1
    primitives: []
  SubModule:
    serializedVersion: 2
    enabled: 0
    subEmitters:
    - serializedVersion: 3
      emitter: {fileID: 0}
      type: 0
      properties: 0
      emitProbability: 1
  LightsModule:
    enabled: 0
    ratio: 0
    light: {fileID: 0}
    randomDistribution: 1
    color: 1
    range: 1
    intensity: 1
    rangeCurve:
      serializedVersion: 2
      minMaxState: 0
      scalar: 1
      minScalar: 1
      maxCurve:
        serializedVersion: 2
        m_Curve:
        - serializedVersion: 3
          time: 0
          value: 1
          inSlope: 0
          outSlope: 0
          tangentMode: 0
          weightedMode: 0
          inWeight: 0.33333334
          outWeight: 0.33333334
        - serializedVersion: 3
          time: 1
          value: 1
          inSlope: 0
          outSlope: 0
          tangentMode: 0
          weightedMode: 0
          inWeight: 0.33333334
          outWeight: 0.33333334
        m_PreInfinity: 2
        m_PostInfinity: 2
        m_RotationOrder: 4
      minCurve:
        serializedVersion: 2
        m_Curve:
        - serializedVersion: 3
          time: 0
          value: 1
          inSlope: 0
          outSlope: 0
          tangentMode: 0
          weightedMode: 0
          inWeight: 0.33333334
          outWeight: 0.33333334
        - serializedVersion: 3
          time: 1
          value: 1
          inSlope: 0
          outSlope: 0
          tangentMode: 0
          weightedMode: 0
          inWeight: 0.33333334
          outWeight: 0.33333334
        m_PreInfinity: 2
        m_PostInfinity: 2
        m_RotationOrder: 4
    intensityCurve:
      serializedVersion: 2
      minMaxState: 0
      scalar: 1
      minScalar: 1
      maxCurve:
        serializedVersion: 2
        m_Curve:
        - serializedVersion: 3
          time: 0
          value: 1
          inSlope: 0
          outSlope: 0
          tangentMode: 0
          weightedMode: 0
          inWeight: 0.33333334
          outWeight: 0.33333334
        - serializedVersion: 3
          time: 1
          value: 1
          inSlope: 0
          outSlope: 0
          tangentMode: 0
          weightedMode: 0
          inWeight: 0.33333334
          outWeight: 0.33333334
        m_PreInfinity: 2
        m_PostInfinity: 2
        m_RotationOrder: 4
      minCurve:
        serializedVersion: 2
        m_Curve:
        - serializedVersion: 3
          time: 0
          value: 1
          inSlope: 0
          outSlope: 0
          tangentMode: 0
          weightedMode: 0
          inWeight: 0.33333334
          outWeight: 0.33333334
        - serializedVersion: 3
          time: 1
          value: 1
          inSlope: 0
          outSlope: 0
          tangentMode: 0
          weightedMode: 0
          inWeight: 0.33333334
          outWeight: 0.33333334
        m_PreInfinity: 2
        m_PostInfinity: 2
        m_RotationOrder: 4
    maxLights: 20
  TrailModule:
    enabled: 0
    mode: 0
    ratio: 1
    lifetime:
      serializedVersion: 2
      minMaxState: 0
      scalar: 1
      minScalar: 1
      maxCurve:
        serializedVersion: 2
        m_Curve:
        - serializedVersion: 3
          time: 0
          value: 1
          inSlope: 0
          outSlope: 0
          tangentMode: 0
          weightedMode: 0
          inWeight: 0.33333334
          outWeight: 0.33333334
        - serializedVersion: 3
          time: 1
          value: 1
          inSlope: 0
          outSlope: 0
          tangentMode: 0
          weightedMode: 0
          inWeight: 0.33333334
          outWeight: 0.33333334
        m_PreInfinity: 2
        m_PostInfinity: 2
        m_RotationOrder: 4
      minCurve:
        serializedVersion: 2
        m_Curve:
        - serializedVersion: 3
          time: 0
          value: 1
          inSlope: 0
          outSlope: 0
          tangentMode: 0
          weightedMode: 0
          inWeight: 0.33333334
          outWeight: 0.33333334
        - serializedVersion: 3
          time: 1
          value: 1
          inSlope: 0
          outSlope: 0
          tangentMode: 0
          weightedMode: 0
          inWeight: 0.33333334
          outWeight: 0.33333334
        m_PreInfinity: 2
        m_PostInfinity: 2
        m_RotationOrder: 4
    minVertexDistance: 0.2
    textureMode: 0
    textureScale: {x: 1, y: 1}
    ribbonCount: 1
    shadowBias: 0.5
    worldSpace: 0
    dieWithParticles: 1
    sizeAffectsWidth: 1
    sizeAffectsLifetime: 0
    inheritParticleColor: 1
    generateLightingData: 0
    splitSubEmitterRibbons: 0
    attachRibbonsToTransform: 0
    colorOverLifetime:
      serializedVersion: 2
      minMaxState: 0
      minColor: {r: 1, g: 1, b: 1, a: 1}
      maxColor: {r: 1, g: 1, b: 1, a: 1}
      maxGradient:
        serializedVersion: 2
        key0: {r: 1, g: 1, b: 1, a: 1}
        key1: {r: 1, g: 1, b: 1, a: 1}
        key2: {r: 0, g: 0, b: 0, a: 0}
        key3: {r: 0, g: 0, b: 0, a: 0}
        key4: {r: 0, g: 0, b: 0, a: 0}
        key5: {r: 0, g: 0, b: 0, a: 0}
        key6: {r: 0, g: 0, b: 0, a: 0}
        key7: {r: 0, g: 0, b: 0, a: 0}
        ctime0: 0
        ctime1: 65535
        ctime2: 0
        ctime3: 0
        ctime4: 0
        ctime5: 0
        ctime6: 0
        ctime7: 0
        atime0: 0
        atime1: 65535
        atime2: 0
        atime3: 0
        atime4: 0
        atime5: 0
        atime6: 0
        atime7: 0
        m_Mode: 0
        m_ColorSpace: -1
        m_NumColorKeys: 2
        m_NumAlphaKeys: 2
      minGradient:
        serializedVersion: 2
        key0: {r: 1, g: 1, b: 1, a: 1}
        key1: {r: 1, g: 1, b: 1, a: 1}
        key2: {r: 0, g: 0, b: 0, a: 0}
        key3: {r: 0, g: 0, b: 0, a: 0}
        key4: {r: 0, g: 0, b: 0, a: 0}
        key5: {r: 0, g: 0, b: 0, a: 0}
        key6: {r: 0, g: 0, b: 0, a: 0}
        key7: {r: 0, g: 0, b: 0, a: 0}
        ctime0: 0
        ctime1: 65535
        ctime2: 0
        ctime3: 0
        ctime4: 0
        ctime5: 0
        ctime6: 0
        ctime7: 0
        atime0: 0
        atime1: 65535
        atime2: 0
        atime3: 0
        atime4: 0
        atime5: 0
        atime6: 0
        atime7: 0
        m_Mode: 0
        m_ColorSpace: -1
        m_NumColorKeys: 2
        m_NumAlphaKeys: 2
    widthOverTrail:
      serializedVersion: 2
      minMaxState: 0
      scalar: 1
      minScalar: 1
      maxCurve:
        serializedVersion: 2
        m_Curve:
        - serializedVersion: 3
          time: 0
          value: 1
          inSlope: 0
          outSlope: 0
          tangentMode: 0
          weightedMode: 0
          inWeight: 0.33333334
          outWeight: 0.33333334
        - serializedVersion: 3
          time: 1
          value: 1
          inSlope: 0
          outSlope: 0
          tangentMode: 0
          weightedMode: 0
          inWeight: 0.33333334
          outWeight: 0.33333334
        m_PreInfinity: 2
        m_PostInfinity: 2
        m_RotationOrder: 4
      minCurve:
        serializedVersion: 2
        m_Curve:
        - serializedVersion: 3
          time: 0
          value: 1
          inSlope: 0
          outSlope: 0
          tangentMode: 0
          weightedMode: 0
          inWeight: 0.33333334
          outWeight: 0.33333334
        - serializedVersion: 3
          time: 1
          value: 1
          inSlope: 0
          outSlope: 0
          tangentMode: 0
          weightedMode: 0
          inWeight: 0.33333334
          outWeight: 0.33333334
        m_PreInfinity: 2
        m_PostInfinity: 2
        m_RotationOrder: 4
    colorOverTrail:
      serializedVersion: 2
      minMaxState: 0
      minColor: {r: 1, g: 1, b: 1, a: 1}
      maxColor: {r: 1, g: 1, b: 1, a: 1}
      maxGradient:
        serializedVersion: 2
        key0: {r: 1, g: 1, b: 1, a: 1}
        key1: {r: 1, g: 1, b: 1, a: 1}
        key2: {r: 0, g: 0, b: 0, a: 0}
        key3: {r: 0, g: 0, b: 0, a: 0}
        key4: {r: 0, g: 0, b: 0, a: 0}
        key5: {r: 0, g: 0, b: 0, a: 0}
        key6: {r: 0, g: 0, b: 0, a: 0}
        key7: {r: 0, g: 0, b: 0, a: 0}
        ctime0: 0
        ctime1: 65535
        ctime2: 0
        ctime3: 0
        ctime4: 0
        ctime5: 0
        ctime6: 0
        ctime7: 0
        atime0: 0
        atime1: 65535
        atime2: 0
        atime3: 0
        atime4: 0
        atime5: 0
        atime6: 0
        atime7: 0
        m_Mode: 0
        m_ColorSpace: -1
        m_NumColorKeys: 2
        m_NumAlphaKeys: 2
      minGradient:
        serializedVersion: 2
        key0: {r: 1, g: 1, b: 1, a: 1}
        key1: {r: 1, g: 1, b: 1, a: 1}
        key2: {r: 0, g: 0, b: 0, a: 0}
        key3: {r: 0, g: 0, b: 0, a: 0}
        key4: {r: 0, g: 0, b: 0, a: 0}
        key5: {r: 0, g: 0, b: 0, a: 0}
        key6: {r: 0, g: 0, b: 0, a: 0}
        key7: {r: 0, g: 0, b: 0, a: 0}
        ctime0: 0
        ctime1: 65535
        ctime2: 0
        ctime3: 0
        ctime4: 0
        ctime5: 0
        ctime6: 0
        ctime7: 0
        atime0: 0
        atime1: 65535
        atime2: 0
        atime3: 0
        atime4: 0
        atime5: 0
        atime6: 0
        atime7: 0
        m_Mode: 0
        m_ColorSpace: -1
        m_NumColorKeys: 2
        m_NumAlphaKeys: 2
  CustomDataModule:
    enabled: 0
    mode0: 0
    vectorComponentCount0: 4
    color0:
      serializedVersion: 2
      minMaxState: 0
      minColor: {r: 1, g: 1, b: 1, a: 1}
      maxColor: {r: 1, g: 1, b: 1, a: 1}
      maxGradient:
        serializedVersion: 2
        key0: {r: 1, g: 1, b: 1, a: 1}
        key1: {r: 1, g: 1, b: 1, a: 1}
        key2: {r: 0, g: 0, b: 0, a: 0}
        key3: {r: 0, g: 0, b: 0, a: 0}
        key4: {r: 0, g: 0, b: 0, a: 0}
        key5: {r: 0, g: 0, b: 0, a: 0}
        key6: {r: 0, g: 0, b: 0, a: 0}
        key7: {r: 0, g: 0, b: 0, a: 0}
        ctime0: 0
        ctime1: 65535
        ctime2: 0
        ctime3: 0
        ctime4: 0
        ctime5: 0
        ctime6: 0
        ctime7: 0
        atime0: 0
        atime1: 65535
        atime2: 0
        atime3: 0
        atime4: 0
        atime5: 0
        atime6: 0
        atime7: 0
        m_Mode: 0
        m_ColorSpace: -1
        m_NumColorKeys: 2
        m_NumAlphaKeys: 2
      minGradient:
        serializedVersion: 2
        key0: {r: 1, g: 1, b: 1, a: 1}
        key1: {r: 1, g: 1, b: 1, a: 1}
        key2: {r: 0, g: 0, b: 0, a: 0}
        key3: {r: 0, g: 0, b: 0, a: 0}
        key4: {r: 0, g: 0, b: 0, a: 0}
        key5: {r: 0, g: 0, b: 0, a: 0}
        key6: {r: 0, g: 0, b: 0, a: 0}
        key7: {r: 0, g: 0, b: 0, a: 0}
        ctime0: 0
        ctime1: 65535
        ctime2: 0
        ctime3: 0
        ctime4: 0
        ctime5: 0
        ctime6: 0
        ctime7: 0
        atime0: 0
        atime1: 65535
        atime2: 0
        atime3: 0
        atime4: 0
        atime5: 0
        atime6: 0
        atime7: 0
        m_Mode: 0
        m_ColorSpace: -1
        m_NumColorKeys: 2
        m_NumAlphaKeys: 2
    colorLabel0: Color
    vector0_0:
      serializedVersion: 2
      minMaxState: 0
      scalar: 0
      minScalar: 0
      maxCurve:
        serializedVersion: 2
        m_Curve:
        - serializedVersion: 3
          time: 0
          value: 0
          inSlope: 0
          outSlope: 0
          tangentMode: 0
          weightedMode: 0
          inWeight: 0.33333334
          outWeight: 0.33333334
        - serializedVersion: 3
          time: 1
          value: 0
          inSlope: 0
          outSlope: 0
          tangentMode: 0
          weightedMode: 0
          inWeight: 0.33333334
          outWeight: 0.33333334
        m_PreInfinity: 2
        m_PostInfinity: 2
        m_RotationOrder: 4
      minCurve:
        serializedVersion: 2
        m_Curve:
        - serializedVersion: 3
          time: 0
          value: 0
          inSlope: 0
          outSlope: 0
          tangentMode: 0
          weightedMode: 0
          inWeight: 0.33333334
          outWeight: 0.33333334
        - serializedVersion: 3
          time: 1
          value: 0
          inSlope: 0
          outSlope: 0
          tangentMode: 0
          weightedMode: 0
          inWeight: 0.33333334
          outWeight: 0.33333334
        m_PreInfinity: 2
        m_PostInfinity: 2
        m_RotationOrder: 4
    vectorLabel0_0: X
    vector0_1:
      serializedVersion: 2
      minMaxState: 0
      scalar: 0
      minScalar: 0
      maxCurve:
        serializedVersion: 2
        m_Curve:
        - serializedVersion: 3
          time: 0
          value: 0
          inSlope: 0
          outSlope: 0
          tangentMode: 0
          weightedMode: 0
          inWeight: 0.33333334
          outWeight: 0.33333334
        - serializedVersion: 3
          time: 1
          value: 0
          inSlope: 0
          outSlope: 0
          tangentMode: 0
          weightedMode: 0
          inWeight: 0.33333334
          outWeight: 0.33333334
        m_PreInfinity: 2
        m_PostInfinity: 2
        m_RotationOrder: 4
      minCurve:
        serializedVersion: 2
        m_Curve:
        - serializedVersion: 3
          time: 0
          value: 0
          inSlope: 0
          outSlope: 0
          tangentMode: 0
          weightedMode: 0
          inWeight: 0.33333334
          outWeight: 0.33333334
        - serializedVersion: 3
          time: 1
          value: 0
          inSlope: 0
          outSlope: 0
          tangentMode: 0
          weightedMode: 0
          inWeight: 0.33333334
          outWeight: 0.33333334
        m_PreInfinity: 2
        m_PostInfinity: 2
        m_RotationOrder: 4
    vectorLabel0_1: Y
    vector0_2:
      serializedVersion: 2
      minMaxState: 0
      scalar: 0
      minScalar: 0
      maxCurve:
        serializedVersion: 2
        m_Curve:
        - serializedVersion: 3
          time: 0
          value: 0
          inSlope: 0
          outSlope: 0
          tangentMode: 0
          weightedMode: 0
          inWeight: 0.33333334
          outWeight: 0.33333334
        - serializedVersion: 3
          time: 1
          value: 0
          inSlope: 0
          outSlope: 0
          tangentMode: 0
          weightedMode: 0
          inWeight: 0.33333334
          outWeight: 0.33333334
        m_PreInfinity: 2
        m_PostInfinity: 2
        m_RotationOrder: 4
      minCurve:
        serializedVersion: 2
        m_Curve:
        - serializedVersion: 3
          time: 0
          value: 0
          inSlope: 0
          outSlope: 0
          tangentMode: 0
          weightedMode: 0
          inWeight: 0.33333334
          outWeight: 0.33333334
        - serializedVersion: 3
          time: 1
          value: 0
          inSlope: 0
          outSlope: 0
          tangentMode: 0
          weightedMode: 0
          inWeight: 0.33333334
          outWeight: 0.33333334
        m_PreInfinity: 2
        m_PostInfinity: 2
        m_RotationOrder: 4
    vectorLabel0_2: Z
    vector0_3:
      serializedVersion: 2
      minMaxState: 0
      scalar: 0
      minScalar: 0
      maxCurve:
        serializedVersion: 2
        m_Curve:
        - serializedVersion: 3
          time: 0
          value: 0
          inSlope: 0
          outSlope: 0
          tangentMode: 0
          weightedMode: 0
          inWeight: 0.33333334
          outWeight: 0.33333334
        - serializedVersion: 3
          time: 1
          value: 0
          inSlope: 0
          outSlope: 0
          tangentMode: 0
          weightedMode: 0
          inWeight: 0.33333334
          outWeight: 0.33333334
        m_PreInfinity: 2
        m_PostInfinity: 2
        m_RotationOrder: 4
      minCurve:
        serializedVersion: 2
        m_Curve:
        - serializedVersion: 3
          time: 0
          value: 0
          inSlope: 0
          outSlope: 0
          tangentMode: 0
          weightedMode: 0
          inWeight: 0.33333334
          outWeight: 0.33333334
        - serializedVersion: 3
          time: 1
          value: 0
          inSlope: 0
          outSlope: 0
          tangentMode: 0
          weightedMode: 0
          inWeight: 0.33333334
          outWeight: 0.33333334
        m_PreInfinity: 2
        m_PostInfinity: 2
        m_RotationOrder: 4
    vectorLabel0_3: W
    mode1: 0
    vectorComponentCount1: 4
    color1:
      serializedVersion: 2
      minMaxState: 0
      minColor: {r: 1, g: 1, b: 1, a: 1}
      maxColor: {r: 1, g: 1, b: 1, a: 1}
      maxGradient:
        serializedVersion: 2
        key0: {r: 1, g: 1, b: 1, a: 1}
        key1: {r: 1, g: 1, b: 1, a: 1}
        key2: {r: 0, g: 0, b: 0, a: 0}
        key3: {r: 0, g: 0, b: 0, a: 0}
        key4: {r: 0, g: 0, b: 0, a: 0}
        key5: {r: 0, g: 0, b: 0, a: 0}
        key6: {r: 0, g: 0, b: 0, a: 0}
        key7: {r: 0, g: 0, b: 0, a: 0}
        ctime0: 0
        ctime1: 65535
        ctime2: 0
        ctime3: 0
        ctime4: 0
        ctime5: 0
        ctime6: 0
        ctime7: 0
        atime0: 0
        atime1: 65535
        atime2: 0
        atime3: 0
        atime4: 0
        atime5: 0
        atime6: 0
        atime7: 0
        m_Mode: 0
        m_ColorSpace: -1
        m_NumColorKeys: 2
        m_NumAlphaKeys: 2
      minGradient:
        serializedVersion: 2
        key0: {r: 1, g: 1, b: 1, a: 1}
        key1: {r: 1, g: 1, b: 1, a: 1}
        key2: {r: 0, g: 0, b: 0, a: 0}
        key3: {r: 0, g: 0, b: 0, a: 0}
        key4: {r: 0, g: 0, b: 0, a: 0}
        key5: {r: 0, g: 0, b: 0, a: 0}
        key6: {r: 0, g: 0, b: 0, a: 0}
        key7: {r: 0, g: 0, b: 0, a: 0}
        ctime0: 0
        ctime1: 65535
        ctime2: 0
        ctime3: 0
        ctime4: 0
        ctime5: 0
        ctime6: 0
        ctime7: 0
        atime0: 0
        atime1: 65535
        atime2: 0
        atime3: 0
        atime4: 0
        atime5: 0
        atime6: 0
        atime7: 0
        m_Mode: 0
        m_ColorSpace: -1
        m_NumColorKeys: 2
        m_NumAlphaKeys: 2
    colorLabel1: Color
    vector1_0:
      serializedVersion: 2
      minMaxState: 0
      scalar: 0
      minScalar: 0
      maxCurve:
        serializedVersion: 2
        m_Curve:
        - serializedVersion: 3
          time: 0
          value: 0
          inSlope: 0
          outSlope: 0
          tangentMode: 0
          weightedMode: 0
          inWeight: 0.33333334
          outWeight: 0.33333334
        - serializedVersion: 3
          time: 1
          value: 0
          inSlope: 0
          outSlope: 0
          tangentMode: 0
          weightedMode: 0
          inWeight: 0.33333334
          outWeight: 0.33333334
        m_PreInfinity: 2
        m_PostInfinity: 2
        m_RotationOrder: 4
      minCurve:
        serializedVersion: 2
        m_Curve:
        - serializedVersion: 3
          time: 0
          value: 0
          inSlope: 0
          outSlope: 0
          tangentMode: 0
          weightedMode: 0
          inWeight: 0.33333334
          outWeight: 0.33333334
        - serializedVersion: 3
          time: 1
          value: 0
          inSlope: 0
          outSlope: 0
          tangentMode: 0
          weightedMode: 0
          inWeight: 0.33333334
          outWeight: 0.33333334
        m_PreInfinity: 2
        m_PostInfinity: 2
        m_RotationOrder: 4
    vectorLabel1_0: X
    vector1_1:
      serializedVersion: 2
      minMaxState: 0
      scalar: 0
      minScalar: 0
      maxCurve:
        serializedVersion: 2
        m_Curve:
        - serializedVersion: 3
          time: 0
          value: 0
          inSlope: 0
          outSlope: 0
          tangentMode: 0
          weightedMode: 0
          inWeight: 0.33333334
          outWeight: 0.33333334
        - serializedVersion: 3
          time: 1
          value: 0
          inSlope: 0
          outSlope: 0
          tangentMode: 0
          weightedMode: 0
          inWeight: 0.33333334
          outWeight: 0.33333334
        m_PreInfinity: 2
        m_PostInfinity: 2
        m_RotationOrder: 4
      minCurve:
        serializedVersion: 2
        m_Curve:
        - serializedVersion: 3
          time: 0
          value: 0
          inSlope: 0
          outSlope: 0
          tangentMode: 0
          weightedMode: 0
          inWeight: 0.33333334
          outWeight: 0.33333334
        - serializedVersion: 3
          time: 1
          value: 0
          inSlope: 0
          outSlope: 0
          tangentMode: 0
          weightedMode: 0
          inWeight: 0.33333334
          outWeight: 0.33333334
        m_PreInfinity: 2
        m_PostInfinity: 2
        m_RotationOrder: 4
    vectorLabel1_1: Y
    vector1_2:
      serializedVersion: 2
      minMaxState: 0
      scalar: 0
      minScalar: 0
      maxCurve:
        serializedVersion: 2
        m_Curve:
        - serializedVersion: 3
          time: 0
          value: 0
          inSlope: 0
          outSlope: 0
          tangentMode: 0
          weightedMode: 0
          inWeight: 0.33333334
          outWeight: 0.33333334
        - serializedVersion: 3
          time: 1
          value: 0
          inSlope: 0
          outSlope: 0
          tangentMode: 0
          weightedMode: 0
          inWeight: 0.33333334
          outWeight: 0.33333334
        m_PreInfinity: 2
        m_PostInfinity: 2
        m_RotationOrder: 4
      minCurve:
        serializedVersion: 2
        m_Curve:
        - serializedVersion: 3
          time: 0
          value: 0
          inSlope: 0
          outSlope: 0
          tangentMode: 0
          weightedMode: 0
          inWeight: 0.33333334
          outWeight: 0.33333334
        - serializedVersion: 3
          time: 1
          value: 0
          inSlope: 0
          outSlope: 0
          tangentMode: 0
          weightedMode: 0
          inWeight: 0.33333334
          outWeight: 0.33333334
        m_PreInfinity: 2
        m_PostInfinity: 2
        m_RotationOrder: 4
    vectorLabel1_2: Z
    vector1_3:
      serializedVersion: 2
      minMaxState: 0
      scalar: 0
      minScalar: 0
      maxCurve:
        serializedVersion: 2
        m_Curve:
        - serializedVersion: 3
          time: 0
          value: 0
          inSlope: 0
          outSlope: 0
          tangentMode: 0
          weightedMode: 0
          inWeight: 0.33333334
          outWeight: 0.33333334
        - serializedVersion: 3
          time: 1
          value: 0
          inSlope: 0
          outSlope: 0
          tangentMode: 0
          weightedMode: 0
          inWeight: 0.33333334
          outWeight: 0.33333334
        m_PreInfinity: 2
        m_PostInfinity: 2
        m_RotationOrder: 4
      minCurve:
        serializedVersion: 2
        m_Curve:
        - serializedVersion: 3
          time: 0
          value: 0
          inSlope: 0
          outSlope: 0
          tangentMode: 0
          weightedMode: 0
          inWeight: 0.33333334
          outWeight: 0.33333334
        - serializedVersion: 3
          time: 1
          value: 0
          inSlope: 0
          outSlope: 0
          tangentMode: 0
          weightedMode: 0
          inWeight: 0.33333334
          outWeight: 0.33333334
        m_PreInfinity: 2
        m_PostInfinity: 2
        m_RotationOrder: 4
    vectorLabel1_3: W
--- !u!199 &19901830
ParticleSystemRenderer:
  serializedVersion: 6
  m_ObjectHideFlags: 0
  m_CorrespondingSourceObject: {fileID: 0}
  m_PrefabInstance: {fileID: 0}
  m_PrefabAsset: {fileID: 0}
  m_GameObject: {fileID: 101844}
  m_Enabled: 1
  m_CastShadows: 0
  m_ReceiveShadows: 1
  m_DynamicOccludee: 1
  m_StaticShadowCaster: 0
  m_MotionVectors: 1
  m_LightProbeUsage: 0
  m_ReflectionProbeUsage: 0
  m_RayTracingMode: 0
  m_RayTraceProcedural: 0
  m_RenderingLayerMask: 1
  m_RendererPriority: 0
  m_Materials:
  - {fileID: 2100000, guid: 3c2e7d2fae466814cbd04f199a53c39c, type: 2}
  m_StaticBatchInfo:
    firstSubMesh: 0
    subMeshCount: 0
  m_StaticBatchRoot: {fileID: 0}
  m_ProbeAnchor: {fileID: 0}
  m_LightProbeVolumeOverride: {fileID: 0}
  m_ScaleInLightmap: 1
  m_ReceiveGI: 1
  m_PreserveUVs: 0
  m_IgnoreNormalsForChartDetection: 0
  m_ImportantGI: 0
  m_StitchLightmapSeams: 1
  m_SelectedEditorRenderState: 3
  m_MinimumChartSize: 4
  m_AutoUVMaxDistance: 0.5
  m_AutoUVMaxAngle: 89
  m_LightmapParameters: {fileID: 0}
  m_SortingLayerID: 0
  m_SortingLayer: 0
  m_SortingOrder: 0
  m_RenderMode: 0
  m_MeshDistribution: 0
  m_SortMode: 0
  m_MinParticleSize: 0
  m_MaxParticleSize: 0.5
  m_CameraVelocityScale: 0
  m_VelocityScale: 0
  m_LengthScale: 2
  m_SortingFudge: 0
  m_NormalDirection: 1
  m_ShadowBias: 0
  m_RenderAlignment: 0
  m_Pivot: {x: 0, y: 0, z: 0}
  m_Flip: {x: 0, y: 0, z: 0}
  m_EnableGPUInstancing: 0
  m_ApplyActiveColorSpace: 0
  m_AllowRoll: 1
  m_FreeformStretching: 0
  m_RotateWithStretchDirection: 1
  m_UseCustomVertexStreams: 0
  m_VertexStreams: 0001030405
  m_UseCustomTrailVertexStreams: 0
  m_TrailVertexStreams: 00010304
  m_Mesh: {fileID: 0}
  m_Mesh1: {fileID: 0}
  m_Mesh2: {fileID: 0}
  m_Mesh3: {fileID: 0}
  m_MeshWeighting: 1
  m_MeshWeighting1: 1
  m_MeshWeighting2: 1
  m_MeshWeighting3: 1
  m_MaskInteraction: 0
--- !u!1 &101846
GameObject:
  m_ObjectHideFlags: 0
  m_CorrespondingSourceObject: {fileID: 0}
  m_PrefabInstance: {fileID: 0}
  m_PrefabAsset: {fileID: 0}
  serializedVersion: 6
  m_Component:
  - component: {fileID: 401846}
  m_Layer: 0
  m_Name: knee.R
  m_TagString: Untagged
  m_Icon: {fileID: 0}
  m_NavMeshLayer: 0
  m_StaticEditorFlags: 0
  m_IsActive: 1
--- !u!4 &401846
Transform:
  m_ObjectHideFlags: 0
  m_CorrespondingSourceObject: {fileID: 0}
  m_PrefabInstance: {fileID: 0}
  m_PrefabAsset: {fileID: 0}
  m_GameObject: {fileID: 101846}
  serializedVersion: 2
  m_LocalRotation: {x: 0.00000011920929, y: 5.210804e-15, z: 1, w: -0.00000004371139}
  m_LocalPosition: {x: 0.000002177247, y: -0.0010059811, z: -0.0004889959}
  m_LocalScale: {x: 1, y: 1, z: 1}
  m_ConstrainProportionsScale: 0
  m_Children: []
  m_Father: {fileID: 401890}
  m_LocalEulerAnglesHint: {x: 0, y: 0, z: 0}
--- !u!1 &101848
GameObject:
  m_ObjectHideFlags: 0
  m_CorrespondingSourceObject: {fileID: 0}
  m_PrefabInstance: {fileID: 0}
  m_PrefabAsset: {fileID: 0}
  serializedVersion: 6
  m_Component:
  - component: {fileID: 401890}
  m_Layer: 0
  m_Name: IK_R
  m_TagString: Untagged
  m_Icon: {fileID: 0}
  m_NavMeshLayer: 0
  m_StaticEditorFlags: 0
  m_IsActive: 1
--- !u!4 &401890
Transform:
  m_ObjectHideFlags: 0
  m_CorrespondingSourceObject: {fileID: 0}
  m_PrefabInstance: {fileID: 0}
  m_PrefabAsset: {fileID: 0}
  m_GameObject: {fileID: 101848}
  serializedVersion: 2
  m_LocalRotation: {x: 1, y: -2.1949326e-15, z: 0.00000004371139, w: 0.00000004371139}
  m_LocalPosition: {x: 0.0004271301, y: 0.00028104163, z: -0.0000491437}
  m_LocalScale: {x: 1, y: 1, z: 1}
  m_ConstrainProportionsScale: 0
  m_Children:
  - {fileID: 401846}
  m_Father: {fileID: 401896}
  m_LocalEulerAnglesHint: {x: 0, y: 0, z: 0}
--- !u!1 &101850
GameObject:
  m_ObjectHideFlags: 0
  m_CorrespondingSourceObject: {fileID: 0}
  m_PrefabInstance: {fileID: 0}
  m_PrefabAsset: {fileID: 0}
  serializedVersion: 6
  m_Component:
  - component: {fileID: 401848}
  m_Layer: 0
  m_Name: knee.L
  m_TagString: Untagged
  m_Icon: {fileID: 0}
  m_NavMeshLayer: 0
  m_StaticEditorFlags: 0
  m_IsActive: 1
--- !u!4 &401848
Transform:
  m_ObjectHideFlags: 0
  m_CorrespondingSourceObject: {fileID: 0}
  m_PrefabInstance: {fileID: 0}
  m_PrefabAsset: {fileID: 0}
  m_GameObject: {fileID: 101850}
  serializedVersion: 2
  m_LocalRotation: {x: -0.00000020663208, y: -9.032176e-15, z: 1, w: -0.00000004371139}
  m_LocalPosition: {x: -0.0000021771702, y: -0.0010059811, z: -0.0004889959}
  m_LocalScale: {x: 1, y: 1, z: 1}
  m_ConstrainProportionsScale: 0
  m_Children: []
  m_Father: {fileID: 401892}
  m_LocalEulerAnglesHint: {x: 0, y: 0, z: 0}
--- !u!1 &101852
GameObject:
  m_ObjectHideFlags: 0
  m_CorrespondingSourceObject: {fileID: 0}
  m_PrefabInstance: {fileID: 0}
  m_PrefabAsset: {fileID: 0}
  serializedVersion: 6
  m_Component:
  - component: {fileID: 401892}
  m_Layer: 0
  m_Name: IK_L
  m_TagString: Untagged
  m_Icon: {fileID: 0}
  m_NavMeshLayer: 0
  m_StaticEditorFlags: 0
  m_IsActive: 1
--- !u!4 &401892
Transform:
  m_ObjectHideFlags: 0
  m_CorrespondingSourceObject: {fileID: 0}
  m_PrefabInstance: {fileID: 0}
  m_PrefabAsset: {fileID: 0}
  m_GameObject: {fileID: 101852}
  serializedVersion: 2
  m_LocalRotation: {x: 1, y: -2.1949326e-15, z: 0.00000004371139, w: 0.00000004371139}
  m_LocalPosition: {x: -0.0004271301, y: 0.00028104163, z: -0.0000491437}
  m_LocalScale: {x: 1, y: 1, z: 1}
  m_ConstrainProportionsScale: 0
  m_Children:
  - {fileID: 401848}
  m_Father: {fileID: 401896}
  m_LocalEulerAnglesHint: {x: 0, y: 0, z: 0}
--- !u!1 &101854
GameObject:
  m_ObjectHideFlags: 0
  m_CorrespondingSourceObject: {fileID: 0}
  m_PrefabInstance: {fileID: 0}
  m_PrefabAsset: {fileID: 0}
  serializedVersion: 6
  m_Component:
  - component: {fileID: 401850}
  m_Layer: 0
  m_Name: foot_R
  m_TagString: Untagged
  m_Icon: {fileID: 0}
  m_NavMeshLayer: 0
  m_StaticEditorFlags: 0
  m_IsActive: 1
--- !u!4 &401850
Transform:
  m_ObjectHideFlags: 0
  m_CorrespondingSourceObject: {fileID: 0}
  m_PrefabInstance: {fileID: 0}
  m_PrefabAsset: {fileID: 0}
  m_GameObject: {fileID: 101854}
  serializedVersion: 2
  m_LocalRotation: {x: -0.56038654, y: 0.0021554204, z: 0.0009877337, w: 0.8282279}
  m_LocalPosition: {x: -6.24459e-11, y: 0.0009211715, z: -2.3283064e-12}
  m_LocalScale: {x: 0.9999999, y: 0.9999905, z: 1.0000014}
  m_ConstrainProportionsScale: 0
  m_Children: []
  m_Father: {fileID: 401852}
  m_LocalEulerAnglesHint: {x: 0, y: 0, z: 0}
--- !u!1 &101856
GameObject:
  m_ObjectHideFlags: 0
  m_CorrespondingSourceObject: {fileID: 0}
  m_PrefabInstance: {fileID: 0}
  m_PrefabAsset: {fileID: 0}
  serializedVersion: 6
  m_Component:
  - component: {fileID: 401852}
  m_Layer: 0
  m_Name: shin_R
  m_TagString: Untagged
  m_Icon: {fileID: 0}
  m_NavMeshLayer: 0
  m_StaticEditorFlags: 0
  m_IsActive: 1
--- !u!4 &401852
Transform:
  m_ObjectHideFlags: 0
  m_CorrespondingSourceObject: {fileID: 0}
  m_PrefabInstance: {fileID: 0}
  m_PrefabAsset: {fileID: 0}
  m_GameObject: {fileID: 101856}
  serializedVersion: 2
  m_LocalRotation: {x: 0.03151582, y: -0.0003163551, z: 0.00031777256, w: 0.9995032}
  m_LocalPosition: {x: 3.4960975e-11, y: 0.0008654882, z: 1.3096723e-12}
  m_LocalScale: {x: 1.0000004, y: 0.99999994, z: 1.0000001}
  m_ConstrainProportionsScale: 0
  m_Children:
  - {fileID: 401850}
  m_Father: {fileID: 401882}
  m_LocalEulerAnglesHint: {x: 0, y: 0, z: 0}
--- !u!1 &101858
GameObject:
  m_ObjectHideFlags: 0
  m_CorrespondingSourceObject: {fileID: 0}
  m_PrefabInstance: {fileID: 0}
  m_PrefabAsset: {fileID: 0}
  serializedVersion: 6
  m_Component:
  - component: {fileID: 401882}
  m_Layer: 0
  m_Name: thigh_R
  m_TagString: Untagged
  m_Icon: {fileID: 0}
  m_NavMeshLayer: 0
  m_StaticEditorFlags: 0
  m_IsActive: 1
--- !u!4 &401882
Transform:
  m_ObjectHideFlags: 0
  m_CorrespondingSourceObject: {fileID: 0}
  m_PrefabInstance: {fileID: 0}
  m_PrefabAsset: {fileID: 0}
  m_GameObject: {fileID: 101858}
  serializedVersion: 2
  m_LocalRotation: {x: 0.0020330322, y: -0.059397314, z: 0.99823236, w: -0.000054771084}
  m_LocalPosition: {x: -0.00042773376, y: 0.0002687958, z: 0.000033941695}
  m_LocalScale: {x: 1, y: 0.9999995, z: 0.9999755}
  m_ConstrainProportionsScale: 0
  m_Children:
  - {fileID: 401852}
  m_Father: {fileID: 401888}
  m_LocalEulerAnglesHint: {x: 0, y: 0, z: 0}
--- !u!1 &101860
GameObject:
  m_ObjectHideFlags: 0
  m_CorrespondingSourceObject: {fileID: 0}
  m_PrefabInstance: {fileID: 0}
  m_PrefabAsset: {fileID: 0}
  serializedVersion: 6
  m_Component:
  - component: {fileID: 401854}
  m_Layer: 0
  m_Name: foot_L
  m_TagString: Untagged
  m_Icon: {fileID: 0}
  m_NavMeshLayer: 0
  m_StaticEditorFlags: 0
  m_IsActive: 1
--- !u!4 &401854
Transform:
  m_ObjectHideFlags: 0
  m_CorrespondingSourceObject: {fileID: 0}
  m_PrefabInstance: {fileID: 0}
  m_PrefabAsset: {fileID: 0}
  m_GameObject: {fileID: 101860}
  serializedVersion: 2
  m_LocalRotation: {x: -0.56038654, y: -0.0021555107, z: -0.0009877938, w: 0.8282278}
  m_LocalPosition: {x: 4.8139555e-11, y: 0.0009211715, z: -4.8021318e-12}
  m_LocalScale: {x: 0.9999999, y: 0.9999905, z: 1.0000014}
  m_ConstrainProportionsScale: 0
  m_Children: []
  m_Father: {fileID: 401856}
  m_LocalEulerAnglesHint: {x: 0, y: 0, z: 0}
--- !u!1 &101862
GameObject:
  m_ObjectHideFlags: 0
  m_CorrespondingSourceObject: {fileID: 0}
  m_PrefabInstance: {fileID: 0}
  m_PrefabAsset: {fileID: 0}
  serializedVersion: 6
  m_Component:
  - component: {fileID: 401856}
  m_Layer: 0
  m_Name: shin_L
  m_TagString: Untagged
  m_Icon: {fileID: 0}
  m_NavMeshLayer: 0
  m_StaticEditorFlags: 0
  m_IsActive: 1
--- !u!4 &401856
Transform:
  m_ObjectHideFlags: 0
  m_CorrespondingSourceObject: {fileID: 0}
  m_PrefabInstance: {fileID: 0}
  m_PrefabAsset: {fileID: 0}
  m_GameObject: {fileID: 101862}
  serializedVersion: 2
  m_LocalRotation: {x: 0.031515837, y: 0.00031642104, z: -0.00031777448, w: 0.9995032}
  m_LocalPosition: {x: -1.16961016e-11, y: 0.0008654882, z: -2.910383e-13}
  m_LocalScale: {x: 1.0000002, y: 0.99999994, z: 1.0000001}
  m_ConstrainProportionsScale: 0
  m_Children:
  - {fileID: 401854}
  m_Father: {fileID: 401884}
  m_LocalEulerAnglesHint: {x: 0, y: 0, z: 0}
--- !u!1 &101864
GameObject:
  m_ObjectHideFlags: 0
  m_CorrespondingSourceObject: {fileID: 0}
  m_PrefabInstance: {fileID: 0}
  m_PrefabAsset: {fileID: 0}
  serializedVersion: 6
  m_Component:
  - component: {fileID: 401884}
  m_Layer: 0
  m_Name: thigh_L
  m_TagString: Untagged
  m_Icon: {fileID: 0}
  m_NavMeshLayer: 0
  m_StaticEditorFlags: 0
  m_IsActive: 1
--- !u!4 &401884
Transform:
  m_ObjectHideFlags: 0
  m_CorrespondingSourceObject: {fileID: 0}
  m_PrefabInstance: {fileID: 0}
  m_PrefabAsset: {fileID: 0}
  m_GameObject: {fileID: 101864}
  serializedVersion: 2
  m_LocalRotation: {x: -0.002032437, y: -0.05939732, z: 0.99823236, w: 0.00005480649}
  m_LocalPosition: {x: 0.00042773384, y: 0.00026879593, z: 0.000033941156}
  m_LocalScale: {x: 0.99999994, y: 0.9999995, z: 0.9999755}
  m_ConstrainProportionsScale: 0
  m_Children:
  - {fileID: 401856}
  m_Father: {fileID: 401888}
  m_LocalEulerAnglesHint: {x: 0, y: 0, z: 0}
--- !u!1 &101866
GameObject:
  m_ObjectHideFlags: 0
  m_CorrespondingSourceObject: {fileID: 0}
  m_PrefabInstance: {fileID: 0}
  m_PrefabAsset: {fileID: 0}
  serializedVersion: 6
  m_Component:
  - component: {fileID: 401858}
  m_Layer: 0
  m_Name: hand_R
  m_TagString: Untagged
  m_Icon: {fileID: 0}
  m_NavMeshLayer: 0
  m_StaticEditorFlags: 0
  m_IsActive: 1
--- !u!4 &401858
Transform:
  m_ObjectHideFlags: 0
  m_CorrespondingSourceObject: {fileID: 0}
  m_PrefabInstance: {fileID: 0}
  m_PrefabAsset: {fileID: 0}
  m_GameObject: {fileID: 101866}
  serializedVersion: 2
  m_LocalRotation: {x: -0.075867206, y: -0.012817483, z: 0.031204933, w: 0.9965471}
  m_LocalPosition: {x: 1.8626451e-11, y: 0.0008172668, z: 1.8670107e-10}
  m_LocalScale: {x: 1, y: 1.0000001, z: 1}
  m_ConstrainProportionsScale: 0
  m_Children:
  - {fileID: 401830}
  - {fileID: 401826}
  m_Father: {fileID: 401860}
  m_LocalEulerAnglesHint: {x: 0, y: 0, z: 0}
--- !u!1 &101868
GameObject:
  m_ObjectHideFlags: 0
  m_CorrespondingSourceObject: {fileID: 0}
  m_PrefabInstance: {fileID: 0}
  m_PrefabAsset: {fileID: 0}
  serializedVersion: 6
  m_Component:
  - component: {fileID: 401860}
  m_Layer: 0
  m_Name: forearm_R
  m_TagString: Untagged
  m_Icon: {fileID: 0}
  m_NavMeshLayer: 0
  m_StaticEditorFlags: 0
  m_IsActive: 1
--- !u!4 &401860
Transform:
  m_ObjectHideFlags: 0
  m_CorrespondingSourceObject: {fileID: 0}
  m_PrefabInstance: {fileID: 0}
  m_PrefabAsset: {fileID: 0}
  m_GameObject: {fileID: 101868}
  serializedVersion: 2
  m_LocalRotation: {x: -0.0032121881, y: -0.0038206992, z: -0.03137575, w: 0.9994952}
  m_LocalPosition: {x: -2.3283064e-12, y: 0.0008194548, z: -2.0052539e-10}
  m_LocalScale: {x: 0.99999994, y: 0.99999994, z: 0.99999994}
  m_ConstrainProportionsScale: 0
  m_Children:
  - {fileID: 401858}
  m_Father: {fileID: 401862}
  m_LocalEulerAnglesHint: {x: 0, y: 0, z: 0}
--- !u!1 &101870
GameObject:
  m_ObjectHideFlags: 0
  m_CorrespondingSourceObject: {fileID: 0}
  m_PrefabInstance: {fileID: 0}
  m_PrefabAsset: {fileID: 0}
  serializedVersion: 6
  m_Component:
  - component: {fileID: 401862}
  m_Layer: 0
  m_Name: upper_arm_R
  m_TagString: Untagged
  m_Icon: {fileID: 0}
  m_NavMeshLayer: 0
  m_StaticEditorFlags: 0
  m_IsActive: 1
--- !u!4 &401862
Transform:
  m_ObjectHideFlags: 0
  m_CorrespondingSourceObject: {fileID: 0}
  m_PrefabInstance: {fileID: 0}
  m_PrefabAsset: {fileID: 0}
  m_GameObject: {fileID: 101870}
  serializedVersion: 2
  m_LocalRotation: {x: 0.03377859, y: 0.07073063, z: -0.004693029, w: 0.9969123}
  m_LocalPosition: {x: -3.4924594e-11, y: 0.00040052106, z: 6.7520885e-11}
  m_LocalScale: {x: 1, y: 1, z: 1}
  m_ConstrainProportionsScale: 0
  m_Children:
  - {fileID: 401860}
  m_Father: {fileID: 401874}
  m_LocalEulerAnglesHint: {x: 0, y: 0, z: 0}
--- !u!1 &101872
GameObject:
  m_ObjectHideFlags: 0
  m_CorrespondingSourceObject: {fileID: 0}
  m_PrefabInstance: {fileID: 0}
  m_PrefabAsset: {fileID: 0}
  serializedVersion: 6
  m_Component:
  - component: {fileID: 401874}
  m_Layer: 0
  m_Name: shoulder_R
  m_TagString: Untagged
  m_Icon: {fileID: 0}
  m_NavMeshLayer: 0
  m_StaticEditorFlags: 0
  m_IsActive: 1
--- !u!4 &401874
Transform:
  m_ObjectHideFlags: 0
  m_CorrespondingSourceObject: {fileID: 0}
  m_PrefabInstance: {fileID: 0}
  m_PrefabAsset: {fileID: 0}
  m_GameObject: {fileID: 101872}
  serializedVersion: 2
  m_LocalRotation: {x: 0.5772853, y: -0.43826762, z: -0.57351995, w: -0.3817566}
  m_LocalPosition: {x: -0.00016610633, y: 0.0011540573, z: 0.000025456226}
  m_LocalScale: {x: 0.99999976, y: 0.99999976, z: 0.99999994}
  m_ConstrainProportionsScale: 0
  m_Children:
  - {fileID: 401862}
  m_Father: {fileID: 401880}
  m_LocalEulerAnglesHint: {x: 0, y: 0, z: 0}
--- !u!1 &101874
GameObject:
  m_ObjectHideFlags: 0
  m_CorrespondingSourceObject: {fileID: 0}
  m_PrefabInstance: {fileID: 0}
  m_PrefabAsset: {fileID: 0}
  serializedVersion: 6
  m_Component:
  - component: {fileID: 401864}
  m_Layer: 0
  m_Name: hand_L
  m_TagString: Untagged
  m_Icon: {fileID: 0}
  m_NavMeshLayer: 0
  m_StaticEditorFlags: 0
  m_IsActive: 1
--- !u!4 &401864
Transform:
  m_ObjectHideFlags: 0
  m_CorrespondingSourceObject: {fileID: 0}
  m_PrefabInstance: {fileID: 0}
  m_PrefabAsset: {fileID: 0}
  m_GameObject: {fileID: 101874}
  serializedVersion: 2
  m_LocalRotation: {x: -0.07586724, y: 0.012817485, z: -0.031204935, w: 0.9965471}
  m_LocalPosition: {x: 1.5716067e-11, y: 0.0008172665, z: 3.6670826e-11}
  m_LocalScale: {x: 0.99999994, y: 0.99999994, z: 0.99999994}
  m_ConstrainProportionsScale: 0
  m_Children:
  - {fileID: 401832}
  - {fileID: 401828}
  m_Father: {fileID: 401866}
  m_LocalEulerAnglesHint: {x: 0, y: 0, z: 0}
--- !u!1 &101876
GameObject:
  m_ObjectHideFlags: 0
  m_CorrespondingSourceObject: {fileID: 0}
  m_PrefabInstance: {fileID: 0}
  m_PrefabAsset: {fileID: 0}
  serializedVersion: 6
  m_Component:
  - component: {fileID: 401866}
  m_Layer: 0
  m_Name: forearm_L
  m_TagString: Untagged
  m_Icon: {fileID: 0}
  m_NavMeshLayer: 0
  m_StaticEditorFlags: 0
  m_IsActive: 1
--- !u!4 &401866
Transform:
  m_ObjectHideFlags: 0
  m_CorrespondingSourceObject: {fileID: 0}
  m_PrefabInstance: {fileID: 0}
  m_PrefabAsset: {fileID: 0}
  m_GameObject: {fileID: 101876}
  serializedVersion: 2
  m_LocalRotation: {x: -0.0032121711, y: 0.0038207206, z: 0.03137575, w: 0.9994952}
  m_LocalPosition: {x: 8.1490726e-12, y: 0.00081945426, z: 5.4133125e-11}
  m_LocalScale: {x: 0.99999994, y: 0.99999994, z: 0.99999994}
  m_ConstrainProportionsScale: 0
  m_Children:
  - {fileID: 401864}
  m_Father: {fileID: 401868}
  m_LocalEulerAnglesHint: {x: 0, y: 0, z: 0}
--- !u!1 &101878
GameObject:
  m_ObjectHideFlags: 0
  m_CorrespondingSourceObject: {fileID: 0}
  m_PrefabInstance: {fileID: 0}
  m_PrefabAsset: {fileID: 0}
  serializedVersion: 6
  m_Component:
  - component: {fileID: 401868}
  m_Layer: 0
  m_Name: upper_arm_L
  m_TagString: Untagged
  m_Icon: {fileID: 0}
  m_NavMeshLayer: 0
  m_StaticEditorFlags: 0
  m_IsActive: 1
--- !u!4 &401868
Transform:
  m_ObjectHideFlags: 0
  m_CorrespondingSourceObject: {fileID: 0}
  m_PrefabInstance: {fileID: 0}
  m_PrefabAsset: {fileID: 0}
  m_GameObject: {fileID: 101878}
  serializedVersion: 2
  m_LocalRotation: {x: 0.033778626, y: -0.07073066, z: 0.0046930523, w: 0.9969123}
  m_LocalPosition: {x: 6.984919e-12, y: 0.00040052092, z: 8.614734e-11}
  m_LocalScale: {x: 1.0000001, y: 0.99999994, z: 1}
  m_ConstrainProportionsScale: 0
  m_Children:
  - {fileID: 401866}
  m_Father: {fileID: 401876}
  m_LocalEulerAnglesHint: {x: 0, y: 0, z: 0}
--- !u!1 &101880
GameObject:
  m_ObjectHideFlags: 0
  m_CorrespondingSourceObject: {fileID: 0}
  m_PrefabInstance: {fileID: 0}
  m_PrefabAsset: {fileID: 0}
  serializedVersion: 6
  m_Component:
  - component: {fileID: 401876}
  m_Layer: 0
  m_Name: shoulder_L
  m_TagString: Untagged
  m_Icon: {fileID: 0}
  m_NavMeshLayer: 0
  m_StaticEditorFlags: 0
  m_IsActive: 1
--- !u!4 &401876
Transform:
  m_ObjectHideFlags: 0
  m_CorrespondingSourceObject: {fileID: 0}
  m_PrefabInstance: {fileID: 0}
  m_PrefabAsset: {fileID: 0}
  m_GameObject: {fileID: 101880}
  serializedVersion: 2
  m_LocalRotation: {x: 0.5772854, y: 0.43826756, z: 0.57352, w: -0.38175654}
  m_LocalPosition: {x: 0.0001661063, y: 0.0011540573, z: 0.00002545617}
  m_LocalScale: {x: 1, y: 1.0000001, z: 1}
  m_ConstrainProportionsScale: 0
  m_Children:
  - {fileID: 401868}
  m_Father: {fileID: 401880}
  m_LocalEulerAnglesHint: {x: 0, y: 0, z: 0}
--- !u!1 &101882
GameObject:
  m_ObjectHideFlags: 0
  m_CorrespondingSourceObject: {fileID: 0}
  m_PrefabInstance: {fileID: 0}
  m_PrefabAsset: {fileID: 0}
  serializedVersion: 6
  m_Component:
  - component: {fileID: 401870}
  - component: {fileID: 3301826}
  - component: {fileID: 2301826}
  m_Layer: 0
  m_Name: char_head
  m_TagString: Untagged
  m_Icon: {fileID: 0}
  m_NavMeshLayer: 0
  m_StaticEditorFlags: 0
  m_IsActive: 1
--- !u!4 &401870
Transform:
  m_ObjectHideFlags: 0
  m_CorrespondingSourceObject: {fileID: 0}
  m_PrefabInstance: {fileID: 0}
  m_PrefabAsset: {fileID: 0}
  m_GameObject: {fileID: 101882}
  serializedVersion: 2
  m_LocalRotation: {x: 0.000000053385076, y: 0.7071068, z: 0.70710677, w: -0.000000053385076}
  m_LocalPosition: {x: -6.367573e-12, y: -0.0043403967, z: -0.000072836476}
  m_LocalScale: {x: 9.920613, y: 9.920613, z: 9.920615}
  m_ConstrainProportionsScale: 0
  m_Children: []
  m_Father: {fileID: 401872}
  m_LocalEulerAnglesHint: {x: 0, y: 0, z: 0}
--- !u!33 &3301826
MeshFilter:
  m_ObjectHideFlags: 0
  m_CorrespondingSourceObject: {fileID: 0}
  m_PrefabInstance: {fileID: 0}
  m_PrefabAsset: {fileID: 0}
  m_GameObject: {fileID: 101882}
  m_Mesh: {fileID: 4300014, guid: 4d19e38326d7f8744990bb335d06e891, type: 3}
--- !u!23 &2301826
MeshRenderer:
  m_ObjectHideFlags: 0
  m_CorrespondingSourceObject: {fileID: 0}
  m_PrefabInstance: {fileID: 0}
  m_PrefabAsset: {fileID: 0}
  m_GameObject: {fileID: 101882}
  m_Enabled: 1
  m_CastShadows: 1
  m_ReceiveShadows: 1
  m_DynamicOccludee: 1
  m_StaticShadowCaster: 0
  m_MotionVectors: 1
  m_LightProbeUsage: 0
  m_ReflectionProbeUsage: 1
  m_RayTracingMode: 2
  m_RayTraceProcedural: 0
  m_RenderingLayerMask: 1
  m_RendererPriority: 0
  m_Materials:
  - {fileID: 10302, guid: 0000000000000000f000000000000000, type: 0}
  m_StaticBatchInfo:
    firstSubMesh: 0
    subMeshCount: 0
  m_StaticBatchRoot: {fileID: 0}
  m_ProbeAnchor: {fileID: 0}
  m_LightProbeVolumeOverride: {fileID: 0}
  m_ScaleInLightmap: 1
  m_ReceiveGI: 1
  m_PreserveUVs: 0
  m_IgnoreNormalsForChartDetection: 0
  m_ImportantGI: 0
  m_StitchLightmapSeams: 1
  m_SelectedEditorRenderState: 3
  m_MinimumChartSize: 4
  m_AutoUVMaxDistance: 0.5
  m_AutoUVMaxAngle: 89
  m_LightmapParameters: {fileID: 0}
  m_SortingLayerID: 0
  m_SortingLayer: 0
  m_SortingOrder: 0
  m_AdditionalVertexStreams: {fileID: 0}
--- !u!1 &101884
GameObject:
  m_ObjectHideFlags: 0
  m_CorrespondingSourceObject: {fileID: 0}
  m_PrefabInstance: {fileID: 0}
  m_PrefabAsset: {fileID: 0}
  serializedVersion: 6
  m_Component:
  - component: {fileID: 401872}
  m_Layer: 0
  m_Name: head
  m_TagString: Untagged
  m_Icon: {fileID: 0}
  m_NavMeshLayer: 0
  m_StaticEditorFlags: 0
  m_IsActive: 1
--- !u!4 &401872
Transform:
  m_ObjectHideFlags: 0
  m_CorrespondingSourceObject: {fileID: 0}
  m_PrefabInstance: {fileID: 0}
  m_PrefabAsset: {fileID: 0}
  m_GameObject: {fileID: 101884}
  serializedVersion: 2
  m_LocalRotation: {x: 0.033110213, y: 0.000000016497697, z: 0.000000010697544, w: 0.9994517}
  m_LocalPosition: {x: -2.220446e-18, y: 0.00022315614, z: -9.313229e-12}
  m_LocalScale: {x: 1, y: 1, z: 1}
  m_ConstrainProportionsScale: 0
  m_Children:
  - {fileID: 401870}
  m_Father: {fileID: 401878}
  m_LocalEulerAnglesHint: {x: 0, y: 0, z: 0}
--- !u!1 &101886
GameObject:
  m_ObjectHideFlags: 0
  m_CorrespondingSourceObject: {fileID: 0}
  m_PrefabInstance: {fileID: 0}
  m_PrefabAsset: {fileID: 0}
  serializedVersion: 6
  m_Component:
  - component: {fileID: 401878}
  m_Layer: 0
  m_Name: neck
  m_TagString: Untagged
  m_Icon: {fileID: 0}
  m_NavMeshLayer: 0
  m_StaticEditorFlags: 0
  m_IsActive: 1
--- !u!4 &401878
Transform:
  m_ObjectHideFlags: 0
  m_CorrespondingSourceObject: {fileID: 0}
  m_PrefabInstance: {fileID: 0}
  m_PrefabAsset: {fileID: 0}
  m_GameObject: {fileID: 101886}
  serializedVersion: 2
  m_LocalRotation: {x: -0.12646604, y: -0.0000000022861781, z: 0.000000019124462, w: 0.99197096}
  m_LocalPosition: {x: 1.3322676e-17, y: 0.0013607376, z: -9.313229e-12}
  m_LocalScale: {x: 1, y: 1, z: 1}
  m_ConstrainProportionsScale: 0
  m_Children:
  - {fileID: 401872}
  m_Father: {fileID: 401880}
  m_LocalEulerAnglesHint: {x: 0, y: 0, z: 0}
--- !u!1 &101888
GameObject:
  m_ObjectHideFlags: 0
  m_CorrespondingSourceObject: {fileID: 0}
  m_PrefabInstance: {fileID: 0}
  m_PrefabAsset: {fileID: 0}
  serializedVersion: 6
  m_Component:
  - component: {fileID: 401880}
  m_Layer: 0
  m_Name: chest
  m_TagString: Untagged
  m_Icon: {fileID: 0}
  m_NavMeshLayer: 0
  m_StaticEditorFlags: 0
  m_IsActive: 1
--- !u!4 &401880
Transform:
  m_ObjectHideFlags: 0
  m_CorrespondingSourceObject: {fileID: 0}
  m_PrefabInstance: {fileID: 0}
  m_PrefabAsset: {fileID: 0}
  m_GameObject: {fileID: 101888}
  serializedVersion: 2
  m_LocalRotation: {x: 0.12599532, y: -0.00000002216955, z: -0.000000023487248, w: 0.99203086}
  m_LocalPosition: {x: -0, y: 0.00055903394, z: -1.8626451e-11}
  m_LocalScale: {x: 1, y: 1, z: 1}
  m_ConstrainProportionsScale: 0
  m_Children:
  - {fileID: 401878}
  - {fileID: 401876}
  - {fileID: 401874}
  - {fileID: 401836}
  - {fileID: 401834}
  m_Father: {fileID: 401886}
  m_LocalEulerAnglesHint: {x: 0, y: 0, z: 0}
--- !u!1 &101890
GameObject:
  m_ObjectHideFlags: 0
  m_CorrespondingSourceObject: {fileID: 0}
  m_PrefabInstance: {fileID: 0}
  m_PrefabAsset: {fileID: 0}
  serializedVersion: 6
  m_Component:
  - component: {fileID: 401886}
  m_Layer: 0
  m_Name: spine
  m_TagString: Untagged
  m_Icon: {fileID: 0}
  m_NavMeshLayer: 0
  m_StaticEditorFlags: 0
  m_IsActive: 1
--- !u!4 &401886
Transform:
  m_ObjectHideFlags: 0
  m_CorrespondingSourceObject: {fileID: 0}
  m_PrefabInstance: {fileID: 0}
  m_PrefabAsset: {fileID: 0}
  m_GameObject: {fileID: 101890}
  serializedVersion: 2
  m_LocalRotation: {x: 0.022254804, y: 0.00000027655275, z: -0.000000013854068, w: 0.99975234}
  m_LocalPosition: {x: 1.6653345e-18, y: 0.00042922568, z: 9.313228e-12}
  m_LocalScale: {x: 1, y: 0.99999994, z: 0.99999994}
  m_ConstrainProportionsScale: 0
  m_Children:
  - {fileID: 401880}
  m_Father: {fileID: 401888}
  m_LocalEulerAnglesHint: {x: 0, y: 0, z: 0}
--- !u!1 &101892
GameObject:
  m_ObjectHideFlags: 0
  m_CorrespondingSourceObject: {fileID: 0}
  m_PrefabInstance: {fileID: 0}
  m_PrefabAsset: {fileID: 0}
  serializedVersion: 6
  m_Component:
  - component: {fileID: 401888}
  m_Layer: 0
  m_Name: hip
  m_TagString: Untagged
  m_Icon: {fileID: 0}
  m_NavMeshLayer: 0
  m_StaticEditorFlags: 0
  m_IsActive: 1
--- !u!4 &401888
Transform:
  m_ObjectHideFlags: 0
  m_CorrespondingSourceObject: {fileID: 0}
  m_PrefabInstance: {fileID: 0}
  m_PrefabAsset: {fileID: 0}
  m_GameObject: {fileID: 101892}
  serializedVersion: 2
  m_LocalRotation: {x: 0.00000024109147, y: 0.662189, z: 0.74933684, w: 0.00000020587318}
  m_LocalPosition: {x: 1.5946768e-21, y: -0.000007181762, z: -0.00038593038}
  m_LocalScale: {x: 1, y: 1.0000001, z: 1}
  m_ConstrainProportionsScale: 0
  m_Children:
  - {fileID: 401886}
  - {fileID: 401884}
  - {fileID: 401882}
  m_Father: {fileID: 401894}
  m_LocalEulerAnglesHint: {x: 0, y: 0, z: 0}
--- !u!1 &101894
GameObject:
  m_ObjectHideFlags: 0
  m_CorrespondingSourceObject: {fileID: 0}
  m_PrefabInstance: {fileID: 0}
  m_PrefabAsset: {fileID: 0}
  serializedVersion: 6
  m_Component:
  - component: {fileID: 401894}
  m_Layer: 0
  m_Name: Controller_Body
  m_TagString: Untagged
  m_Icon: {fileID: 0}
  m_NavMeshLayer: 0
  m_StaticEditorFlags: 0
  m_IsActive: 1
--- !u!4 &401894
Transform:
  m_ObjectHideFlags: 0
  m_CorrespondingSourceObject: {fileID: 0}
  m_PrefabInstance: {fileID: 0}
  m_PrefabAsset: {fileID: 0}
  m_GameObject: {fileID: 101894}
  serializedVersion: 2
  m_LocalRotation: {x: -0.7071069, y: -7.8504635e-17, z: -7.850465e-17, w: 0.70710677}
  m_LocalPosition: {x: -0, y: 0.002180595, z: 0.000010278592}
  m_LocalScale: {x: 1, y: 1, z: 1}
  m_ConstrainProportionsScale: 0
  m_Children:
  - {fileID: 401888}
  m_Father: {fileID: 401896}
  m_LocalEulerAnglesHint: {x: 0, y: 0, z: 0}
--- !u!1 &101896
GameObject:
  m_ObjectHideFlags: 0
  m_CorrespondingSourceObject: {fileID: 0}
  m_PrefabInstance: {fileID: 0}
  m_PrefabAsset: {fileID: 0}
  serializedVersion: 6
  m_Component:
  - component: {fileID: 401896}
  m_Layer: 0
  m_Name: Core
  m_TagString: Untagged
  m_Icon: {fileID: 0}
  m_NavMeshLayer: 0
  m_StaticEditorFlags: 0
  m_IsActive: 1
--- !u!4 &401896
Transform:
  m_ObjectHideFlags: 0
  m_CorrespondingSourceObject: {fileID: 0}
  m_PrefabInstance: {fileID: 0}
  m_PrefabAsset: {fileID: 0}
  m_GameObject: {fileID: 101896}
  serializedVersion: 2
  m_LocalRotation: {x: 0.7071069, y: 0, z: -0, w: 0.70710677}
  m_LocalPosition: {x: -0, y: 0, z: 0}
  m_LocalScale: {x: 1, y: 1, z: 1}
  m_ConstrainProportionsScale: 0
  m_Children:
  - {fileID: 3202872965052525924}
  - {fileID: 401894}
  - {fileID: 401892}
  - {fileID: 401890}
  m_Father: {fileID: 401912}
  m_LocalEulerAnglesHint: {x: 0, y: 0, z: 0}
--- !u!1 &101898
GameObject:
  m_ObjectHideFlags: 0
  m_CorrespondingSourceObject: {fileID: 0}
  m_PrefabInstance: {fileID: 0}
  m_PrefabAsset: {fileID: 0}
  serializedVersion: 6
  m_Component:
  - component: {fileID: 401898}
  - component: {fileID: 13701826}
  m_Layer: 0
  m_Name: character_hand_r
  m_TagString: Untagged
  m_Icon: {fileID: 0}
  m_NavMeshLayer: 0
  m_StaticEditorFlags: 0
  m_IsActive: 0
--- !u!4 &401898
Transform:
  m_ObjectHideFlags: 0
  m_CorrespondingSourceObject: {fileID: 0}
  m_PrefabInstance: {fileID: 0}
  m_PrefabAsset: {fileID: 0}
  m_GameObject: {fileID: 101898}
  serializedVersion: 2
  m_LocalRotation: {x: -0.7071069, y: 0, z: -0, w: 0.70710677}
  m_LocalPosition: {x: 0, y: 0, z: 0}
  m_LocalScale: {x: 1, y: 1, z: 1}
  m_ConstrainProportionsScale: 0
  m_Children: []
  m_Father: {fileID: 401914}
  m_LocalEulerAnglesHint: {x: 0, y: 0, z: 0}
--- !u!137 &13701826
SkinnedMeshRenderer:
  m_ObjectHideFlags: 0
  m_CorrespondingSourceObject: {fileID: 0}
  m_PrefabInstance: {fileID: 0}
  m_PrefabAsset: {fileID: 0}
  m_GameObject: {fileID: 101898}
  m_Enabled: 1
  m_CastShadows: 1
  m_ReceiveShadows: 1
  m_DynamicOccludee: 1
  m_StaticShadowCaster: 0
  m_MotionVectors: 1
  m_LightProbeUsage: 0
  m_ReflectionProbeUsage: 1
  m_RayTracingMode: 3
  m_RayTraceProcedural: 0
  m_RenderingLayerMask: 1
  m_RendererPriority: 0
  m_Materials:
  - {fileID: 10302, guid: 0000000000000000f000000000000000, type: 0}
  m_StaticBatchInfo:
    firstSubMesh: 0
    subMeshCount: 0
  m_StaticBatchRoot: {fileID: 0}
  m_ProbeAnchor: {fileID: 0}
  m_LightProbeVolumeOverride: {fileID: 0}
  m_ScaleInLightmap: 1
  m_ReceiveGI: 1
  m_PreserveUVs: 0
  m_IgnoreNormalsForChartDetection: 0
  m_ImportantGI: 0
  m_StitchLightmapSeams: 1
  m_SelectedEditorRenderState: 3
  m_MinimumChartSize: 4
  m_AutoUVMaxDistance: 0.5
  m_AutoUVMaxAngle: 89
  m_LightmapParameters: {fileID: 0}
  m_SortingLayerID: 0
  m_SortingLayer: 0
  m_SortingOrder: 0
  serializedVersion: 2
  m_Quality: 0
  m_UpdateWhenOffscreen: 0
  m_SkinnedMotionVectors: 1
  m_Mesh: {fileID: 4300010, guid: 4d19e38326d7f8744990bb335d06e891, type: 3}
  m_Bones:
  - {fileID: 401896}
  - {fileID: 401892}
  - {fileID: 401848}
  - {fileID: 401890}
  - {fileID: 401846}
  - {fileID: 401894}
  - {fileID: 401888}
  - {fileID: 401886}
  - {fileID: 401880}
  - {fileID: 401878}
  - {fileID: 401872}
  - {fileID: 401876}
  - {fileID: 401868}
  - {fileID: 401866}
  - {fileID: 401864}
  - {fileID: 401874}
  - {fileID: 401862}
  - {fileID: 401860}
  - {fileID: 401858}
  - {fileID: 401884}
  - {fileID: 401856}
  - {fileID: 401854}
  - {fileID: 401882}
  - {fileID: 401852}
  - {fileID: 401850}
  m_BlendShapeWeights: []
  m_RootBone: {fileID: 401896}
  m_AABB:
    m_Center: {x: 0, y: 0, z: 0}
    m_Extent: {x: 0.01, y: 0.01, z: 0.01}
  m_DirtyAABB: 0
--- !u!1 &101900
GameObject:
  m_ObjectHideFlags: 0
  m_CorrespondingSourceObject: {fileID: 0}
  m_PrefabInstance: {fileID: 0}
  m_PrefabAsset: {fileID: 0}
  serializedVersion: 6
  m_Component:
  - component: {fileID: 401900}
  - component: {fileID: 13701828}
  m_Layer: 0
  m_Name: character_hand_l
  m_TagString: Untagged
  m_Icon: {fileID: 0}
  m_NavMeshLayer: 0
  m_StaticEditorFlags: 0
  m_IsActive: 0
--- !u!4 &401900
Transform:
  m_ObjectHideFlags: 0
  m_CorrespondingSourceObject: {fileID: 0}
  m_PrefabInstance: {fileID: 0}
  m_PrefabAsset: {fileID: 0}
  m_GameObject: {fileID: 101900}
  serializedVersion: 2
  m_LocalRotation: {x: -0.7071069, y: 0, z: -0, w: 0.70710677}
  m_LocalPosition: {x: 0, y: 0, z: 0}
  m_LocalScale: {x: 1, y: 1, z: 1}
  m_ConstrainProportionsScale: 0
  m_Children: []
  m_Father: {fileID: 401914}
  m_LocalEulerAnglesHint: {x: 0, y: 0, z: 0}
--- !u!137 &13701828
SkinnedMeshRenderer:
  m_ObjectHideFlags: 0
  m_CorrespondingSourceObject: {fileID: 0}
  m_PrefabInstance: {fileID: 0}
  m_PrefabAsset: {fileID: 0}
  m_GameObject: {fileID: 101900}
  m_Enabled: 1
  m_CastShadows: 1
  m_ReceiveShadows: 1
  m_DynamicOccludee: 1
  m_StaticShadowCaster: 0
  m_MotionVectors: 1
  m_LightProbeUsage: 0
  m_ReflectionProbeUsage: 1
  m_RayTracingMode: 3
  m_RayTraceProcedural: 0
  m_RenderingLayerMask: 1
  m_RendererPriority: 0
  m_Materials:
  - {fileID: 10302, guid: 0000000000000000f000000000000000, type: 0}
  m_StaticBatchInfo:
    firstSubMesh: 0
    subMeshCount: 0
  m_StaticBatchRoot: {fileID: 0}
  m_ProbeAnchor: {fileID: 0}
  m_LightProbeVolumeOverride: {fileID: 0}
  m_ScaleInLightmap: 1
  m_ReceiveGI: 1
  m_PreserveUVs: 0
  m_IgnoreNormalsForChartDetection: 0
  m_ImportantGI: 0
  m_StitchLightmapSeams: 1
  m_SelectedEditorRenderState: 3
  m_MinimumChartSize: 4
  m_AutoUVMaxDistance: 0.5
  m_AutoUVMaxAngle: 89
  m_LightmapParameters: {fileID: 0}
  m_SortingLayerID: 0
  m_SortingLayer: 0
  m_SortingOrder: 0
  serializedVersion: 2
  m_Quality: 0
  m_UpdateWhenOffscreen: 0
  m_SkinnedMotionVectors: 1
  m_Mesh: {fileID: 4300012, guid: 4d19e38326d7f8744990bb335d06e891, type: 3}
  m_Bones:
  - {fileID: 401896}
  - {fileID: 401892}
  - {fileID: 401848}
  - {fileID: 401890}
  - {fileID: 401846}
  - {fileID: 401894}
  - {fileID: 401888}
  - {fileID: 401886}
  - {fileID: 401880}
  - {fileID: 401878}
  - {fileID: 401872}
  - {fileID: 401876}
  - {fileID: 401868}
  - {fileID: 401866}
  - {fileID: 401864}
  - {fileID: 401874}
  - {fileID: 401862}
  - {fileID: 401860}
  - {fileID: 401858}
  - {fileID: 401884}
  - {fileID: 401856}
  - {fileID: 401854}
  - {fileID: 401882}
  - {fileID: 401852}
  - {fileID: 401850}
  m_BlendShapeWeights: []
  m_RootBone: {fileID: 401896}
  m_AABB:
    m_Center: {x: 0, y: 0, z: 0}
    m_Extent: {x: 0.01, y: 0.01, z: 0.01}
  m_DirtyAABB: 0
--- !u!1 &101902
GameObject:
  m_ObjectHideFlags: 0
  m_CorrespondingSourceObject: {fileID: 0}
  m_PrefabInstance: {fileID: 0}
  m_PrefabAsset: {fileID: 0}
  serializedVersion: 6
  m_Component:
  - component: {fileID: 401902}
  - component: {fileID: 13701830}
  m_Layer: 0
  m_Name: character_body
  m_TagString: Untagged
  m_Icon: {fileID: 0}
  m_NavMeshLayer: 0
  m_StaticEditorFlags: 0
  m_IsActive: 0
--- !u!4 &401902
Transform:
  m_ObjectHideFlags: 0
  m_CorrespondingSourceObject: {fileID: 0}
  m_PrefabInstance: {fileID: 0}
  m_PrefabAsset: {fileID: 0}
  m_GameObject: {fileID: 101902}
  serializedVersion: 2
  m_LocalRotation: {x: -0.7071069, y: 0, z: -0, w: 0.70710677}
  m_LocalPosition: {x: 0, y: 0, z: 0}
  m_LocalScale: {x: 1, y: 1, z: 1}
  m_ConstrainProportionsScale: 0
  m_Children: []
  m_Father: {fileID: 401914}
  m_LocalEulerAnglesHint: {x: 0, y: 0, z: 0}
--- !u!137 &13701830
SkinnedMeshRenderer:
  m_ObjectHideFlags: 0
  m_CorrespondingSourceObject: {fileID: 0}
  m_PrefabInstance: {fileID: 0}
  m_PrefabAsset: {fileID: 0}
  m_GameObject: {fileID: 101902}
  m_Enabled: 1
  m_CastShadows: 1
  m_ReceiveShadows: 1
  m_DynamicOccludee: 1
  m_StaticShadowCaster: 0
  m_MotionVectors: 1
  m_LightProbeUsage: 0
  m_ReflectionProbeUsage: 1
  m_RayTracingMode: 3
  m_RayTraceProcedural: 0
  m_RenderingLayerMask: 1
  m_RendererPriority: 0
  m_Materials:
  - {fileID: 10302, guid: 0000000000000000f000000000000000, type: 0}
  - {fileID: 10302, guid: 0000000000000000f000000000000000, type: 0}
  m_StaticBatchInfo:
    firstSubMesh: 0
    subMeshCount: 0
  m_StaticBatchRoot: {fileID: 0}
  m_ProbeAnchor: {fileID: 0}
  m_LightProbeVolumeOverride: {fileID: 0}
  m_ScaleInLightmap: 1
  m_ReceiveGI: 1
  m_PreserveUVs: 0
  m_IgnoreNormalsForChartDetection: 0
  m_ImportantGI: 0
  m_StitchLightmapSeams: 1
  m_SelectedEditorRenderState: 3
  m_MinimumChartSize: 4
  m_AutoUVMaxDistance: 0.5
  m_AutoUVMaxAngle: 89
  m_LightmapParameters: {fileID: 0}
  m_SortingLayerID: 0
  m_SortingLayer: 0
  m_SortingOrder: 0
  serializedVersion: 2
  m_Quality: 0
  m_UpdateWhenOffscreen: 0
  m_SkinnedMotionVectors: 1
  m_Mesh: {fileID: 4300004, guid: 4d19e38326d7f8744990bb335d06e891, type: 3}
  m_Bones:
  - {fileID: 401896}
  - {fileID: 401892}
  - {fileID: 401848}
  - {fileID: 401890}
  - {fileID: 401846}
  - {fileID: 401894}
  - {fileID: 401888}
  - {fileID: 401886}
  - {fileID: 401880}
  - {fileID: 401878}
  - {fileID: 401872}
  - {fileID: 401876}
  - {fileID: 401868}
  - {fileID: 401866}
  - {fileID: 401864}
  - {fileID: 401874}
  - {fileID: 401862}
  - {fileID: 401860}
  - {fileID: 401858}
  - {fileID: 401884}
  - {fileID: 401856}
  - {fileID: 401854}
  - {fileID: 401882}
  - {fileID: 401852}
  - {fileID: 401850}
  m_BlendShapeWeights: []
  m_RootBone: {fileID: 401896}
  m_AABB:
    m_Center: {x: 0, y: 0, z: 0}
    m_Extent: {x: 0.01, y: 0.01, z: 0.01}
  m_DirtyAABB: 0
--- !u!1 &101904
GameObject:
  m_ObjectHideFlags: 0
  m_CorrespondingSourceObject: {fileID: 0}
  m_PrefabInstance: {fileID: 0}
  m_PrefabAsset: {fileID: 0}
  serializedVersion: 6
  m_Component:
  - component: {fileID: 401904}
  - component: {fileID: 13701832}
  m_Layer: 0
  m_Name: character_arm_r
  m_TagString: Untagged
  m_Icon: {fileID: 0}
  m_NavMeshLayer: 0
  m_StaticEditorFlags: 0
  m_IsActive: 0
--- !u!4 &401904
Transform:
  m_ObjectHideFlags: 0
  m_CorrespondingSourceObject: {fileID: 0}
  m_PrefabInstance: {fileID: 0}
  m_PrefabAsset: {fileID: 0}
  m_GameObject: {fileID: 101904}
  serializedVersion: 2
  m_LocalRotation: {x: -0.7071069, y: 0, z: -0, w: 0.70710677}
  m_LocalPosition: {x: 0, y: 0, z: 0}
  m_LocalScale: {x: 1, y: 1, z: 1}
  m_ConstrainProportionsScale: 0
  m_Children: []
  m_Father: {fileID: 401914}
  m_LocalEulerAnglesHint: {x: 0, y: 0, z: 0}
--- !u!137 &13701832
SkinnedMeshRenderer:
  m_ObjectHideFlags: 0
  m_CorrespondingSourceObject: {fileID: 0}
  m_PrefabInstance: {fileID: 0}
  m_PrefabAsset: {fileID: 0}
  m_GameObject: {fileID: 101904}
  m_Enabled: 1
  m_CastShadows: 1
  m_ReceiveShadows: 1
  m_DynamicOccludee: 1
  m_StaticShadowCaster: 0
  m_MotionVectors: 1
  m_LightProbeUsage: 0
  m_ReflectionProbeUsage: 1
  m_RayTracingMode: 3
  m_RayTraceProcedural: 0
  m_RenderingLayerMask: 1
  m_RendererPriority: 0
  m_Materials:
  - {fileID: 10302, guid: 0000000000000000f000000000000000, type: 0}
  - {fileID: 10302, guid: 0000000000000000f000000000000000, type: 0}
  m_StaticBatchInfo:
    firstSubMesh: 0
    subMeshCount: 0
  m_StaticBatchRoot: {fileID: 0}
  m_ProbeAnchor: {fileID: 0}
  m_LightProbeVolumeOverride: {fileID: 0}
  m_ScaleInLightmap: 1
  m_ReceiveGI: 1
  m_PreserveUVs: 0
  m_IgnoreNormalsForChartDetection: 0
  m_ImportantGI: 0
  m_StitchLightmapSeams: 1
  m_SelectedEditorRenderState: 3
  m_MinimumChartSize: 4
  m_AutoUVMaxDistance: 0.5
  m_AutoUVMaxAngle: 89
  m_LightmapParameters: {fileID: 0}
  m_SortingLayerID: 0
  m_SortingLayer: 0
  m_SortingOrder: 0
  serializedVersion: 2
  m_Quality: 0
  m_UpdateWhenOffscreen: 0
  m_SkinnedMotionVectors: 1
  m_Mesh: {fileID: 4300002, guid: 4d19e38326d7f8744990bb335d06e891, type: 3}
  m_Bones:
  - {fileID: 401896}
  - {fileID: 401892}
  - {fileID: 401848}
  - {fileID: 401890}
  - {fileID: 401846}
  - {fileID: 401894}
  - {fileID: 401888}
  - {fileID: 401886}
  - {fileID: 401880}
  - {fileID: 401878}
  - {fileID: 401872}
  - {fileID: 401876}
  - {fileID: 401868}
  - {fileID: 401866}
  - {fileID: 401864}
  - {fileID: 401874}
  - {fileID: 401862}
  - {fileID: 401860}
  - {fileID: 401858}
  - {fileID: 401884}
  - {fileID: 401856}
  - {fileID: 401854}
  - {fileID: 401882}
  - {fileID: 401852}
  - {fileID: 401850}
  m_BlendShapeWeights: []
  m_RootBone: {fileID: 401896}
  m_AABB:
    m_Center: {x: 0, y: 0, z: 0}
    m_Extent: {x: 0.01, y: 0.01, z: 0.01}
  m_DirtyAABB: 0
--- !u!1 &101906
GameObject:
  m_ObjectHideFlags: 0
  m_CorrespondingSourceObject: {fileID: 0}
  m_PrefabInstance: {fileID: 0}
  m_PrefabAsset: {fileID: 0}
  serializedVersion: 6
  m_Component:
  - component: {fileID: 401906}
  - component: {fileID: 13701834}
  m_Layer: 0
  m_Name: character_arm_l
  m_TagString: Untagged
  m_Icon: {fileID: 0}
  m_NavMeshLayer: 0
  m_StaticEditorFlags: 0
  m_IsActive: 0
--- !u!4 &401906
Transform:
  m_ObjectHideFlags: 0
  m_CorrespondingSourceObject: {fileID: 0}
  m_PrefabInstance: {fileID: 0}
  m_PrefabAsset: {fileID: 0}
  m_GameObject: {fileID: 101906}
  serializedVersion: 2
  m_LocalRotation: {x: -0.7071069, y: 0, z: -0, w: 0.70710677}
  m_LocalPosition: {x: 0, y: 0, z: 0}
  m_LocalScale: {x: 1, y: 1, z: 1}
  m_ConstrainProportionsScale: 0
  m_Children: []
  m_Father: {fileID: 401914}
  m_LocalEulerAnglesHint: {x: 0, y: 0, z: 0}
--- !u!137 &13701834
SkinnedMeshRenderer:
  m_ObjectHideFlags: 0
  m_CorrespondingSourceObject: {fileID: 0}
  m_PrefabInstance: {fileID: 0}
  m_PrefabAsset: {fileID: 0}
  m_GameObject: {fileID: 101906}
  m_Enabled: 1
  m_CastShadows: 1
  m_ReceiveShadows: 1
  m_DynamicOccludee: 1
  m_StaticShadowCaster: 0
  m_MotionVectors: 1
  m_LightProbeUsage: 0
  m_ReflectionProbeUsage: 1
  m_RayTracingMode: 3
  m_RayTraceProcedural: 0
  m_RenderingLayerMask: 1
  m_RendererPriority: 0
  m_Materials:
  - {fileID: 10302, guid: 0000000000000000f000000000000000, type: 0}
  - {fileID: 10302, guid: 0000000000000000f000000000000000, type: 0}
  m_StaticBatchInfo:
    firstSubMesh: 0
    subMeshCount: 0
  m_StaticBatchRoot: {fileID: 0}
  m_ProbeAnchor: {fileID: 0}
  m_LightProbeVolumeOverride: {fileID: 0}
  m_ScaleInLightmap: 1
  m_ReceiveGI: 1
  m_PreserveUVs: 0
  m_IgnoreNormalsForChartDetection: 0
  m_ImportantGI: 0
  m_StitchLightmapSeams: 1
  m_SelectedEditorRenderState: 3
  m_MinimumChartSize: 4
  m_AutoUVMaxDistance: 0.5
  m_AutoUVMaxAngle: 89
  m_LightmapParameters: {fileID: 0}
  m_SortingLayerID: 0
  m_SortingLayer: 0
  m_SortingOrder: 0
  serializedVersion: 2
  m_Quality: 0
  m_UpdateWhenOffscreen: 0
  m_SkinnedMotionVectors: 1
  m_Mesh: {fileID: 4300000, guid: 4d19e38326d7f8744990bb335d06e891, type: 3}
  m_Bones:
  - {fileID: 401896}
  - {fileID: 401892}
  - {fileID: 401848}
  - {fileID: 401890}
  - {fileID: 401846}
  - {fileID: 401894}
  - {fileID: 401888}
  - {fileID: 401886}
  - {fileID: 401880}
  - {fileID: 401878}
  - {fileID: 401872}
  - {fileID: 401876}
  - {fileID: 401868}
  - {fileID: 401866}
  - {fileID: 401864}
  - {fileID: 401874}
  - {fileID: 401862}
  - {fileID: 401860}
  - {fileID: 401858}
  - {fileID: 401884}
  - {fileID: 401856}
  - {fileID: 401854}
  - {fileID: 401882}
  - {fileID: 401852}
  - {fileID: 401850}
  m_BlendShapeWeights: []
  m_RootBone: {fileID: 401896}
  m_AABB:
    m_Center: {x: 0, y: 0, z: 0}
    m_Extent: {x: 0.01, y: 0.01, z: 0.01}
  m_DirtyAABB: 0
--- !u!1 &101908
GameObject:
  m_ObjectHideFlags: 0
  m_CorrespondingSourceObject: {fileID: 0}
  m_PrefabInstance: {fileID: 0}
  m_PrefabAsset: {fileID: 0}
  serializedVersion: 6
  m_Component:
  - component: {fileID: 401908}
  - component: {fileID: 13701836}
  m_Layer: 0
  m_Name: character_leg
  m_TagString: Untagged
  m_Icon: {fileID: 0}
  m_NavMeshLayer: 0
  m_StaticEditorFlags: 0
  m_IsActive: 1
--- !u!4 &401908
Transform:
  m_ObjectHideFlags: 0
  m_CorrespondingSourceObject: {fileID: 0}
  m_PrefabInstance: {fileID: 0}
  m_PrefabAsset: {fileID: 0}
  m_GameObject: {fileID: 101908}
  serializedVersion: 2
  m_LocalRotation: {x: -0.7071069, y: 0, z: -0, w: 0.70710677}
  m_LocalPosition: {x: 0, y: 0, z: 0}
  m_LocalScale: {x: 1, y: 1, z: 1}
  m_ConstrainProportionsScale: 0
  m_Children: []
  m_Father: {fileID: 401914}
  m_LocalEulerAnglesHint: {x: 0, y: 0, z: 0}
--- !u!137 &13701836
SkinnedMeshRenderer:
  m_ObjectHideFlags: 0
  m_CorrespondingSourceObject: {fileID: 0}
  m_PrefabInstance: {fileID: 0}
  m_PrefabAsset: {fileID: 0}
  m_GameObject: {fileID: 101908}
  m_Enabled: 1
  m_CastShadows: 1
  m_ReceiveShadows: 1
  m_DynamicOccludee: 1
  m_StaticShadowCaster: 0
  m_MotionVectors: 1
  m_LightProbeUsage: 0
  m_ReflectionProbeUsage: 1
  m_RayTracingMode: 3
  m_RayTraceProcedural: 0
  m_RenderingLayerMask: 1
  m_RendererPriority: 0
  m_Materials:
  - {fileID: 10302, guid: 0000000000000000f000000000000000, type: 0}
  m_StaticBatchInfo:
    firstSubMesh: 0
    subMeshCount: 0
  m_StaticBatchRoot: {fileID: 0}
  m_ProbeAnchor: {fileID: 0}
  m_LightProbeVolumeOverride: {fileID: 0}
  m_ScaleInLightmap: 1
  m_ReceiveGI: 1
  m_PreserveUVs: 0
  m_IgnoreNormalsForChartDetection: 0
  m_ImportantGI: 0
  m_StitchLightmapSeams: 1
  m_SelectedEditorRenderState: 3
  m_MinimumChartSize: 4
  m_AutoUVMaxDistance: 0.5
  m_AutoUVMaxAngle: 89
  m_LightmapParameters: {fileID: 0}
  m_SortingLayerID: 0
  m_SortingLayer: 0
  m_SortingOrder: 0
  serializedVersion: 2
  m_Quality: 0
  m_UpdateWhenOffscreen: 0
  m_SkinnedMotionVectors: 1
  m_Mesh: {fileID: 4300000, guid: 1f78e1b473a4f4745a65d88760da8232, type: 3}
  m_Bones:
  - {fileID: 401896}
  - {fileID: 401892}
  - {fileID: 401848}
  - {fileID: 401890}
  - {fileID: 401846}
  - {fileID: 401894}
  - {fileID: 401888}
  - {fileID: 401886}
  - {fileID: 401880}
  - {fileID: 401878}
  - {fileID: 401872}
  - {fileID: 401876}
  - {fileID: 401868}
  - {fileID: 401866}
  - {fileID: 401864}
  - {fileID: 401874}
  - {fileID: 401862}
  - {fileID: 401860}
  - {fileID: 401858}
  - {fileID: 401884}
  - {fileID: 401856}
  - {fileID: 401854}
  - {fileID: 401882}
  - {fileID: 401852}
  - {fileID: 401850}
  m_BlendShapeWeights: []
  m_RootBone: {fileID: 401896}
  m_AABB:
    m_Center: {x: 0, y: 0, z: 0}
    m_Extent: {x: 0.01, y: 0.01, z: 0.01}
  m_DirtyAABB: 0
--- !u!1 &101910
GameObject:
  m_ObjectHideFlags: 0
  m_CorrespondingSourceObject: {fileID: 0}
  m_PrefabInstance: {fileID: 0}
  m_PrefabAsset: {fileID: 0}
  serializedVersion: 6
  m_Component:
  - component: {fileID: 401910}
  - component: {fileID: 13701838}
  m_Layer: 0
  m_Name: character_chest
  m_TagString: Untagged
  m_Icon: {fileID: 0}
  m_NavMeshLayer: 0
  m_StaticEditorFlags: 0
  m_IsActive: 1
--- !u!4 &401910
Transform:
  m_ObjectHideFlags: 0
  m_CorrespondingSourceObject: {fileID: 0}
  m_PrefabInstance: {fileID: 0}
  m_PrefabAsset: {fileID: 0}
  m_GameObject: {fileID: 101910}
  serializedVersion: 2
  m_LocalRotation: {x: -0.7071069, y: 0, z: -0, w: 0.70710677}
  m_LocalPosition: {x: 0, y: 0, z: 0}
  m_LocalScale: {x: 1, y: 1, z: 1}
  m_ConstrainProportionsScale: 0
  m_Children: []
  m_Father: {fileID: 401914}
  m_LocalEulerAnglesHint: {x: 0, y: 0, z: 0}
--- !u!137 &13701838
SkinnedMeshRenderer:
  m_ObjectHideFlags: 0
  m_CorrespondingSourceObject: {fileID: 0}
  m_PrefabInstance: {fileID: 0}
  m_PrefabAsset: {fileID: 0}
  m_GameObject: {fileID: 101910}
  m_Enabled: 1
  m_CastShadows: 1
  m_ReceiveShadows: 1
  m_DynamicOccludee: 1
  m_StaticShadowCaster: 0
  m_MotionVectors: 1
  m_LightProbeUsage: 0
  m_ReflectionProbeUsage: 1
  m_RayTracingMode: 3
  m_RayTraceProcedural: 0
  m_RenderingLayerMask: 1
  m_RendererPriority: 0
  m_Materials:
  - {fileID: 10302, guid: 0000000000000000f000000000000000, type: 0}
  m_StaticBatchInfo:
    firstSubMesh: 0
    subMeshCount: 0
  m_StaticBatchRoot: {fileID: 0}
  m_ProbeAnchor: {fileID: 0}
  m_LightProbeVolumeOverride: {fileID: 0}
  m_ScaleInLightmap: 1
  m_ReceiveGI: 1
  m_PreserveUVs: 0
  m_IgnoreNormalsForChartDetection: 0
  m_ImportantGI: 0
  m_StitchLightmapSeams: 1
  m_SelectedEditorRenderState: 3
  m_MinimumChartSize: 4
  m_AutoUVMaxDistance: 0.5
  m_AutoUVMaxAngle: 89
  m_LightmapParameters: {fileID: 0}
  m_SortingLayerID: 0
  m_SortingLayer: 0
  m_SortingOrder: 0
  serializedVersion: 2
  m_Quality: 0
  m_UpdateWhenOffscreen: 0
  m_SkinnedMotionVectors: 1
  m_Mesh: {fileID: 4300008, guid: 4d19e38326d7f8744990bb335d06e891, type: 3}
  m_Bones:
  - {fileID: 401896}
  - {fileID: 401892}
  - {fileID: 401848}
  - {fileID: 401890}
  - {fileID: 401846}
  - {fileID: 401894}
  - {fileID: 401888}
  - {fileID: 401886}
  - {fileID: 401880}
  - {fileID: 401878}
  - {fileID: 401872}
  - {fileID: 401876}
  - {fileID: 401868}
  - {fileID: 401866}
  - {fileID: 401864}
  - {fileID: 401874}
  - {fileID: 401862}
  - {fileID: 401860}
  - {fileID: 401858}
  - {fileID: 401884}
  - {fileID: 401856}
  - {fileID: 401854}
  - {fileID: 401882}
  - {fileID: 401852}
  - {fileID: 401850}
  m_BlendShapeWeights: []
  m_RootBone: {fileID: 401896}
  m_AABB:
    m_Center: {x: 0, y: 0, z: 0}
    m_Extent: {x: 0.01, y: 0.01, z: 0.01}
  m_DirtyAABB: 0
--- !u!1 &101912
GameObject:
  m_ObjectHideFlags: 0
  m_CorrespondingSourceObject: {fileID: 0}
  m_PrefabInstance: {fileID: 0}
  m_PrefabAsset: {fileID: 0}
  serializedVersion: 6
  m_Component:
  - component: {fileID: 401912}
  m_Layer: 0
  m_Name: Armature
  m_TagString: Untagged
  m_Icon: {fileID: 0}
  m_NavMeshLayer: 0
  m_StaticEditorFlags: 0
  m_IsActive: 1
--- !u!4 &401912
Transform:
  m_ObjectHideFlags: 0
  m_CorrespondingSourceObject: {fileID: 0}
  m_PrefabInstance: {fileID: 0}
  m_PrefabAsset: {fileID: 0}
  m_GameObject: {fileID: 101912}
  serializedVersion: 2
  m_LocalRotation: {x: -0.7071069, y: 0, z: -0, w: 0.70710677}
  m_LocalPosition: {x: 0, y: 0, z: 0}
  m_LocalScale: {x: 250, y: 250, z: 250}
  m_ConstrainProportionsScale: 0
  m_Children:
  - {fileID: 401896}
  m_Father: {fileID: 401914}
  m_LocalEulerAnglesHint: {x: 0, y: 0, z: 0}
--- !u!1 &101914
GameObject:
  m_ObjectHideFlags: 0
  m_CorrespondingSourceObject: {fileID: 0}
  m_PrefabInstance: {fileID: 0}
  m_PrefabAsset: {fileID: 0}
  serializedVersion: 6
  m_Component:
  - component: {fileID: 401914}
  - component: {fileID: 11101826}
  - component: {fileID: 5414280}
  - component: {fileID: 13614280}
  - component: {fileID: 11414282}
  - component: {fileID: 11414280}
  - component: {fileID: 3902152229338984631}
  m_Layer: 0
  m_Name: HumanPlayer
  m_TagString: Untagged
  m_Icon: {fileID: 0}
  m_NavMeshLayer: 0
  m_StaticEditorFlags: 0
  m_IsActive: 1
--- !u!4 &401914
Transform:
  m_ObjectHideFlags: 0
  m_CorrespondingSourceObject: {fileID: 0}
  m_PrefabInstance: {fileID: 0}
  m_PrefabAsset: {fileID: 0}
  m_GameObject: {fileID: 101914}
  serializedVersion: 2
  m_LocalRotation: {x: 0, y: 0, z: 0, w: 1}
  m_LocalPosition: {x: 317.39667, y: 259.94885, z: -107.768616}
  m_LocalScale: {x: 1, y: 1, z: 1}
  m_ConstrainProportionsScale: 0
  m_Children:
  - {fileID: 401912}
  - {fileID: 401844}
  - {fileID: 401840}
  - {fileID: 401838}
  - {fileID: 401910}
  - {fileID: 401908}
  - {fileID: 401906}
  - {fileID: 401904}
  - {fileID: 401902}
  - {fileID: 401900}
  - {fileID: 401898}
  - {fileID: 1295463296419230288}
  - {fileID: 7189255670876946091}
  m_Father: {fileID: 0}
  m_LocalEulerAnglesHint: {x: 0, y: 0, z: 0}
--- !u!111 &11101826
Animation:
  m_ObjectHideFlags: 0
  m_CorrespondingSourceObject: {fileID: 0}
  m_PrefabInstance: {fileID: 0}
  m_PrefabAsset: {fileID: 0}
  m_GameObject: {fileID: 101914}
  m_Enabled: 1
  serializedVersion: 4
  m_Animation: {fileID: 7400104, guid: 4d19e38326d7f8744990bb335d06e891, type: 3}
  m_Animations:
  - {fileID: 7400000, guid: 4d19e38326d7f8744990bb335d06e891, type: 3}
  - {fileID: 7400002, guid: 4d19e38326d7f8744990bb335d06e891, type: 3}
  - {fileID: 7400004, guid: 4d19e38326d7f8744990bb335d06e891, type: 3}
  - {fileID: 7400006, guid: 4d19e38326d7f8744990bb335d06e891, type: 3}
  - {fileID: 7400008, guid: 4d19e38326d7f8744990bb335d06e891, type: 3}
  - {fileID: 7400010, guid: 4d19e38326d7f8744990bb335d06e891, type: 3}
  - {fileID: 7400012, guid: 4d19e38326d7f8744990bb335d06e891, type: 3}
  - {fileID: 7400014, guid: 4d19e38326d7f8744990bb335d06e891, type: 3}
  - {fileID: 7400016, guid: 4d19e38326d7f8744990bb335d06e891, type: 3}
  - {fileID: 7400018, guid: 4d19e38326d7f8744990bb335d06e891, type: 3}
  - {fileID: 7400020, guid: 4d19e38326d7f8744990bb335d06e891, type: 3}
  - {fileID: 7400022, guid: 4d19e38326d7f8744990bb335d06e891, type: 3}
  - {fileID: 7400024, guid: 4d19e38326d7f8744990bb335d06e891, type: 3}
  - {fileID: 7400026, guid: 4d19e38326d7f8744990bb335d06e891, type: 3}
  - {fileID: 7400028, guid: 4d19e38326d7f8744990bb335d06e891, type: 3}
  - {fileID: 7400030, guid: 4d19e38326d7f8744990bb335d06e891, type: 3}
  - {fileID: 7400032, guid: 4d19e38326d7f8744990bb335d06e891, type: 3}
  - {fileID: 7400034, guid: 4d19e38326d7f8744990bb335d06e891, type: 3}
  - {fileID: 7400036, guid: 4d19e38326d7f8744990bb335d06e891, type: 3}
  - {fileID: 7400038, guid: 4d19e38326d7f8744990bb335d06e891, type: 3}
  - {fileID: 7400040, guid: 4d19e38326d7f8744990bb335d06e891, type: 3}
  - {fileID: 7400042, guid: 4d19e38326d7f8744990bb335d06e891, type: 3}
  - {fileID: 7400044, guid: 4d19e38326d7f8744990bb335d06e891, type: 3}
  - {fileID: 7400046, guid: 4d19e38326d7f8744990bb335d06e891, type: 3}
  - {fileID: 7400048, guid: 4d19e38326d7f8744990bb335d06e891, type: 3}
  - {fileID: 7400050, guid: 4d19e38326d7f8744990bb335d06e891, type: 3}
  - {fileID: 7400052, guid: 4d19e38326d7f8744990bb335d06e891, type: 3}
  - {fileID: 7400054, guid: 4d19e38326d7f8744990bb335d06e891, type: 3}
  - {fileID: 7400056, guid: 4d19e38326d7f8744990bb335d06e891, type: 3}
  - {fileID: 7400058, guid: 4d19e38326d7f8744990bb335d06e891, type: 3}
  - {fileID: 7400060, guid: 4d19e38326d7f8744990bb335d06e891, type: 3}
  - {fileID: 7400062, guid: 4d19e38326d7f8744990bb335d06e891, type: 3}
  - {fileID: 7400064, guid: 4d19e38326d7f8744990bb335d06e891, type: 3}
  - {fileID: 7400066, guid: 4d19e38326d7f8744990bb335d06e891, type: 3}
  - {fileID: 7400068, guid: 4d19e38326d7f8744990bb335d06e891, type: 3}
  - {fileID: 7400070, guid: 4d19e38326d7f8744990bb335d06e891, type: 3}
  - {fileID: 7400072, guid: 4d19e38326d7f8744990bb335d06e891, type: 3}
  - {fileID: 7400074, guid: 4d19e38326d7f8744990bb335d06e891, type: 3}
  - {fileID: 7400076, guid: 4d19e38326d7f8744990bb335d06e891, type: 3}
  - {fileID: 7400078, guid: 4d19e38326d7f8744990bb335d06e891, type: 3}
  - {fileID: 7400080, guid: 4d19e38326d7f8744990bb335d06e891, type: 3}
  - {fileID: 7400082, guid: 4d19e38326d7f8744990bb335d06e891, type: 3}
  - {fileID: 7400084, guid: 4d19e38326d7f8744990bb335d06e891, type: 3}
  - {fileID: 7400086, guid: 4d19e38326d7f8744990bb335d06e891, type: 3}
  - {fileID: 7400088, guid: 4d19e38326d7f8744990bb335d06e891, type: 3}
  - {fileID: 7400090, guid: 4d19e38326d7f8744990bb335d06e891, type: 3}
  - {fileID: 7400092, guid: 4d19e38326d7f8744990bb335d06e891, type: 3}
  - {fileID: 7400094, guid: 4d19e38326d7f8744990bb335d06e891, type: 3}
  - {fileID: 7400096, guid: 4d19e38326d7f8744990bb335d06e891, type: 3}
  - {fileID: 7400098, guid: 4d19e38326d7f8744990bb335d06e891, type: 3}
  - {fileID: 7400100, guid: 4d19e38326d7f8744990bb335d06e891, type: 3}
  - {fileID: 7400102, guid: 4d19e38326d7f8744990bb335d06e891, type: 3}
  - {fileID: 7400104, guid: 4d19e38326d7f8744990bb335d06e891, type: 3}
  - {fileID: 7400106, guid: 4d19e38326d7f8744990bb335d06e891, type: 3}
  - {fileID: 7400108, guid: 4d19e38326d7f8744990bb335d06e891, type: 3}
  - {fileID: 7400110, guid: 4d19e38326d7f8744990bb335d06e891, type: 3}
  - {fileID: 7400112, guid: 4d19e38326d7f8744990bb335d06e891, type: 3}
  - {fileID: 7400114, guid: 4d19e38326d7f8744990bb335d06e891, type: 3}
  - {fileID: 7400116, guid: 4d19e38326d7f8744990bb335d06e891, type: 3}
  - {fileID: 7400118, guid: 4d19e38326d7f8744990bb335d06e891, type: 3}
  - {fileID: 7400120, guid: 4d19e38326d7f8744990bb335d06e891, type: 3}
  - {fileID: 7400122, guid: 4d19e38326d7f8744990bb335d06e891, type: 3}
  - {fileID: 7400124, guid: 4d19e38326d7f8744990bb335d06e891, type: 3}
  - {fileID: 7400126, guid: 4d19e38326d7f8744990bb335d06e891, type: 3}
  - {fileID: 7400128, guid: 4d19e38326d7f8744990bb335d06e891, type: 3}
  - {fileID: 7400130, guid: 4d19e38326d7f8744990bb335d06e891, type: 3}
  - {fileID: 7400132, guid: 4d19e38326d7f8744990bb335d06e891, type: 3}
  - {fileID: 7400134, guid: 4d19e38326d7f8744990bb335d06e891, type: 3}
  - {fileID: 7400136, guid: 4d19e38326d7f8744990bb335d06e891, type: 3}
  - {fileID: 7400138, guid: 4d19e38326d7f8744990bb335d06e891, type: 3}
  - {fileID: 7400140, guid: 4d19e38326d7f8744990bb335d06e891, type: 3}
  - {fileID: 7400142, guid: 4d19e38326d7f8744990bb335d06e891, type: 3}
  - {fileID: 7400144, guid: 4d19e38326d7f8744990bb335d06e891, type: 3}
  - {fileID: 7400146, guid: 4d19e38326d7f8744990bb335d06e891, type: 3}
  - {fileID: 7400148, guid: 4d19e38326d7f8744990bb335d06e891, type: 3}
  - {fileID: 7400158, guid: 4d19e38326d7f8744990bb335d06e891, type: 3}
  - {fileID: 7400160, guid: 4d19e38326d7f8744990bb335d06e891, type: 3}
  - {fileID: 7400162, guid: 4d19e38326d7f8744990bb335d06e891, type: 3}
  - {fileID: 7400164, guid: 4d19e38326d7f8744990bb335d06e891, type: 3}
  - {fileID: 7400152, guid: 4d19e38326d7f8744990bb335d06e891, type: 3}
  - {fileID: 7400154, guid: 4d19e38326d7f8744990bb335d06e891, type: 3}
  - {fileID: 7400150, guid: 4d19e38326d7f8744990bb335d06e891, type: 3}
  - {fileID: 7400156, guid: 4d19e38326d7f8744990bb335d06e891, type: 3}
  - {fileID: 545241237105388871, guid: 4d19e38326d7f8744990bb335d06e891, type: 3}
  - {fileID: 5305618569402306783, guid: 4d19e38326d7f8744990bb335d06e891, type: 3}
  - {fileID: -3111896317406296736, guid: 4d19e38326d7f8744990bb335d06e891, type: 3}
  - {fileID: -7028203431752917215, guid: 4d19e38326d7f8744990bb335d06e891, type: 3}
  - {fileID: 2963844331505107392, guid: 4d19e38326d7f8744990bb335d06e891, type: 3}
  - {fileID: -2142665335710761160, guid: 4d19e38326d7f8744990bb335d06e891, type: 3}
  - {fileID: -2695343215310376549, guid: 4d19e38326d7f8744990bb335d06e891, type: 3}
  - {fileID: 6683653126514501681, guid: 4d19e38326d7f8744990bb335d06e891, type: 3}
  - {fileID: 6226004752024410849, guid: 4d19e38326d7f8744990bb335d06e891, type: 3}
  m_WrapMode: 0
  m_PlayAutomatically: 0
  m_AnimatePhysics: 0
  m_UpdateMode: 0
  m_CullingType: 1
--- !u!54 &5414280
Rigidbody:
  m_ObjectHideFlags: 0
  m_CorrespondingSourceObject: {fileID: 0}
  m_PrefabInstance: {fileID: 0}
  m_PrefabAsset: {fileID: 0}
  m_GameObject: {fileID: 101914}
  serializedVersion: 4
  m_Mass: 0.75
  m_Drag: 0
  m_AngularDrag: 0.05
  m_CenterOfMass: {x: 0, y: 0, z: 0}
  m_InertiaTensor: {x: 1, y: 1, z: 1}
  m_InertiaRotation: {x: 0, y: 0, z: 0, w: 1}
  m_IncludeLayers:
    serializedVersion: 2
    m_Bits: 0
  m_ExcludeLayers:
    serializedVersion: 2
    m_Bits: 0
  m_ImplicitCom: 1
  m_ImplicitTensor: 1
  m_UseGravity: 1
  m_IsKinematic: 0
  m_Interpolate: 0
  m_Constraints: 112
  m_CollisionDetection: 1
--- !u!136 &13614280
CapsuleCollider:
  m_ObjectHideFlags: 0
  m_CorrespondingSourceObject: {fileID: 0}
  m_PrefabInstance: {fileID: 0}
  m_PrefabAsset: {fileID: 0}
  m_GameObject: {fileID: 101914}
  m_Material: {fileID: 13400000, guid: 9e0622afda3e3854fa59969b29d48bd5, type: 2}
  m_IncludeLayers:
    serializedVersion: 2
    m_Bits: 0
  m_ExcludeLayers:
    serializedVersion: 2
    m_Bits: 0
  m_LayerOverridePriority: 0
  m_IsTrigger: 0
  m_ProvidesContacts: 0
  m_Enabled: 1
  serializedVersion: 2
  m_Radius: 0.5
  m_Height: 1.7
  m_Direction: 1
  m_Center: {x: 0, y: 0.85, z: 0}
--- !u!114 &11414282
MonoBehaviour:
  m_ObjectHideFlags: 0
  m_CorrespondingSourceObject: {fileID: 0}
  m_PrefabInstance: {fileID: 0}
  m_PrefabAsset: {fileID: 0}
  m_GameObject: {fileID: 101914}
  m_Enabled: 1
  m_EditorHideFlags: 0
  m_Script: {fileID: 11500000, guid: 65d92b4fed4bf3b41b3222f4457d158b, type: 3}
  m_Name: 
  m_EditorClassIdentifier: 
  Name: 
  Guild: 
  Dead: 0
  CustomDamageEnabled: 0
  CustomDamage: 0
  AI: 0
  MaxHealth: 0
  CurrentHealth: 0
  Team: 
  Grounded: 0
  JustGrounded: 0
  TargetAngle: 0
  HasDirection: 0
  MountState: 0
  CarryState: 0
  Horse: {fileID: 0}
  Setup: {fileID: 0}
  FinishSetup: 0
  CurrentSpecial: 
  Grabber: {fileID: 0}
  GrabHand: {fileID: 0}
  Carrier: {fileID: 0}
  CarryBack: {fileID: 0}
  BackHuman: {fileID: 0}
  CarryVelocity: {x: 0, y: 0, z: 0}
  MountedTransform: {fileID: 0}
  MountedPositionOffset: {x: 0, y: 0, z: 0}
  MountedRotationOffset: {x: 0, y: 0, z: 0}
  CancelHookLeftKey: 0
  CancelHookRightKey: 0
  CancelHookBothKey: 0
  CanDodge: 1
  ReelInAxis: 0
  ReelOutAxis: 0
  ReelOutScrollTimeLeft: 0
  TargetMagnitude: 0
  IsWalk: 0
  _targetRotation: {x: 0, y: 0, z: 0, w: 0}
  LastGoodHeadAngle: {x: 0, y: 0}
<<<<<<< HEAD
=======
  LateUpdateHeadRotation: {x: 0, y: 0, z: 0, w: 1}
  LateUpdateHeadRotationRecv: {x: 0, y: 0, z: 0, w: 1}
>>>>>>> 3bdced89
  StandAnimation: 
  AttackAnimation: 
  _gunArmAim: 0
  RunAnimation: 
  _attackRelease: 0
  _attackButtonRelease: 0
  _reelInWaitForRelease: 0
--- !u!114 &11414280
MonoBehaviour:
  m_ObjectHideFlags: 0
  m_CorrespondingSourceObject: {fileID: 0}
  m_PrefabInstance: {fileID: 0}
  m_PrefabAsset: {fileID: 0}
  m_GameObject: {fileID: 101914}
  m_Enabled: 1
  m_EditorHideFlags: 0
  m_Script: {fileID: 11500000, guid: c03340ba10e182449bd9a266a95c594e, type: 3}
  m_Name: 
  m_EditorClassIdentifier: 
  Disabled: 0
  _correctVelocity: {x: 0, y: 0, z: 0}
  _correctCamera: {x: 0, y: 0, z: 0, w: 1}
--- !u!114 &3902152229338984631
MonoBehaviour:
  m_ObjectHideFlags: 0
  m_CorrespondingSourceObject: {fileID: 0}
  m_PrefabInstance: {fileID: 0}
  m_PrefabAsset: {fileID: 0}
  m_GameObject: {fileID: 101914}
  m_Enabled: 1
  m_EditorHideFlags: 0
  m_Script: {fileID: 11500000, guid: aa584fbee541324448dd18d8409c7a41, type: 3}
  m_Name: 
  m_EditorClassIdentifier: 
  ObservedComponentsFoldoutOpen: 1
  Group: 0
  prefixField: -1
  Synchronization: 3
  OwnershipTransfer: 0
  observableSearch: 2
  ObservedComponents:
  - {fileID: 11414280}
  sceneViewId: 0
  InstantiationId: 0
  isRuntimeInstantiated: 0
--- !u!1 &4310715724008364727
GameObject:
  m_ObjectHideFlags: 0
  m_CorrespondingSourceObject: {fileID: 0}
  m_PrefabInstance: {fileID: 0}
  m_PrefabAsset: {fileID: 0}
  serializedVersion: 6
  m_Component:
  - component: {fileID: 7189255670876946091}
  m_Layer: 0
  m_Name: GroundLeft
  m_TagString: Untagged
  m_Icon: {fileID: 0}
  m_NavMeshLayer: 0
  m_StaticEditorFlags: 0
  m_IsActive: 1
--- !u!4 &7189255670876946091
Transform:
  m_ObjectHideFlags: 0
  m_CorrespondingSourceObject: {fileID: 0}
  m_PrefabInstance: {fileID: 0}
  m_PrefabAsset: {fileID: 0}
  m_GameObject: {fileID: 4310715724008364727}
  serializedVersion: 2
  m_LocalRotation: {x: 0, y: 0, z: 0, w: 1}
  m_LocalPosition: {x: -0.2, y: 0, z: 0}
  m_LocalScale: {x: 1, y: 1, z: 1}
  m_ConstrainProportionsScale: 0
  m_Children: []
  m_Father: {fileID: 401914}
  m_LocalEulerAnglesHint: {x: 0, y: 0, z: 0}
--- !u!1 &6712790619713252636
GameObject:
  m_ObjectHideFlags: 0
  m_CorrespondingSourceObject: {fileID: 0}
  m_PrefabInstance: {fileID: 0}
  m_PrefabAsset: {fileID: 0}
  serializedVersion: 6
  m_Component:
  - component: {fileID: 1295463296419230288}
  m_Layer: 0
  m_Name: GroundRight
  m_TagString: Untagged
  m_Icon: {fileID: 0}
  m_NavMeshLayer: 0
  m_StaticEditorFlags: 0
  m_IsActive: 1
--- !u!4 &1295463296419230288
Transform:
  m_ObjectHideFlags: 0
  m_CorrespondingSourceObject: {fileID: 0}
  m_PrefabInstance: {fileID: 0}
  m_PrefabAsset: {fileID: 0}
  m_GameObject: {fileID: 6712790619713252636}
  serializedVersion: 2
  m_LocalRotation: {x: 0, y: 0, z: 0, w: 1}
  m_LocalPosition: {x: 0.2, y: 0, z: 0}
  m_LocalScale: {x: 1, y: 1, z: 1}
  m_ConstrainProportionsScale: 0
  m_Children: []
  m_Father: {fileID: 401914}
  m_LocalEulerAnglesHint: {x: 0, y: 0, z: 0}
--- !u!1001 &5145350154477012241
PrefabInstance:
  m_ObjectHideFlags: 0
  serializedVersion: 2
  m_Modification:
    serializedVersion: 3
    m_TransformParent: {fileID: 401896}
    m_Modifications:
    - target: {fileID: 1452950067837213749, guid: 556b553200f867d45bf4db26d5119f73, type: 3}
      propertyPath: m_Name
      value: PlayerWindTrailEffect
      objectReference: {fileID: 0}
    - target: {fileID: 7716099141892499573, guid: 556b553200f867d45bf4db26d5119f73, type: 3}
      propertyPath: m_LocalPosition.x
      value: 0
      objectReference: {fileID: 0}
    - target: {fileID: 7716099141892499573, guid: 556b553200f867d45bf4db26d5119f73, type: 3}
      propertyPath: m_LocalPosition.y
      value: -0
      objectReference: {fileID: 0}
    - target: {fileID: 7716099141892499573, guid: 556b553200f867d45bf4db26d5119f73, type: 3}
      propertyPath: m_LocalPosition.z
      value: 0
      objectReference: {fileID: 0}
    - target: {fileID: 7716099141892499573, guid: 556b553200f867d45bf4db26d5119f73, type: 3}
      propertyPath: m_LocalRotation.w
      value: 1
      objectReference: {fileID: 0}
    - target: {fileID: 7716099141892499573, guid: 556b553200f867d45bf4db26d5119f73, type: 3}
      propertyPath: m_LocalRotation.x
      value: 0
      objectReference: {fileID: 0}
    - target: {fileID: 7716099141892499573, guid: 556b553200f867d45bf4db26d5119f73, type: 3}
      propertyPath: m_LocalRotation.y
      value: 0
      objectReference: {fileID: 0}
    - target: {fileID: 7716099141892499573, guid: 556b553200f867d45bf4db26d5119f73, type: 3}
      propertyPath: m_LocalRotation.z
      value: 0
      objectReference: {fileID: 0}
    - target: {fileID: 7716099141892499573, guid: 556b553200f867d45bf4db26d5119f73, type: 3}
      propertyPath: m_LocalEulerAnglesHint.x
      value: -90
      objectReference: {fileID: 0}
    - target: {fileID: 7716099141892499573, guid: 556b553200f867d45bf4db26d5119f73, type: 3}
      propertyPath: m_LocalEulerAnglesHint.y
      value: 0
      objectReference: {fileID: 0}
    - target: {fileID: 7716099141892499573, guid: 556b553200f867d45bf4db26d5119f73, type: 3}
      propertyPath: m_LocalEulerAnglesHint.z
      value: 0
      objectReference: {fileID: 0}
    m_RemovedComponents: []
    m_RemovedGameObjects: []
    m_AddedGameObjects: []
    m_AddedComponents: []
  m_SourcePrefab: {fileID: 100100000, guid: 556b553200f867d45bf4db26d5119f73, type: 3}
--- !u!4 &3202872965052525924 stripped
Transform:
  m_CorrespondingSourceObject: {fileID: 7716099141892499573, guid: 556b553200f867d45bf4db26d5119f73, type: 3}
  m_PrefabInstance: {fileID: 5145350154477012241}
  m_PrefabAsset: {fileID: 0}<|MERGE_RESOLUTION|>--- conflicted
+++ resolved
@@ -16580,11 +16580,8 @@
   IsWalk: 0
   _targetRotation: {x: 0, y: 0, z: 0, w: 0}
   LastGoodHeadAngle: {x: 0, y: 0}
-<<<<<<< HEAD
-=======
   LateUpdateHeadRotation: {x: 0, y: 0, z: 0, w: 1}
   LateUpdateHeadRotationRecv: {x: 0, y: 0, z: 0, w: 1}
->>>>>>> 3bdced89
   StandAnimation: 
   AttackAnimation: 
   _gunArmAim: 0

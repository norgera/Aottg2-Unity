{
	"MapCategories":[
		{
			"Name": "General",
			"ExcludedModes": ["Racing"],
			"Maps": [
				{
					"Name": "Forest"
				},
				{
					"Name": "Forest2"
				},
				{
					"Name": "City"
				},
				{
					"Name": "City2"
				},
				{
					"Name": "Utgard1"
				},
				{
					"Name": "Utgard2"
				},
				{
					"Name": "Cave1"
				},
				{
					"Name": "Lake"
				},
				{
					"Name": "Plaza"
				},
				{
					"Name": "ChessBoard"
				},
				{
					"Name": "ForestFlooded"
				},
				{
					"Name": "ForestLava"
				},
				{
					"Name": "Birth of Levi"
				},
				{
					"Name": "Mew's 1K"
				},
				{
					"Name": "Rocky Mountain"
				},
				{
					"Name": "Shiganshina"
				},
				{
					"Name": "Trost"
				},
				{
					"Name": "Futuristic Forest"
				}
			]
		},
		{
			"Name": "Mission",
			"IncludedModes": ["Map Logic"],
			"Maps": [
				{
					"Name": "Annie",
					"MiscSettings": {
						"AllowThunderspears": false,
						"AllowShifterSpecials": false
					}
				},
				{
					"Name": "Outside The Walls",
					"MiscSettings": {
						"Horses": true
					}
				}
			]
		},
		{
			"Name": "PVP",
			"IncludedModes": ["Thunderspear PVP", "Blade PVP", "APG PVP", "AHSS PVP", "None"],
			"Maps": [
				{
					"Category": "General",
					"Name": "Forest"
				},
				{
					"Category": "General",
					"Name": "City"
				},
				{
					"Category": "General",
					"Name": "Cave1"
				},
				{
					"Name": "House"
				},
				{
					"Name": "Cave2"
				},
				{
					"Name": "Temple Arena"
				},
				{
					"Name": "Beyblade Arena"
				},
				{
					"Name": "Ice Skate"
				},
				{
					"Name": "Madzik Arena"
				},
				{
					"Name": "Palace Arena"
				},
				{
					"Name": "Cave City"
				},
				{
					"Name": "Stars Arena"
				},
				{
					"Name": "Bamboo Arena"
				},
				{
					"Name": "Box Arena"
				}
			]
		},
		{
			"Name": "Cage Fight",
			"IncludedModes": ["Cage Fight", "None"],
			"Maps": [
				{
					"Name": "Veneration"
				},
				{
					"Name": "Refuge"
				},
				{
					"Name": "Crystalline"
				},
				{
					"Name": "En Passant"
				}
			]
		},
		{
			"Name": "Racing Basic",
			"IncludedModes": ["Racing"],
			"Maps": [
				{
					"Name": "Akina"
				},
				{
					"Name": "The Way of the Racers"
				},
				{
					"Name": "Makina Speed"
				},
				{
					"Name": "Another Brick in the Wall"
				},
				{
					"Name": "Winter Speed"
				},
				{
					"Name": "Makina Source Lvl 1"
				},
				{
					"Name": "Iri Spid 2"
				},
				{
					"Name": "Makina Honor"
				},
				{
					"Name": "Future Trax 10"
				},
				{
					"Name": "Ex'd II"
				},
				{
					"Name": "Makina Red"
				}
			]
		},
		{
			"Name": "Racing Hard",
			"IncludedModes": ["Racing"],
			"Maps": [
				{
					"Name": "Iri Crystal"
				},
				{
					"Name": "ELOR 3"
				},
				{
					"Name": "Makina ZYX + ZYX"
				},
				{
					"Name": "Future Trax 3"
				},
				{
					"Name": "Celestial Marine II"
				},
				{
					"Name": "ELOR 1"
				},
				{
					"Name": "Future Trax 7"
				},
				{
					"Name": "Blood of the Racers"
				},
				{
					"Name": "Ancient Trax"
				},
				{
					"Name": "Machina II"
				},
				{
					"Name": "Blood of the Racers II"
				},
				{
					"Name": "Inferno I"
				}
			]
<<<<<<< HEAD
		},
		{
			"Name": "Misc",
			"IncludedModes": ["Map Logic"],
			"Maps": [
				{
					"Name": "Annie",
					"MiscSettings": {
						"AllowThunderspears": false,
						"AllowShifterSpecials": false
					}
				},
				{
					"Name": "Outside The Walls",
					"MiscSettings": {
						"Horses": true,
						"AllowPlayerTitans": false,
						"AllowShifters": false
					}
				}
			]
=======
>>>>>>> e96505a1
		}
	],
	"GameModes": [
		{
			"Name": "Survive"
		},
		{
			"Name": "Waves",
			"MiscSettings": {
				"AllowPlayerTitans": false
			}
		},
		{
			"Name": "Endless"
		},
		{
			"Name": "Racing",
			"MiscSettings": {
				"AllowPlayerTitans": false,
				"AllowShifterSpecials": false
			}
		},
		{
			"Name": "Thunderspear PVP",
			"MiscSettings": {
				"PVP": 1,
				"AllowBlades": false,
				"AllowAHSS": false,
				"AllowAPG": false,
				"AllowPlayerTitans": false,
				"ThunderspearPVP": true,
				"AllowShifterSpecials": false
			}
		},
		{
			"Name": "Cage Fight",
			"MiscSettings": {
				"PVP": 2,
				"AllowPlayerTitans": false,
				"AllowShifterSpecials": false
			}
		},
		{
			"Name": "Blade PVP",
			"MiscSettings": {
				"PVP": 1,
				"AllowThunderspears": false,
				"AllowAHSS": false,
				"AllowAPG": false,
				"AllowPlayerTitans": false,
				"AllowShifterSpecials": false,
				"AllowStock": false
			}
		},
		{
			"Name": "APG PVP",
			"MiscSettings": {
				"PVP": 1,
				"AllowThunderspears": false,
				"AllowBlades": false,
				"AllowAHSS": false,
				"AllowPlayerTitans": false,
				"AllowShifterSpecials": false,
				"AllowStock": false,
				"APGPVP": true
			}
		},
		{
			"Name": "AHSS PVP",
			"MiscSettings": {
				"PVP": 1,
				"AllowThunderspears": false,
				"AllowBlades": false,
				"AllowPlayerTitans": false,
				"AllowShifterSpecials": false,
				"AllowAPG": false,
				"AllowStock": false
			}
		},
		{
			"Name": "Titan Explode",
			"MiscSettings": {
				"AllowThunderspears": false
			}
		},
		{
			"Name": "Cranked",
			"MiscSettings": {
				"AllowPlayerTitans": false
			}
		},
		{
			"Name": "None"
		}
	]
}<|MERGE_RESOLUTION|>--- conflicted
+++ resolved
@@ -228,7 +228,6 @@
 					"Name": "Inferno I"
 				}
 			]
-<<<<<<< HEAD
 		},
 		{
 			"Name": "Misc",
@@ -250,8 +249,6 @@
 					}
 				}
 			]
-=======
->>>>>>> e96505a1
 		}
 	],
 	"GameModes": [

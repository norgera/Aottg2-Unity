--- conflicted
+++ resolved
@@ -206,7 +206,6 @@
 						"AllowThunderspears": false,
 						"AllowShifterSpecials": false
 					}
-<<<<<<< HEAD
 				},
 				{
 					"Name": "Armored",
@@ -223,8 +222,6 @@
 					"MiscSettings": {
 						"Horses": true
 					}
-=======
->>>>>>> 7d6a9bb9
 				}
 			]
 		},

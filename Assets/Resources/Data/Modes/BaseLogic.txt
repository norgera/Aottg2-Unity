--- conflicted
+++ resolved
@@ -1,12 +1,3 @@
-<<<<<<< HEAD
-component DisplayDialogue
-{
-    function Init()
-    {
-        UI.SetLabel("MiddleCenter", UI.GetLocale("Tutorial", "Basic", "Dialogue1"));
-    }
-}
-
 component WaterPhysics
 {
     Description = "Enables water physics for the current region.";
@@ -709,7 +700,7 @@
         message.Set("damage", damage);
         message.Set("type", type);
         self.NetworkView.SendMessage(Network.MasterClient, Json.SaveToString(message));
-=======
+        
 component CustomPhysicsMaterial
 {
     IncludeChildren = false;
@@ -761,7 +752,6 @@
     function SetBounceCombine(value)
     {
         self.MapObject.UpdateBuiltinComponent("CustomPhysicsMaterial", "BounceCombine", value);
->>>>>>> 55c64f05
     }
 }
 

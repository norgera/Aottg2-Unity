﻿using UnityEngine;
using Utility;
using Settings;
using UI;
using Weather;
using System.Collections;
using GameProgress;
using Map;
using GameManagers;
using Events;
using ApplicationManagers;
using Characters;
using System.Linq;
using System.Collections.Generic;
using CustomLogic;

namespace Cameras
{
    class InGameCamera : BaseCamera
    {
        public BaseCharacter _follow;
        private InGameManager _inGameManager;
        private InGameMenu _menu;
        private GeneralInputSettings _input;
        public CameraInputMode CurrentCameraMode;
        public float _cameraDistance;
        private float _heightDistance;
        private float _anchorDistance;
        private const float DistanceMultiplier = 10f;
        private bool _napeLock;
        private BaseTitan _napeLockTitan;
        private SnapshotHandler _snapshotHandler;
        private const float ShakeDistance = 10f;
        private const float ShakeDuration = 1f;
        private const float ShakeDecay = 0.15f;
        private bool _shakeFlip;
        private float _shakeTimeLeft;
        private float _currentShakeDistance;
        private static LayerMask _clipMask = PhysicsLayer.GetMask(PhysicsLayer.MapObjectAll, PhysicsLayer.MapObjectEntities);
        private bool _freeCam = false;

        public void ApplyGraphicsSettings()
        {
            Camera.farClipPlane = SettingsManager.GraphicsSettings.RenderDistance.Value;
        }

        public void ApplyGeneralSettings()
        {
            _cameraDistance = SettingsManager.GeneralSettings.CameraDistance.Value + 0.3f;
            if (SettingsManager.GeneralSettings.CameraDistance.Value == 0f)
                _cameraDistance = 0f;
            CurrentCameraMode = (CameraInputMode)SettingsManager.GeneralSettings.CameraMode.Value;
        }

        public void StartShake()
        {
            _shakeTimeLeft = ShakeDuration;
            _currentShakeDistance = ShakeDistance;
            _shakeFlip = false;
        }

        protected override void SetDefaultCameraPosition()
        {
            GameObject go = MapManager.GetRandomTag(MapTags.CameraSpawnPoint);
            if (go != null)
            {
                Cache.Transform.position = go.transform.position;
                Cache.Transform.rotation = go.transform.rotation;
            }
            else
            {
                Cache.Transform.position = Vector3.up * 100f;
                Cache.Transform.rotation = Quaternion.identity;
            }
        }

        public void SetFollow(BaseCharacter character, bool resetRotation = true)
        {
            _follow = character;
            if (_follow == null)
            {
                _menu.HUDBottomHandler.SetBottomHUD();
                return;
            }
            if (character is Human)
            {
                _anchorDistance = _heightDistance = 0.64f;
            }
            else if (character is BaseTitan || character is BaseShifter)
            {
                _anchorDistance = Vector3.Distance(character.GetCameraAnchor().position, character.Cache.Transform.position) * 0.25f;
                _heightDistance = Vector3.Distance(character.GetCameraAnchor().position, character.Cache.Transform.position) * 0.35f;
            }
            else
                _anchorDistance = _heightDistance = 1f;
            if (resetRotation)
                Cache.Transform.rotation = character.IsMine()
                    ? Util.ConstrainedToY(_follow.Cache.Transform.rotation)
                    : Quaternion.Euler(0f, 0f, 0f);
            if (character is Human && character.IsMine())
                _menu.HUDBottomHandler.SetBottomHUD((Human)character);
            else
                _menu.HUDBottomHandler.SetBottomHUD();
        }

        protected override void Awake()
        {
            base.Awake();
            ApplyGraphicsSettings();
            ApplyGeneralSettings();
            if (SettingsManager.GeneralSettings.SnapshotsEnabled.Value)
                _snapshotHandler = gameObject.AddComponent<SnapshotHandler>();
        }

        public void TakeSnapshot(Vector3 position, int damage)
        {
            if (_snapshotHandler == null)
                return;
            _snapshotHandler.TakeSnapshot(position, damage);
        }

        protected void Start()
        {
            _inGameManager = (InGameManager)SceneLoader.CurrentGameManager;
            _input = SettingsManager.InputSettings.General;
            _menu = (InGameMenu)UIManager.CurrentMenu;
        }

        public void SyncCustomPosition()
        {
            Camera.fieldOfView = CustomLogicManager.CameraFOV > 0f ? CustomLogicManager.CameraFOV : 50f;
            Cache.Transform.position = CustomLogicManager.CameraPosition;
            Cache.Transform.rotation = Quaternion.Euler(CustomLogicManager.CameraRotation);
        }

        private void UpdateMapLights()
        {
            var transform = Cache.Transform;
            /*foreach (var mapLight in MapLoader.MapLights)
            {
                mapLight.UpdateCull(transform);
            }*/
        }

        protected void FixedUpdate()
        {
            UpdateMapLights();
        }

        protected override void LateUpdate()
        {
            if (CustomLogicManager.Cutscene || CustomLogicManager.ManualCamera)
            {
                SyncCustomPosition();
                base.LateUpdate();
                return;
            }
            else
            {
                if (_follow != _inGameManager.CurrentCharacter && _inGameManager.CurrentCharacter != null)
                    SetFollow(_inGameManager.CurrentCharacter);
                if (_inGameManager.CurrentCharacter == null)
                {
<<<<<<< HEAD
                    if (_input.ChangeCamera.GetKeyDown() && !ChatManager.IsChatActive())
=======
                    if (!ChatManager.IsChatActive() && !InGameMenu.InMenu() && _input.ChangeCamera.GetKeyDown())
>>>>>>> 7d6a9bb9
                        _freeCam = !_freeCam;
                }
                else
                    _freeCam = false;
                if (_freeCam)
                    _follow = null;
                else if (_follow == null)
                    FindNextSpectate();
                if (_follow != null)
                {
                    if (_follow == _inGameManager.CurrentCharacter)
                    {
                        UpdateMain();
                        if (_follow.Dead)
                            _menu.HUDBottomHandler.SetBottomHUD();
                    }
                    else
                        UpdateSpectate();
                    if (!SettingsManager.GeneralSettings.CameraClipping.Value && _follow is Human && _cameraDistance > 0f)
                        UpdateObstacles();
                    if (_follow.Dead)
                        _menu.HUDBottomHandler.SetBottomHUD();
                }
                else if (_freeCam)
                    UpdateFreeCam();
            }
            UpdateFOV();
            UpdateNapeLockImage();
            base.LateUpdate();
        }

        private void UpdateNapeLockImage()
        {
            if (_follow != null && _follow == _inGameManager.CurrentCharacter && _napeLock && _napeLockTitan != null)
            {
                _menu.NapeLock.SetActive(true);
                Vector3 position = _napeLockTitan.BaseTitanCache.Neck.position - _napeLockTitan.BaseTitanCache.Neck.forward * _napeLockTitan.Size;
                Vector3 screenPosition = SceneLoader.CurrentCamera.Camera.WorldToScreenPoint(position);
                _menu.NapeLock.transform.position = screenPosition;
            }
            else
            {
                _menu.NapeLock.SetActive(false);
            }
        }

        private void UpdateMain()
        {

            if (!ChatManager.IsChatActive() && !InGameMenu.InMenu())
            {
                if (_input.ChangeCamera.GetKeyDown())
                {
                    if (CurrentCameraMode == CameraInputMode.TPS)
                        CurrentCameraMode = CameraInputMode.Original;
                    else if (CurrentCameraMode == CameraInputMode.Original)
                        CurrentCameraMode = CameraInputMode.TPS;
                }
                if (SettingsManager.InputSettings.Human.NapeLock.GetKeyDown())
                {
                    _napeLock = !_napeLock;
                    if (_napeLock)
                    {
                        var titan = GetNearestTitan();
                        float distance = Vector3.Distance(_follow.Cache.Transform.position, titan.Cache.Transform.position);
                        if (distance >= 150f)
                            _napeLock = false;
                        else
                            _napeLockTitan = titan;
                    }
                }
            }
            float offset = _cameraDistance * (200f - Camera.fieldOfView) / 150f;
            if (_cameraDistance == 0f)
                offset = 0.1f;
            Cache.Transform.position = _follow.GetCameraAnchor().position;
            Cache.Transform.position += Vector3.up * GetHeightDistance() * SettingsManager.GeneralSettings.CameraHeight.Value;
            float height = _cameraDistance == 0f ? 0.6f : _cameraDistance;
            Cache.Transform.position -= Vector3.up * (0.6f - height) * 2f;
            float sensitivity = SettingsManager.GeneralSettings.MouseSpeed.Value;
            int invertY = SettingsManager.GeneralSettings.InvertMouse.Value ? -1 : 1;
            if (InGameMenu.InMenu())
                sensitivity = 0f;
            if (_napeLock && (_napeLockTitan != null))
            {
                float z = Cache.Transform.eulerAngles.z;
                Transform neck = _napeLockTitan.BaseTitanCache.Neck;
                Cache.Transform.LookAt(_follow.GetCameraAnchor().position * 0.8f + neck.position * 0.2f);
                Cache.Transform.localEulerAngles = new Vector3(Cache.Transform.eulerAngles.x, Cache.Transform.eulerAngles.y, z);
                Cache.Transform.position -= Cache.Transform.forward * DistanceMultiplier * _anchorDistance * offset;
                if (_napeLockTitan.Dead)
                {
                    _napeLockTitan = null;
                }
            }
            else if (CurrentCameraMode == CameraInputMode.Original)
            {
                if (Input.mousePosition.x < (Screen.width * 0.4f))
                {
                    float angle = -(((Screen.width * 0.4f) - Input.mousePosition.x) / Screen.width) * 0.4f * 150f * GetSensitivityDeltaTime(sensitivity);
                    Cache.Transform.RotateAround(Cache.Transform.position, Vector3.up, angle);
                }
                else if (Input.mousePosition.x > (Screen.width * 0.6f))
                {
                    float angle = ((Input.mousePosition.x - (Screen.width * 0.6f)) / Screen.width) * 0.4f * 150f * GetSensitivityDeltaTime(sensitivity);
                    Cache.Transform.RotateAround(Cache.Transform.position, Vector3.up, angle);
                }
                float rotationX = 0.5f * (280f * (Screen.height * 0.6f - Input.mousePosition.y)) / Screen.height;
                Cache.Transform.rotation = Quaternion.Euler(rotationX, Cache.Transform.rotation.eulerAngles.y, Cache.Transform.rotation.eulerAngles.z);
                Cache.Transform.position -= Cache.Transform.forward * DistanceMultiplier * _anchorDistance * offset;
            }
            else if (CurrentCameraMode == CameraInputMode.TPS)
            {
                float inputX = Input.GetAxis("Mouse X") * 10f * sensitivity;
                float inputY = -Input.GetAxis("Mouse Y") * 10f * sensitivity * invertY;
                Cache.Transform.RotateAround(Cache.Transform.position, Vector3.up, inputX);
                float angleY = Cache.Transform.rotation.eulerAngles.x % 360f;
                float sumY = inputY + angleY;
                bool rotateUp = inputY <= 0f || ((angleY >= 260f || sumY <= 260f) && (angleY >= 80f || sumY <= 80f));
                bool rotateDown = inputY >= 0f || ((angleY <= 280f || sumY >= 280f) && (angleY <= 100f || sumY >= 100f));
                if (rotateUp && rotateDown)
                    Cache.Transform.RotateAround(Cache.Transform.position, Cache.Transform.right, inputY);
                Cache.Transform.position -= Cache.Transform.forward * DistanceMultiplier * _anchorDistance * offset;
            }
            Cache.Transform.position += Cache.Transform.right * (SettingsManager.GeneralSettings.CameraSide.Value - 1f);
            UpdateShake();
        }

        private void UpdateSpectate()
        {
            float offset = Mathf.Max(_cameraDistance, 0.3f) * (200f - Camera.fieldOfView) / 150f;
            Cache.Transform.rotation = Quaternion.Lerp(Cache.Transform.rotation, _follow.GetComponent<BaseMovementSync>()._correctCamera,
                Time.deltaTime * 10f);
            Cache.Transform.position = _follow.GetCameraAnchor().position;
            Cache.Transform.position += Vector3.up * GetHeightDistance() * SettingsManager.GeneralSettings.CameraHeight.Value;
            float height = _cameraDistance;
            Cache.Transform.position -= Vector3.up * (0.6f - height) * 2f;
            Cache.Transform.position -= Cache.Transform.forward * DistanceMultiplier * _anchorDistance * offset;
            if (_inGameManager.Humans.Count > 0 && !InGameMenu.InMenu() && !ChatManager.IsChatActive())
            {
                if (_input.SpectateNextPlayer.GetKeyDown())
                {
                    int nextSpectateIndex = GetSpectateIndex() + 1;
                    if (nextSpectateIndex >= _inGameManager.Humans.Count)
                        nextSpectateIndex = 0;
                    SetFollow(GetSortedCharacters()[nextSpectateIndex]);
                }
                if (_input.SpectatePreviousPlayer.GetKeyDown())
                {
                    int nextSpectateIndex = GetSpectateIndex() - 1;
                    if (nextSpectateIndex < 0)
                        nextSpectateIndex = _inGameManager.Humans.Count - 1;
                    SetFollow(GetSortedCharacters()[nextSpectateIndex]);
                }
            }
        }

        private void UpdateFreeCam()
        {
            if (!InGameMenu.InMenu() && !ChatManager.IsChatActive())
            {
                if (_input.SpectateNextPlayer.GetKeyDown() || _input.SpectatePreviousPlayer.GetKey())
                {
                    _freeCam = false;
                    return;
                }
                Vector3 direction = Vector3.zero;
                if (_input.Forward.GetKey())
                    direction += Cache.Transform.forward;
                else if (_input.Back.GetKey())
                    direction -= Cache.Transform.forward;
                if (_input.Right.GetKey())
                    direction += Cache.Transform.right;
                else if (_input.Left.GetKey())
                    direction -= Cache.Transform.right;
                if (_input.Up.GetKey())
                    direction += Cache.Transform.up;
                else if (_input.Down.GetKey())
                    direction -= Cache.Transform.up;
                Cache.Transform.position += direction * Time.deltaTime * 200f;
                float inputX = Input.GetAxis("Mouse X");
                float inputY = Input.GetAxis("Mouse Y");
                Cache.Transform.RotateAround(Cache.Transform.position, Vector3.up, inputX * Time.deltaTime * 200f);
                Cache.Transform.RotateAround(Cache.Transform.position, Cache.Transform.right, -inputY * Time.deltaTime * 200f);
            }
        }

        private float GetHeightDistance()
        {
            if (_cameraDistance == 0f && _follow != null && _follow is Human)
                return 0.3f;
            return _heightDistance;
        }

        private void UpdateObstacles()
        {
            Vector3 start = _follow.GetCameraAnchor().position;
            Vector3 direction = (start - Cache.Transform.position).normalized;
            Vector3 end = start - direction * DistanceMultiplier * _anchorDistance;
            LayerMask mask = _clipMask;
            RaycastHit hit;
            if (Physics.Linecast(start, end, out hit, mask))
                Cache.Transform.position = hit.point;
        }

        private void UpdateFOV()
        {
            if (_follow != null && _follow is Human)
            {
                float fovMin = SettingsManager.GeneralSettings.FOVMin.Value;
                float fovMax = SettingsManager.GeneralSettings.FOVMax.Value;
                if (_cameraDistance <= 0f)
                {
                    fovMin = SettingsManager.GeneralSettings.FPSFOVMin.Value;
                    fovMax = SettingsManager.GeneralSettings.FPSFOVMax.Value;
                }
                fovMax = Mathf.Max(fovMin, fovMax);
                float speed = _follow.Cache.Rigidbody.velocity.magnitude;
                float fovTarget = fovMin;

                if (speed > 10f)
                    fovTarget = Mathf.Min(fovMax, speed + fovMin - 10f);
                Camera.fieldOfView = Mathf.Lerp(Camera.fieldOfView, fovTarget, 5f * Time.deltaTime);
            }
            else
                Camera.fieldOfView = Mathf.Lerp(Camera.fieldOfView, SettingsManager.GeneralSettings.FOVMin.Value, 5f * Time.deltaTime);
            if (CustomLogicManager.CameraFOV > 0f)
                Camera.fieldOfView = CustomLogicManager.CameraFOV;
        }

        private void FindNextSpectate()
        {
            var characters = GetSortedCharacters();
            if (characters.Count > 0)
                SetFollow(characters[0]);
            else
                SetFollow(null);
        }

        private int GetSpectateIndex()
        {
            if (_follow == null)
                return -1;
            var humans = GetSortedCharacters();
            for (int i = 0; i < humans.Count; i++)
            {
                if (humans[i] == _follow)
                    return i;
            }
            return -1;
        }

        private float GetSensitivityDeltaTime(float sensitivity)
        {
            return (sensitivity * Time.deltaTime) * 62f;
        }

        private BaseTitan GetNearestTitan()
        {
            BaseTitan nearestTitan = null;
            float nearestDistance = Mathf.Infinity;
            foreach (var character in _inGameManager.GetAllCharacters())
            {
                if (character is BaseTitan && !TeamInfo.SameTeam(character, _follow))
                {
                    float distance = Vector3.Distance(_follow.Cache.Transform.position, character.Cache.Transform.position);
                    if (distance < nearestDistance)
                    {
                        nearestDistance = distance;
                        nearestTitan = (BaseTitan)character;
                    }
                }
            }
            return nearestTitan;
        }

        private List<BaseCharacter> GetSortedCharacters()
        {
            List<BaseCharacter> characters = new List<BaseCharacter>();
            foreach (var human in _inGameManager.Humans)
            {
                if (!human.AI)
                    characters.Add(human);
            } 
            foreach (var shifter in _inGameManager.Shifters)
            {
                if (!shifter.AI)
                    characters.Add(shifter);
            }
            return characters.OrderBy(x => x.Cache.PhotonView.Owner.ActorNumber).ToList();
        }

        private void UpdateShake()
        {
            if (_shakeTimeLeft > 0f)
            {
                _shakeTimeLeft -= Time.deltaTime;
                if (_shakeFlip)
                    Cache.Transform.position += Vector3.up * _currentShakeDistance;
                else
                    Cache.Transform.position -= Vector3.up * _currentShakeDistance;
                _shakeFlip = !_shakeFlip;
                float decay = ShakeDecay * Time.deltaTime * 60f;
                _currentShakeDistance *= (1 - decay);
            }
        }
    }
}<|MERGE_RESOLUTION|>--- conflicted
+++ resolved
@@ -161,11 +161,7 @@
                     SetFollow(_inGameManager.CurrentCharacter);
                 if (_inGameManager.CurrentCharacter == null)
                 {
-<<<<<<< HEAD
-                    if (_input.ChangeCamera.GetKeyDown() && !ChatManager.IsChatActive())
-=======
                     if (!ChatManager.IsChatActive() && !InGameMenu.InMenu() && _input.ChangeCamera.GetKeyDown())
->>>>>>> 7d6a9bb9
                         _freeCam = !_freeCam;
                 }
                 else

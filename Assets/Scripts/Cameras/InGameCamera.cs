﻿using UnityEngine;
using Utility;
using Settings;
using UI;
using Weather;
using System.Collections;
using GameProgress;
using Map;
using GameManagers;
using Events;
using ApplicationManagers;
using Characters;
using System.Linq;
using System.Collections.Generic;
using CustomLogic;
using UnityStandardAssets.ImageEffects;
using Photon.Pun;

namespace Cameras
{
    class InGameCamera : BaseCamera
    {
        public enum SpecateMode
        {
            LiveSpectate,
            OrbitSpecate,
            FreeCam
        }

        public BaseCharacter _follow;
        public Cycle<SpecateMode> SpecMode = new Cycle<SpecateMode>();
        private InGameManager _inGameManager;
        private InGameMenu _menu;
        private GeneralInputSettings _input;
        private CameraDetection _detection;
        public CameraInputMode CurrentCameraMode;
        public float _cameraDistance;
        private float _heightDistance;
        private float _anchorDistance;
        private const float DistanceMultiplier = 10f;
        private bool _napeLock;
        private BaseTitan _napeLockTitan;
        private SnapshotHandler _snapshotHandler;
        private const float ShakeDistance = 10f;
        private const float ShakeDuration = 1f;
        private const float ShakeDecay = 0.15f;
        private bool _shakeFlip;
        private float _shakeTimeLeft;
        private float _currentShakeDistance;
        private static LayerMask _clipMask = PhysicsLayer.GetMask(PhysicsLayer.MapObjectAll, PhysicsLayer.MapObjectEntities);
        private bool _freeCam = false;
        private float _lastChangeSpectateID = 0;

        private bool CheckSpectateRateLimit()
        {
            float timeElapsed = Time.time - _lastChangeSpectateID;
            if (timeElapsed < 1f)
                return false;
            _lastChangeSpectateID = Time.time;
            return true;
        }

        public void SetCameraDistance(float distance)
        {
            _cameraDistance = distance;
        }

        public void ApplyGraphicsSettings()
        {
            Camera.farClipPlane = SettingsManager.GraphicsSettings.RenderDistance.Value;
            var antiAliasing = Camera.GetComponent<Antialiasing>();
            antiAliasing.enabled = SettingsManager.GraphicsSettings.AntiAliasing.Value > 0;
            Camera.allowHDR = SettingsManager.GraphicsSettings.HDR.Value;
        }

        public void ApplyGeneralSettings()
        {
            ResetDistance();
            ResetCameraMode();
        }

        public void ResetDistance()
        {
            _cameraDistance = SettingsManager.GeneralSettings.CameraDistance.Value + 0.3f;
            PhotonNetwork.LocalPlayer.SetCustomProperty(PlayerProperty.CameraDistance, _cameraDistance);
            if (SettingsManager.GeneralSettings.CameraDistance.Value == 0f)
                _cameraDistance = 0f;
        }

        public void ResetCameraMode()
        {
            CurrentCameraMode = (CameraInputMode)SettingsManager.GeneralSettings.CameraMode.Value;
        }

        public float GetCameraDistance()
        {
            if (_follow != null && !_follow.IsMine())
            {
                var owner = _follow.Cache.PhotonView.Owner;
                return owner.GetFloatProperty(PlayerProperty.CameraDistance, 1f);
            }
            else
            {
                if (CurrentCameraMode == CameraInputMode.FPS)
                    return 0f;
                return _cameraDistance;
            }
        }

        public void StartShake()
        {
            _shakeTimeLeft = ShakeDuration;
            _currentShakeDistance = ShakeDistance;
            _shakeFlip = false;
        }

        protected override void SetDefaultCameraPosition()
        {
            GameObject go = MapManager.GetRandomTag(MapTags.CameraSpawnPoint);
            if (go != null)
            {
                Cache.Transform.position = go.transform.position;
                Cache.Transform.rotation = go.transform.rotation;
            }
            else
            {
                Cache.Transform.position = Vector3.up * 100f;
                Cache.Transform.rotation = Quaternion.identity;
            }
        }

        public void SetFollow(BaseCharacter character, bool resetRotation = true)
        {
            bool changed = _follow != character;
            _follow = character;
            if (_follow == null)
            {
                if (PhotonNetwork.LocalPlayer.GetIntProperty(PlayerProperty.SpectateID, -1) != -1 && CheckSpectateRateLimit())
                    PhotonNetwork.LocalPlayer.SetCustomProperty(PlayerProperty.SpectateID, -1);
                _menu.HUDBottomHandler.SetBottomHUD();
                return;
            }
            if (character is Human)
            {
                _anchorDistance = _heightDistance = 0.64f;
            }
            else if (character is BaseShifter)
            {
                _anchorDistance = Vector3.Distance(character.GetCameraAnchor().position, character.Cache.Transform.position) * 0.25f;
                _heightDistance = Vector3.Distance(character.GetCameraAnchor().position, character.Cache.Transform.position) * 0.35f;
            }
            else if (character is BasicTitan)
            {
                Transform head = ((BasicTitan)character).BasicCache.Head;
                _anchorDistance = Vector3.Distance(head.position, character.Cache.Transform.position) * 0.25f;
                _heightDistance = Vector3.Distance(head.position, character.Cache.Transform.position) * 1.39f;
            }
            else
                _anchorDistance = _heightDistance = 1f;
            if (resetRotation)
                Cache.Transform.rotation = character.IsMine()
                    ? Util.ConstrainedToY(_follow.Cache.Transform.rotation)
                    : Quaternion.Euler(0f, 0f, 0f);
            if (character.IsMine())
            {
                _menu.HUDBottomHandler.SetBottomHUD(character);
                if (changed || CheckSpectateRateLimit())
                    PhotonNetwork.LocalPlayer.SetCustomProperty(PlayerProperty.SpectateID, -1);
            }
            else
            {
                _menu.HUDBottomHandler.SetBottomHUD();
                if (changed || CheckSpectateRateLimit())
                    PhotonNetwork.LocalPlayer.SetCustomProperty(PlayerProperty.SpectateID, character.Cache.PhotonView.Owner.ActorNumber);
            }
            _menu._spectateUpdateTimeLeft = 0f;
        }

        protected override void Awake()
        {
            base.Awake();
            ApplyGraphicsSettings();
            ApplyGeneralSettings();
            if (SettingsManager.GeneralSettings.SnapshotsEnabled.Value)
                _snapshotHandler = gameObject.AddComponent<SnapshotHandler>();
            _detection = new CameraDetection(this);
        }

        public void TakeSnapshot(Vector3 position, int damage)
        {
            if (_snapshotHandler == null)
                return;
            _snapshotHandler.TakeSnapshot(position, damage);
        }

        protected void Start()
        {
            _inGameManager = (InGameManager)SceneLoader.CurrentGameManager;
            _input = SettingsManager.InputSettings.General;
            _menu = (InGameMenu)UIManager.CurrentMenu;
        }

        public void SyncCustomPosition()
        {
            Camera.fieldOfView = CustomLogicManager.CameraFOV > 0f ? CustomLogicManager.CameraFOV : 50f;
            Cache.Transform.position = CustomLogicManager.CameraPosition;
            Cache.Transform.rotation = Quaternion.Euler(CustomLogicManager.CameraRotation);
        }

        private void UpdateMapLights()
        {
            var transform = Cache.Transform;
            foreach (var mapLight in MapLoader.MapLights)
            {
                mapLight.UpdateCull(transform);
            }
        }

        protected void FixedUpdate()
        {
            UpdateMapLights();
            _detection.OnFixedUpdate();
        }

        protected override void LateUpdate()
        {
            if (CustomLogicManager.Cutscene || CustomLogicManager.ManualCamera)
            {
                SyncCustomPosition();
                base.LateUpdate();
                return;
            }
            else
            {
                if (_follow != _inGameManager.CurrentCharacter && _inGameManager.CurrentCharacter != null)
                    SetFollow(_inGameManager.CurrentCharacter);
                if (_inGameManager.CurrentCharacter == null)
                {
                    if (!ChatManager.IsChatActive() && !InGameMenu.InMenu() && _input.ChangeCamera.GetKeyDown())
                        SpecMode.Next();
                }
                else
                {
                    SpecMode.Set(SpecateMode.LiveSpectate);
                }
                if (SpecMode.Current() == SpecateMode.FreeCam)
                {
                    SetFollow(null);
                }
                else if (_follow == null)
                    FindNextSpectate();
                if (_follow != null)
                {
                    if (_follow == _inGameManager.CurrentCharacter)
                    {
                        UpdateMain();
                        if (_follow.Dead)
                            _menu.HUDBottomHandler.SetBottomHUD();
                    }
                    else
                        UpdateSpectate();
                    if (!SettingsManager.GeneralSettings.CameraClipping.Value && _follow is Human && GetCameraDistance() > 0f)
                        UpdateObstacles();
                    if (_follow.Dead)
                        _menu.HUDBottomHandler.SetBottomHUD();
                }
                else if (SpecMode.Current() == SpecateMode.FreeCam)
                    UpdateFreeCam();
                else if (SpecMode.Current() == SpecateMode.LiveSpectate || SpecMode.Current() == SpecateMode.OrbitSpecate)
                    SpecMode.Set(SpecateMode.FreeCam);
            }
            UpdateFOV();
            UpdateNapeLockImage();
            base.LateUpdate();
        }

        private void UpdateNapeLockImage()
        {
            if (_follow != null && _follow == _inGameManager.CurrentCharacter && _napeLock && _napeLockTitan != null)
            {
                _menu.NapeLock.SetActive(true);
                Vector3 position = _napeLockTitan.BaseTitanCache.Neck.position - _napeLockTitan.BaseTitanCache.Neck.forward * _napeLockTitan.Size;
                Vector3 screenPosition = SceneLoader.CurrentCamera.Camera.WorldToScreenPoint(position);
                _menu.NapeLock.transform.position = screenPosition;
            }
            else
            {
                _menu.NapeLock.SetActive(false);
            }
        }

        private void UpdateMain()
        {
            if (!ChatManager.IsChatActive() && !InGameMenu.InMenu())
            {
                if (CustomLogicManager.CameraMode != null)
                {
                    CurrentCameraMode = CustomLogicManager.CameraMode.Value;
                }
                else
                {
                    if (_input.ChangeCamera.GetKeyDown())
                    {
                        if (CurrentCameraMode == CameraInputMode.TPS)
                            CurrentCameraMode = CameraInputMode.Original;
                        else if (CurrentCameraMode == CameraInputMode.Original)
                            CurrentCameraMode = CameraInputMode.FPS;
                        else
                            CurrentCameraMode = CameraInputMode.TPS;
                    }
                }
                if (SettingsManager.InputSettings.Human.NapeLock.GetKeyDown())
                {
                    _napeLock = !_napeLock;
                    if (_napeLock)
                    {
                        var titan = GetNearestTitan();
                        if (titan == null)
                            _napeLock = false;
                        else if (Vector3.Distance(_follow.Cache.Transform.position, titan.Cache.Transform.position) >= 150f)
                            _napeLock = false;
                        else
                            _napeLockTitan = titan;
                    }
                }
                if (_napeLock && _follow is Human && ((Human)_follow).Setup.Weapon != HumanWeapon.Blade)
                    _napeLock = false;
            }
            var cameraDistance = GetCameraDistance();
            float offset = cameraDistance * (200f - Camera.fieldOfView) / 150f;
            if (cameraDistance == 0f)
                offset = 0.1f;
            Cache.Transform.position = _follow.GetCameraAnchor().position;
            Cache.Transform.position += Vector3.up * GetHeightDistance() * SettingsManager.GeneralSettings.CameraHeight.Value;
            float height = cameraDistance == 0f ? 0.6f : cameraDistance;
            Cache.Transform.position -= Vector3.up * (0.6f - height) * 2f;
            float sensitivity = SettingsManager.GeneralSettings.MouseSpeed.Value;
            int invertY = SettingsManager.GeneralSettings.InvertMouse.Value ? -1 : 1;
            if (InGameMenu.InMenu())
                sensitivity = 0f;
            float deadzone = SettingsManager.GeneralSettings.OriginalCameraDeadzone.Value;
            float cameraSpeed = SettingsManager.GeneralSettings.OriginalCameraSpeed.Value;
            if (CurrentCameraMode == CameraInputMode.Original)
            {
                float screenWidth = Screen.width;
                float centerX = screenWidth / 2;
                float leftDeadzoneBoundary = screenWidth * ((1 - deadzone) / 2);
                float rightDeadzoneBoundary = screenWidth * ((1 + deadzone) / 2);

                float inputX = Input.mousePosition.x;
                float inputY = Input.mousePosition.y;

                if (inputX < leftDeadzoneBoundary || inputX > rightDeadzoneBoundary)
                {
                    float t = 0;
                    if (inputX < leftDeadzoneBoundary)
                    {
                        t = (leftDeadzoneBoundary - inputX) / screenWidth;
                        float angle = -t * cameraSpeed * GetSensitivityDeltaTime(sensitivity);
                        Cache.Transform.RotateAround(Cache.Transform.position, Vector3.up, angle);
                    }
                    else if (inputX > rightDeadzoneBoundary)
                    {
                        t = (inputX - rightDeadzoneBoundary) / screenWidth;
                        float angle = t * cameraSpeed * GetSensitivityDeltaTime(sensitivity);
                        Cache.Transform.RotateAround(Cache.Transform.position, Vector3.up, angle);
                    }
                }
                float rotationX = 0.5f * (280f * (Screen.height * 0.6f - inputY)) / Screen.height;
                Cache.Transform.rotation = Quaternion.Euler(rotationX, Cache.Transform.rotation.eulerAngles.y, Cache.Transform.rotation.eulerAngles.z);
                Cache.Transform.position -= Cache.Transform.forward * DistanceMultiplier * _anchorDistance * offset;
            }
            if (_napeLock && (_napeLockTitan != null))
            {
                float z = Cache.Transform.eulerAngles.z;
                Transform neck = _napeLockTitan.BaseTitanCache.Neck;
                Cache.Transform.LookAt(_follow.GetCameraAnchor().position * 0.8f + neck.position * 0.2f);
                Cache.Transform.localEulerAngles = new Vector3(Cache.Transform.eulerAngles.x, Cache.Transform.eulerAngles.y, z);
                if (CurrentCameraMode != CameraInputMode.Original)
                    Cache.Transform.position -= Cache.Transform.forward * DistanceMultiplier * _anchorDistance * offset;
                if (_napeLockTitan.Dead)
                {
                    _napeLockTitan = null;
                    _napeLock = false;
                }
            }
            else if (CurrentCameraMode == CameraInputMode.TPS || CurrentCameraMode == CameraInputMode.FPS)
            {
                float inputX = Input.GetAxis("Mouse X") * 10f * sensitivity;
                float inputY = -Input.GetAxis("Mouse Y") * 10f * sensitivity * invertY;
                Cache.Transform.RotateAround(Cache.Transform.position, Vector3.up, inputX);
                float angleY = Cache.Transform.rotation.eulerAngles.x % 360f;
                float sumY = inputY + angleY;
                bool rotateUp = inputY <= 0f || ((angleY >= 260f || sumY <= 260f) && (angleY >= 80f || sumY <= 80f));
                bool rotateDown = inputY >= 0f || ((angleY <= 280f || sumY >= 280f) && (angleY <= 100f || sumY >= 100f));
                if (rotateUp && rotateDown)
                    Cache.Transform.RotateAround(Cache.Transform.position, Cache.Transform.right, inputY);
                Cache.Transform.position -= Cache.Transform.forward * DistanceMultiplier * _anchorDistance * offset;
            }
            Cache.Transform.position += Cache.Transform.right * (SettingsManager.GeneralSettings.CameraSide.Value - 1f);
            UpdateShake();
        }

        private void UpdateSpectate()
        {
            var cameraDistance = GetCameraDistance();
            float offset = Mathf.Max(cameraDistance, 0.3f) * (200f - Camera.fieldOfView) / 150f;
            var correctCamera = _follow.GetComponent<BaseMovementSync>()._correctCamera;
<<<<<<< HEAD
            if (SpecMode.Current() == SpecateMode.OrbitSpecate)
            {
                Cache.Transform.position = _follow.GetCameraAnchor().position;
                Cache.Transform.position += Vector3.up * GetHeightDistance() * SettingsManager.GeneralSettings.CameraHeight.Value;
                float height = cameraDistance == 0f ? 0.6f : cameraDistance;
                Cache.Transform.position -= Vector3.up * (0.6f - height) * 2f;
                float sensitivity = SettingsManager.GeneralSettings.MouseSpeed.Value;
                int invertY = SettingsManager.GeneralSettings.InvertMouse.Value ? -1 : 1;
                if (InGameMenu.InMenu())
                    sensitivity = 0f;

                float inputX = Input.GetAxis("Mouse X") * 10f * sensitivity;
                float inputY = -Input.GetAxis("Mouse Y") * 10f * sensitivity * invertY;
                Cache.Transform.RotateAround(Cache.Transform.position, Vector3.up, inputX);
                float angleY = Cache.Transform.rotation.eulerAngles.x % 360f;
                float sumY = inputY + angleY;
                bool rotateUp = inputY <= 0f || ((angleY >= 260f || sumY <= 260f) && (angleY >= 80f || sumY <= 80f));
                bool rotateDown = inputY >= 0f || ((angleY <= 280f || sumY >= 280f) && (angleY <= 100f || sumY >= 100f));
                if (rotateUp && rotateDown)
                    Cache.Transform.RotateAround(Cache.Transform.position, Cache.Transform.right, inputY);
                Cache.Transform.position -= Cache.Transform.forward * DistanceMultiplier * _anchorDistance * offset;

            }
            else
            {
                Cache.Transform.rotation = Quaternion.Lerp(Cache.Transform.rotation, correctCamera, Time.deltaTime * 10f);
                Cache.Transform.position = _follow.GetCameraAnchor().position;
                Cache.Transform.position += Vector3.up * GetHeightDistance() * SettingsManager.GeneralSettings.CameraHeight.Value;
                float height = cameraDistance;
                Cache.Transform.position -= Vector3.up * (0.6f - height) * 2f;
                Cache.Transform.position -= Cache.Transform.forward * DistanceMultiplier * _anchorDistance * offset;
            }
            if (_inGameManager.Humans.Count > 0 && !InGameMenu.InMenu() && !ChatManager.IsChatActive())
=======
            Cache.Transform.rotation = Quaternion.Lerp(Cache.Transform.rotation, correctCamera, Time.deltaTime * 10f);
            Cache.Transform.position = _follow.GetCameraAnchor().position;
            Cache.Transform.position += Vector3.up * GetHeightDistance() * SettingsManager.GeneralSettings.CameraHeight.Value;
            float height = cameraDistance;
            Cache.Transform.position -= Vector3.up * (0.6f - height) * 2f;
            Cache.Transform.position -= Cache.Transform.forward * DistanceMultiplier * _anchorDistance * offset;
            if (!InGameMenu.InMenu() && !ChatManager.IsChatActive())
>>>>>>> c474ec71
            {
                if (_input.SpectateNextPlayer.GetKeyDown())
                {
                    var characters = GetSortedCharacters();
                    if (characters.Count > 0)
                    {
                        int nextSpectateIndex = GetSpectateIndex(characters) + 1;
                        if (nextSpectateIndex >= characters.Count)
                            nextSpectateIndex = 0;
                        SetFollow(characters[nextSpectateIndex]);
                    }
                }
                if (_input.SpectatePreviousPlayer.GetKeyDown())
                {
                    var characters = GetSortedCharacters();
                    if (characters.Count > 0)
                    {
                        int nextSpectateIndex = GetSpectateIndex(characters) - 1;
                        if (nextSpectateIndex < 0)
                            nextSpectateIndex = characters.Count - 1;
                        SetFollow(characters[nextSpectateIndex]);
                    }
                }
            }
        }

        private void UpdateFreeCam()
        {
            if (!InGameMenu.InMenu() && !ChatManager.IsChatActive())
            {
                if (_input.SpectateNextPlayer.GetKeyDown() || _input.SpectatePreviousPlayer.GetKey())
                {
                    SpecMode.Next();
                    return;
                }
                Vector3 direction = Vector3.zero;

                float speed = 200f;
                if (_input.Modifier.GetKey())
                    speed *= 2f;

                if (_input.Forward.GetKey())
                    direction += Cache.Transform.forward;
                else if (_input.Back.GetKey())
                    direction -= Cache.Transform.forward;
                if (_input.Right.GetKey())
                    direction += Cache.Transform.right;
                else if (_input.Left.GetKey())
                    direction -= Cache.Transform.right;
                if (_input.Up.GetKey())
                    direction += Cache.Transform.up;
                else if (_input.Down.GetKey())
                    direction -= Cache.Transform.up;
                Cache.Transform.position += direction * Time.deltaTime * speed;
                float inputX = Input.GetAxis("Mouse X");
                float inputY = Input.GetAxis("Mouse Y");
                float camSpeed = 50f * GetSensitivityDeltaTime(SettingsManager.GeneralSettings.MouseSpeed.Value);
                Cache.Transform.RotateAround(Cache.Transform.position, Vector3.up, inputX * camSpeed);
                Cache.Transform.RotateAround(Cache.Transform.position, Cache.Transform.right, -inputY * camSpeed);
            }
        }

        private float GetHeightDistance()
        {
            if (GetCameraDistance() == 0f && _follow != null && _follow is Human)
                return 0.3f;
            return _heightDistance;
        }

        private void UpdateObstacles()
        {
            Vector3 start = _follow.GetCameraAnchor().position;
            Vector3 direction = (start - Cache.Transform.position).normalized;
            Vector3 end = start - direction * DistanceMultiplier * _anchorDistance;
            LayerMask mask = _clipMask;
            RaycastHit hit;
            if (Physics.Linecast(start, end, out hit, mask))
                Cache.Transform.position = hit.point;
        }

        private void UpdateFOV()
        {
            if (_follow != null && _follow is Human)
            {
                float fovMin = SettingsManager.GeneralSettings.FOVMin.Value;
                float fovMax = SettingsManager.GeneralSettings.FOVMax.Value;
                if (GetCameraDistance() <= 0f)
                {
                    fovMin = SettingsManager.GeneralSettings.FPSFOVMin.Value;
                    fovMax = SettingsManager.GeneralSettings.FPSFOVMax.Value;
                }
                fovMax = Mathf.Max(fovMin, fovMax);
                float speed = ((Human)_follow).GetVelocity().magnitude;
                float fovTarget = fovMin;
                if (speed > 10f)
                    fovTarget = Mathf.Min(fovMax, speed + fovMin - 10f);
                Camera.fieldOfView = Mathf.Lerp(Camera.fieldOfView, fovTarget, 5f * Time.deltaTime);
            }
            else
                Camera.fieldOfView = Mathf.Lerp(Camera.fieldOfView, SettingsManager.GeneralSettings.FOVMin.Value, 5f * Time.deltaTime);
            if (CustomLogicManager.CameraFOV > 0f)
                Camera.fieldOfView = CustomLogicManager.CameraFOV;
        }

        private void FindNextSpectate()
        {
            var characters = GetSortedCharacters();
            if (characters.Count > 0)
                SetFollow(characters[0]);
            else
                SetFollow(null);
        }

        private int GetSpectateIndex(List<BaseCharacter> characters)
        {
            if (_follow == null)
                return -1;
            for (int i = 0; i < characters.Count; i++)
            {
                if (characters[i] == _follow)
                    return i;
            }
            return -1;
        }

        private float GetSensitivityDeltaTime(float sensitivity)
        {
            return (sensitivity * Time.deltaTime) * 62f;
        }

        private BaseTitan GetNearestTitan()
        {
            BaseTitan nearestTitan = null;
            float nearestDistance = Mathf.Infinity;
            foreach (var character in _inGameManager.GetAllCharactersEnumerable())
            {
                if (character is BaseTitan && !TeamInfo.SameTeam(character, _follow))
                {
                    var neck = ((BaseTitan)character).BaseTitanCache.Neck;
                    float distance = Vector3.Distance(_follow.Cache.Transform.position, neck.position);
                    if (distance < nearestDistance)
                    {
                        nearestDistance = distance;
                        nearestTitan = (BaseTitan)character;
                    }
                }
            }
            return nearestTitan;
        }

        private List<BaseCharacter> GetSortedCharacters()
        {
            List<BaseCharacter> characters = new List<BaseCharacter>();
            foreach (var human in _inGameManager.Humans)
            {
                if (!human.AI)
                    characters.Add(human);
            }
            foreach (var shifter in _inGameManager.Shifters)
            {
                if (!shifter.AI)
                    characters.Add(shifter);
            }
            foreach (var titan in _inGameManager.Titans)
            {
                if (!titan.AI)
                    characters.Add(titan);
            }
            return characters.OrderBy(x => x.Cache.PhotonView.Owner.ActorNumber).ToList();
        }

        private void UpdateShake()
        {
            if (_shakeTimeLeft > 0f)
            {
                _shakeTimeLeft -= Time.deltaTime;
                if (_shakeFlip)
                    Cache.Transform.position += Vector3.up * _currentShakeDistance;
                else
                    Cache.Transform.position -= Vector3.up * _currentShakeDistance;
                _shakeFlip = !_shakeFlip;
                float decay = ShakeDecay * Time.deltaTime * 60f;
                _currentShakeDistance *= (1 - decay);
            }
        }
    }
}<|MERGE_RESOLUTION|>--- conflicted
+++ resolved
@@ -406,7 +406,6 @@
             var cameraDistance = GetCameraDistance();
             float offset = Mathf.Max(cameraDistance, 0.3f) * (200f - Camera.fieldOfView) / 150f;
             var correctCamera = _follow.GetComponent<BaseMovementSync>()._correctCamera;
-<<<<<<< HEAD
             if (SpecMode.Current() == SpecateMode.OrbitSpecate)
             {
                 Cache.Transform.position = _follow.GetCameraAnchor().position;
@@ -439,16 +438,7 @@
                 Cache.Transform.position -= Vector3.up * (0.6f - height) * 2f;
                 Cache.Transform.position -= Cache.Transform.forward * DistanceMultiplier * _anchorDistance * offset;
             }
-            if (_inGameManager.Humans.Count > 0 && !InGameMenu.InMenu() && !ChatManager.IsChatActive())
-=======
-            Cache.Transform.rotation = Quaternion.Lerp(Cache.Transform.rotation, correctCamera, Time.deltaTime * 10f);
-            Cache.Transform.position = _follow.GetCameraAnchor().position;
-            Cache.Transform.position += Vector3.up * GetHeightDistance() * SettingsManager.GeneralSettings.CameraHeight.Value;
-            float height = cameraDistance;
-            Cache.Transform.position -= Vector3.up * (0.6f - height) * 2f;
-            Cache.Transform.position -= Cache.Transform.forward * DistanceMultiplier * _anchorDistance * offset;
             if (!InGameMenu.InMenu() && !ChatManager.IsChatActive())
->>>>>>> c474ec71
             {
                 if (_input.SpectateNextPlayer.GetKeyDown())
                 {

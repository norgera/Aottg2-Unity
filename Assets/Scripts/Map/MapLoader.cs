--- conflicted
+++ resolved
@@ -379,17 +379,14 @@
             // Collect sources of physics colliders, exclude components with NavMeshObstacles
             NavMeshBuilder.CollectSources(null, mask, NavMeshCollectGeometry.PhysicsColliders, 0, modifiers, _navMeshSources);
 
-<<<<<<< HEAD
             // Remove all sources that are non-static
             _navMeshSources = _navMeshSources.Where(src =>
             {
                 var go = src.component.gameObject;
                 return go.isStatic;
             }).ToList();
-=======
-            // filter navmeshsources for only static objects
-            _navMeshSources = _navMeshSources.Where(source => source.component.gameObject.isStatic).ToList();
->>>>>>> f0112330
+            // // filter navmeshsources for only static objects
+            // _navMeshSources = _navMeshSources.Where(source => source.component.gameObject.isStatic).ToList();
 
             _navMeshBounds = CalculateWorldBounds(_navMeshSources);
             _navMeshBounds.size = Vector3.Min(_navMeshBounds.size, new Vector3(15000, 15000, 15000));

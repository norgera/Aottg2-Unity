using System.Collections.Generic;
using UnityEngine;
using UI;
using Utility;
using CustomSkins;
using ApplicationManagers;
using Characters;
using Settings;
using CustomLogic;
using Map;
using System.Collections;
using GameProgress;
using Cameras;
using Photon.Pun;
using Photon.Realtime;
using System.IO;
using System.Linq;
using Controllers;
using Photon.Voice.PUN;
using Anticheat;
using System.Globalization;

namespace GameManagers
{
    class InGameManager : BaseGameManager
    {
        private static readonly List<string> BlueSpawnTags = new List<string> { MapTags.HumanSpawnPointBlue, MapTags.HumanSpawnPoint, MapTags.HumanSpawnPointRed };
        private static readonly List<string> RedSpawnTags = new List<string> { MapTags.HumanSpawnPointRed, MapTags.HumanSpawnPoint, MapTags.HumanSpawnPointBlue };
        private static readonly List<string> HumanSpawnTags = new List<string> { MapTags.HumanSpawnPoint, MapTags.HumanSpawnPointBlue, MapTags.HumanSpawnPointRed };
        
        private SkyboxCustomSkinLoader _skyboxCustomSkinLoader;
        //private ForestCustomSkinLoader _forestCustomSkinLoader;
        //private CityCustomSkinLoader _cityCustomSkinLoader;
        private GeneralInputSettings _generalInputSettings;
        private InGameMenu _inGameMenu;
        public HashSet<Human> Humans = new HashSet<Human>();
        public HashSet<BasicTitan> Titans = new HashSet<BasicTitan>();
        public HashSet<BaseShifter> Shifters = new HashSet<BaseShifter>();
        public List<PhotonVoiceSync> PhotonVoiceSyncs = new List<PhotonVoiceSync>();
        public bool IsEnding;
        public float EndTimeLeft;
        public GameState State = GameState.Loading;
        public BaseCharacter CurrentCharacter;
        private bool _gameSettingsLoaded = false;
        public static Dictionary<int, PlayerInfo> AllPlayerInfo = new Dictionary<int, PlayerInfo>();
        public static HashSet<int> MuteEmote = new HashSet<int>();
        public static HashSet<int> MuteText = new HashSet<int>();
        public static HashSet<int> MuteVoiceChat = new HashSet<int>();
        public static Dictionary<int, float> VoiceChatVolumeMultiplier = new Dictionary<int, float>();
        public static PlayerInfo MyPlayerInfo = new PlayerInfo();
        private static bool _needSendPlayerInfo;
        public bool HasSpawned = false;
        public bool GlobalPause = false;
        public bool Restarting = false;
        public float PauseTimeLeft = -1f;
        public float RespawnTimeLeft;
        public HashSet<BaseDetection> Detections = new HashSet<BaseDetection>();

        //ping related
        private float pingUpdateInterval = 10f;
        private float timeSinceLastPingUpdate = 0f;

        public void RegisterCharacter(BaseCharacter character)
        {
            if (character is Human)
                Humans.Add((Human)character);
            else if (character is BasicTitan)
                Titans.Add((BasicTitan)character);
            else if (character is BaseShifter)
                Shifters.Add((BaseShifter)character);
            foreach (var detection in Detections)
                detection.OnCharacterSpawned(character);
        }

        public HashSet<BaseCharacter> GetAllCharacters()
        {
            var characters = new HashSet<BaseCharacter>();
            foreach (var human in Humans)
            {
                if (human != null && !human.Dead)
                    characters.Add(human);
            }
            foreach (var titan in Titans)
            {
                if (titan != null && !titan.Dead)
                    characters.Add(titan);
            }
            foreach (var shifter in Shifters)
            {
                if (shifter != null && !shifter.Dead)
                    characters.Add(shifter);
            }
            return characters;
        }

        public IEnumerable<BaseCharacter> GetAllCharactersEnumerable()
        {
            foreach (var human in Humans)
            {
                if (human != null && !human.Dead)
                    yield return human;
            }
            foreach (var titan in Titans)
            {
                if (titan != null && !titan.Dead)
                    yield return titan;
            }
            foreach (var shifter in Shifters)
            {
                if (shifter != null && !shifter.Dead)
                    yield return shifter;
            }
        }

        public HashSet<BaseCharacter> GetAllNonAICharacters()
        {
            return GetAllCharacters().Where(x => !x.AI).ToHashSet();
        }

        public void PauseGame()
        {
            if (!PhotonNetwork.IsMasterClient || GlobalPause)
                return;
            RPCManager.PhotonView.RPC("PauseGameRPC", RpcTarget.All, new object[0]);
        }

        public void OnPauseGameRPC(PhotonMessageInfo info)
        {
            if (!info.Sender.IsMasterClient)
                return;
            GlobalPause = true;
            PauseTimeLeft = -1f;
            Time.timeScale = 0f;
        }

        public void UnpauseGame()
        {
            if (!PhotonNetwork.IsMasterClient || !GlobalPause)
                return;
            RPCManager.PhotonView.RPC("UnpauseGameRPC", RpcTarget.All, new object[0]);
        }

        public void OnUnpauseGameRPC(PhotonMessageInfo info)
        {
            if (!info.Sender.IsMasterClient)
                return;
            GlobalPause = false;
            PauseTimeLeft = -1f;
            Time.timeScale = 1f;
        }

        public void StartUnpauseGame()
        {
            if (!PhotonNetwork.IsMasterClient || !GlobalPause)
                return;
            RPCManager.PhotonView.RPC("StartUnpauseGameRPC", RpcTarget.All, new object[0]);
        }

        public void OnStartUnpauseGameRPC(PhotonMessageInfo info)
        {
            if (!info.Sender.IsMasterClient)
                return;
            GlobalPause = true;
            PauseTimeLeft = 5f;
            StartCoroutine(WaitAndUnpauseGame());
        }

        private IEnumerator WaitAndUnpauseGame()
        {
            float endTime = Time.realtimeSinceStartup + PauseTimeLeft;
            while (PauseTimeLeft > 0f)
            {
                PauseTimeLeft = Mathf.Max(endTime - Time.realtimeSinceStartup, 0f);
                yield return null;
            }
            if (PhotonNetwork.IsMasterClient)
                UnpauseGame();
        }

        public static void RestartGame()
        {
            if (!PhotonNetwork.IsMasterClient)
                return;
            var manager = (InGameManager)SceneLoader.CurrentGameManager;
            RPCManager.PhotonView.RPC("PreRestartGameRPC", RpcTarget.All, new object[] { !SettingsManager.UISettings.FadeLoadscreen.Value });
            Time.timeScale = 1f;
            manager.StartCoroutine(manager.FinishRestartGame());
        }

        private IEnumerator FinishRestartGame()
        {
            if (SettingsManager.UISettings.FadeLoadscreen.Value)
                yield return new WaitForSeconds(0.2f);
            else
                yield return new WaitForEndOfFrame();
            PhotonNetwork.DestroyAll();
            RPCManager.PhotonView.RPC("RestartGameRPC", RpcTarget.All, new object[0]);
        }

        public static void OnRestartGameRPC(PhotonMessageInfo info)
        {
            if (!info.Sender.IsMasterClient)
                return;
            ResetRoundPlayerProperties();
            if (!PhotonNetwork.OfflineMode)
                ChatManager.AddLine("Master client has restarted the game.", ChatTextColor.System);
            SceneLoader.LoadScene(SceneName.InGame);
        }

        public static void OnPreRestartGameRPC(bool immediate, PhotonMessageInfo info)
        {
            if (!info.Sender.IsMasterClient)
                return;
            ((InGameManager)SceneLoader.CurrentGameManager).Restarting = true;
            UIManager.CurrentMenu.gameObject.SetActive(false);
            UIManager.LoadingMenu.Show(immediate);
        }

        public static void LeaveRoom()
        {
            ChatManager.ResetAllPMState();
            ResetPersistentPlayerProperties();
            if (PhotonNetwork.IsMasterClient)
                PhotonNetwork.DestroyAll();
            if (PhotonNetwork.IsConnected)
                SettingsManager.MultiplayerSettings.Disconnect();
            SettingsManager.InGameCurrent.SetDefault();
            SettingsManager.InGameUI.SetDefault();
            SettingsManager.InGameCharacterSettings.SetDefault();
            SceneLoader.LoadScene(SceneName.MainMenu);
            MaterialCache.Clear();
        }

        public override void OnLeftRoom()
        {
            if (PhotonNetwork.IsConnected)
            {
                var chatPanel = UIManager.CurrentMenu?.GetComponent<InGameMenu>()?.ChatPanel;
                if (chatPanel != null)
                {
                    chatPanel.ResetPMState();
                }
                LeaveRoom();
                MainMenuGameManager.JustLeftRoom = true;
            }
        }

        public static void OnJoinRoom()
        {
            AnticheatManager.Reset();
            ResetPlayerInfo();
            ResetPersistentPlayerProperties();
            _needSendPlayerInfo = true;
            
            // Add this line to sync PM state
            ChatManager.SyncPMPartnersOnJoin();
            
            if (PhotonNetwork.OfflineMode)
                ChatManager.AddLine("Welcome to single player. \nType /help for a list of commands.", ChatTextColor.System);
            else
                ChatManager.AddLine("Welcome to " + PhotonNetwork.CurrentRoom.GetStringProperty(RoomProperty.Name).Trim().HexColor() + ". \nType /help for a list of commands.",
                    ChatTextColor.System);
            SceneLoader.LoadScene(SceneName.InGame);
        }

        public void RegisterMainCharacterDie()
        {
            UpdateRoundPlayerProperties();
            if (CurrentCharacter == null)
                return;
            if (CustomLogicManager.Evaluator != null && CustomLogicManager.Evaluator.DefaultAddKillScore)
                PhotonNetwork.LocalPlayer.SetCustomProperty(PlayerProperty.Deaths, PhotonNetwork.LocalPlayer.GetIntProperty(PlayerProperty.Deaths) + 1);
        }

        public void RegisterMainCharacterKill(BaseCharacter victim)
        {
            if (CurrentCharacter == null)
                return;
            var killWeapon = KillWeapon.Other;
            if (CurrentCharacter is Human)
            {
                var human = (Human)CurrentCharacter;
                if (human.Setup.Weapon == HumanWeapon.AHSS)
                    killWeapon = KillWeapon.AHSS;
                else if (human.Setup.Weapon == HumanWeapon.Blade)
                    killWeapon = KillWeapon.Blade;
                else if (human.Setup.Weapon == HumanWeapon.Thunderspear)
                    killWeapon = KillWeapon.Thunderspear;
                else if (human.Setup.Weapon == HumanWeapon.APG)
                    killWeapon = KillWeapon.APG;
            }
            else if (CurrentCharacter is BasicTitan)
                killWeapon = KillWeapon.Titan;
            else if (CurrentCharacter is BaseShifter)
                killWeapon = KillWeapon.Shifter;
            if (victim is Human)
                GameProgressManager.RegisterHumanKill((Human)victim, killWeapon);
            else if (victim is BasicTitan)
                GameProgressManager.RegisterTitanKill((BasicTitan)victim, killWeapon);
            var properties = new Dictionary<string, object>
            {
                { PlayerProperty.Kills, PhotonNetwork.LocalPlayer.GetIntProperty(PlayerProperty.Kills) + 1 }
            };
            PhotonNetwork.LocalPlayer.SetCustomProperties(properties);
        }

        public void RegisterMainCharacterDamage(BaseCharacter victim, int damage)
        {
            if (CurrentCharacter == null)
                return;
            KillMethod killMethod = KillWeapon.Other;
            if (CurrentCharacter is Human)
            {
                var human = (Human)CurrentCharacter;
                if (human.Setup.Weapon == HumanWeapon.AHSS)
                    killMethod.Weapon = KillWeapon.AHSS;
                else if (human.Setup.Weapon == HumanWeapon.Blade)
                    killMethod.Weapon = KillWeapon.Blade;
                else if (human.Setup.Weapon == HumanWeapon.Thunderspear)
                    killMethod.Weapon = KillWeapon.Thunderspear;
                else if (human.Setup.Weapon == HumanWeapon.APG)
                    killMethod.Weapon = KillWeapon.APG;
                killMethod.Special = human.State == HumanState.SpecialAttack ? human.CurrentSpecial : "";
            }
            else if (CurrentCharacter is BasicTitan)
                killMethod = KillWeapon.Titan;
            else if (CurrentCharacter is BaseShifter)
                killMethod = KillWeapon.Shifter;
            GameProgressManager.RegisterDamage(victim.gameObject, killMethod, damage);
            var properties = new Dictionary<string, object>
            {
                { PlayerProperty.TotalDamage, PhotonNetwork.LocalPlayer.GetIntProperty(PlayerProperty.TotalDamage) + damage },
                { PlayerProperty.HighestDamage, Mathf.Max(PhotonNetwork.LocalPlayer.GetIntProperty(PlayerProperty.HighestDamage), damage) }
            };
            PhotonNetwork.LocalPlayer.SetCustomProperties(properties);
        }

        public override void OnPlayerEnteredRoom(Player player)
        {
            if (!AllPlayerInfo.ContainsKey(player.ActorNumber))
                AllPlayerInfo.Add(player.ActorNumber, new PlayerInfo());
            RPCManager.PhotonView.RPC("PlayerInfoRPC", player, new object[] { StringCompression.Compress(MyPlayerInfo.SerializeToJsonString()) });
            if (PhotonNetwork.IsMasterClient)
            {
                RPCManager.PhotonView.RPC("GameSettingsRPC", player, new object[] { StringCompression.Compress(SettingsManager.InGameCurrent.SerializeToJsonString()) });
                if (GlobalPause)
                    RPCManager.PhotonView.RPC("PauseGameRPC", player, new object[0]);
            }
        }

        public void OnNotifyPlayerJoined(Player player)
        {
            CustomLogicManager.Evaluator.OnPlayerJoin(player);
            if (SettingsManager.UISettings.JoinNotifications.Value)
            {
                string line = player.GetCustomProperty(PlayerProperty.Name) + ChatManager.GetColorString(" has joined the room.", ChatTextColor.System);
                ChatManager.AddLine(line);
            }
        }

        public override void OnPlayerLeftRoom(Player player)
        {
            base.OnPlayerLeftRoom(player);
            var chatPanel = UIManager.CurrentMenu?.GetComponent<InGameMenu>()?.ChatPanel;
            if (chatPanel != null)
            {
                chatPanel.RemovePMPartner(player);
                chatPanel.Sync();
            }
            if (AllPlayerInfo.ContainsKey(player.ActorNumber))
            {
                AllPlayerInfo.Remove(player.ActorNumber);
            }
            if (SettingsManager.UISettings.JoinNotifications.Value)
            {
                string line = player.GetCustomProperty(PlayerProperty.Name) + ChatManager.GetColorString(" has left the room.", ChatTextColor.System);
                ChatManager.AddLine(line);
            }
            if (CustomLogicManager.Evaluator != null)
                CustomLogicManager.Evaluator.OnPlayerLeave(player);
            if (MuteEmote.Contains(player.ActorNumber))
                MuteEmote.Remove(player.ActorNumber);
            if (MuteText.Contains(player.ActorNumber))
                MuteText.Remove(player.ActorNumber);
            if (MuteVoiceChat.Contains(player.ActorNumber))
                MuteVoiceChat.Remove(player.ActorNumber);
            if (VoiceChatVolumeMultiplier.ContainsKey(player.ActorNumber))
                VoiceChatVolumeMultiplier.Remove(player.ActorNumber);

            AnticheatManager.ResetVoteKicks(player);
        }

        public override void OnMasterClientSwitched(Player newMasterClient)
        {
            ChatManager.AddLine("Master client has switched to " + newMasterClient.GetCustomProperty(PlayerProperty.Name) + ".", ChatTextColor.System);
            if (PhotonNetwork.IsMasterClient)
            {
                RestartGame();
            }
        }

        public static void OnPlayerInfoRPC(byte[] data, PhotonMessageInfo info)
        {
            if (!AllPlayerInfo.ContainsKey(info.Sender.ActorNumber))
                AllPlayerInfo.Add(info.Sender.ActorNumber, new PlayerInfo());
            if (data.Length > 1000)
                return;
            AllPlayerInfo[info.Sender.ActorNumber].DeserializeFromJsonString(StringCompression.Decompress(data));
            if (AnticheatManager.BanList.Contains(AllPlayerInfo[info.Sender.ActorNumber].Profile.ID.Value))
                AnticheatManager.KickPlayer(info.Sender, false);
        }

        public static void OnGameSettingsRPC(byte[] data, PhotonMessageInfo info)
        {
            if (!info.Sender.IsMasterClient)
                return;
            string original = SettingsManager.InGameCurrent.Misc.Motd.Value;
            SettingsManager.InGameCurrent.DeserializeFromJsonString(StringCompression.Decompress(data));
            ((InGameManager)SceneLoader.CurrentGameManager)._gameSettingsLoaded = true;
            PrintMOTD(original);
            VoiceChatManager.ApplySoundSettings();
            if (!SettingsManager.InGameCurrent.Misc.EndlessRespawnEnabled.Value)
                return;
            var gameManager = (InGameManager)SceneLoader.CurrentGameManager;
            gameManager.StartCoroutine(gameManager.RespawnForever(SettingsManager.InGameCurrent.Misc.EndlessRespawnTime.Value));
        }

        public static void OnCharacterChosen()
        {
            ResetRespawnTimeLeft();
        }

        public static void OnLocalPlayerDied(Player player)
        {
            ResetRespawnTimeLeft();
        }

        private static void ResetRespawnTimeLeft()
        {
            var gameManager = (InGameManager)SceneLoader.CurrentGameManager;
            gameManager.RespawnTimeLeft = SettingsManager.InGameCurrent.Misc.EndlessRespawnTime.Value;
        }

        private IEnumerator RespawnForever(float delay)
        {
            while (true)
            {
                RespawnTimeLeft -= 1;
                if (RespawnTimeLeft <= 0)
                {
            SpawnPlayer(false);
                    RespawnTimeLeft = delay;
                }
                yield return new WaitForSeconds(1);
            }
        }

        public void SpawnPlayer(bool force)
        {
            if (!IsFinishedLoading())
                return;
            if (CustomLogicManager.Evaluator.ForcedCharacterType != string.Empty)
                SettingsManager.InGameCharacterSettings.CharacterType.Value = CustomLogicManager.Evaluator.ForcedCharacterType;
            string characterType = SettingsManager.InGameCharacterSettings.CharacterType.Value;
            var isHuman = characterType == PlayerCharacter.Human;
            if (PhotonNetwork.LocalPlayer.HasSpawnPoint())
            {
                var position = PhotonNetwork.LocalPlayer.GetSpawnPoint();
                SpawnPlayerAt(force, position, 0f);
            }
            else if (isHuman)
            {
                var (position, rotation) = GetHumanSpawnPoint();
                SpawnPlayerAt(force, position, rotation.eulerAngles.y);
            }
            else
            {
                var (position, rotation) = GetTitanSpawnPoint();
                SpawnPlayerAt(force, position, rotation.eulerAngles.y);
            }
        }

        public void SpawnPlayerShifterAt(string shifterName, float liveTime, Vector3 position, float rotationY)
        {
            var rotation = Quaternion.Euler(0f, rotationY, 0f);
            BaseShifter shifter = null;
            if (shifterName == "Annie")
                shifter = (BaseShifter)CharacterSpawner.Spawn(CharacterPrefabs.AnnieShifter, position, rotation);
            else if (shifterName == "Eren")
                shifter = (BaseShifter)CharacterSpawner.Spawn(CharacterPrefabs.ErenShifter, position, rotation);
            else if (shifterName == "Armored")
                shifter = (BaseShifter)CharacterSpawner.Spawn(CharacterPrefabs.ArmoredShifter, position, rotation);
            if (shifter != null)
            {
                shifter.Init(false, GetPlayerTeam(false), null, liveTime);
                CurrentCharacter = shifter;
                if (SettingsManager.InGameCurrent.Misc.ShifterHealth.Value > 0)
                    shifter.SetHealth(SettingsManager.InGameCurrent.Misc.ShifterHealth.Value);
            }
        }

        public InGameCharacterSettings GetSetHumanSettings()
        {
            var settings = SettingsManager.InGameCharacterSettings;
            var miscSettings = SettingsManager.InGameCurrent.Misc;

            List<string> loadouts = new List<string>();
            if (miscSettings.AllowBlades.Value)
                loadouts.Add(HumanLoadout.Blade);
            if (miscSettings.AllowAHSS.Value)
                loadouts.Add(HumanLoadout.AHSS);
            if (miscSettings.AllowAPG.Value)
                loadouts.Add(HumanLoadout.APG);
            if (miscSettings.AllowThunderspears.Value)
                loadouts.Add(HumanLoadout.Thunderspear);
            if (loadouts.Count == 0)
                loadouts.Add(HumanLoadout.Blade);
            if (!loadouts.Contains(settings.Loadout.Value))
                settings.Loadout.Value = loadouts[0];
            var specials = HumanSpecials.GetSpecialNames(settings.Loadout.Value, miscSettings.AllowShifterSpecials.Value);
            if (!specials.Contains(settings.Special.Value))
                settings.Special.Value = HumanSpecials.DefaultSpecial;

            return SettingsManager.InGameCharacterSettings;
        }

        public void SpawnPlayerAt(bool force, Vector3 position, float rotationY)
        {
            if (!IsFinishedLoading())
                return;
            var rotation = Quaternion.Euler(0f, rotationY, 0f);
            var settings = SettingsManager.InGameCharacterSettings;
            if (CustomLogicManager.Evaluator.ForcedCharacterType != string.Empty)
                settings.CharacterType.Value = CustomLogicManager.Evaluator.ForcedCharacterType;
            string character = settings.CharacterType.Value;
            var miscSettings = SettingsManager.InGameCurrent.Misc;
            if (settings.ChooseStatus.Value != (int)ChooseCharacterStatus.Chosen)
                return;
            if (CurrentCharacter != null && !CurrentCharacter.Dead && !force)
                return;
            if (CurrentCharacter != null && !CurrentCharacter.Dead)
                CurrentCharacter.GetKilled("");
            string forced = string.Empty;
            UpdatePlayerName();
            List<string> characters = new List<string>();
            if (miscSettings.AllowAHSS.Value || miscSettings.AllowBlades.Value || miscSettings.AllowThunderspears.Value || miscSettings.AllowAPG.Value)
                characters.Add(PlayerCharacter.Human);
            if (miscSettings.AllowPlayerTitans.Value)
                characters.Add(PlayerCharacter.Titan);
            if (miscSettings.AllowShifters.Value)
                characters.Add(PlayerCharacter.Shifter);
            if (characters.Count == 0)
                characters.Add(PlayerCharacter.Human);
            if (!characters.Contains(character))
                character = characters[0];
            if (character == PlayerCharacter.Human)
            {
                List<string> loadouts = new List<string>();
                if (miscSettings.AllowBlades.Value)
                    loadouts.Add(HumanLoadout.Blade);
                if (miscSettings.AllowAHSS.Value)
                    loadouts.Add(HumanLoadout.AHSS);
                if (miscSettings.AllowAPG.Value)
                    loadouts.Add(HumanLoadout.APG);
                if (miscSettings.AllowThunderspears.Value)
                    loadouts.Add(HumanLoadout.Thunderspear);
                if (loadouts.Count == 0)
                    loadouts.Add(HumanLoadout.Blade);
                if (!loadouts.Contains(settings.Loadout.Value))
                    settings.Loadout.Value = loadouts[0];
                if (CustomLogicManager.Evaluator.ForcedLoadout != string.Empty)
                    settings.Loadout.Value = CustomLogicManager.Evaluator.ForcedLoadout;
                var specials = HumanSpecials.GetSpecialNames(settings.Loadout.Value, miscSettings.AllowShifterSpecials.Value);
                if (!specials.Contains(settings.Special.Value))
                    settings.Special.Value = HumanSpecials.DefaultSpecial;
                var human = (Human)CharacterSpawner.Spawn(CharacterPrefabs.Human, position, rotation);
                human.Init(false, GetPlayerTeam(false), SettingsManager.InGameCharacterSettings);
                CurrentCharacter = human;
                if (SettingsManager.InGameCurrent.Misc.HumanHealth.Value > 1)
                    human.SetHealth(SettingsManager.InGameCurrent.Misc.HumanHealth.Value);
            }
            else if (character == PlayerCharacter.Shifter)
            {
                forced = CustomLogicManager.Evaluator.ForcedLoadout;
                if (forced != string.Empty)
                    settings.Loadout.Value = forced;
                SpawnPlayerShifterAt(settings.Loadout.Value, 0f, position, rotationY);
            }
            else if (character == PlayerCharacter.Titan)
            {
                int[] combo = BasicTitanSetup.GetRandomBodyHeadCombo();
                TitanCustomSet selectedSet = null;
                int selectedSetIndex = settings.CustomSet.Value;
                if (selectedSetIndex > 0)
                {
                    selectedSet = (TitanCustomSet)SettingsManager.TitanCustomSettings.TitanCustomSets.Sets.GetItemAt(selectedSetIndex - 1);
                    combo[0] = selectedSet.Body.Value;
                    combo[1] = selectedSet.Head.Value;
                }
                string prefab = CharacterPrefabs.BasicTitanPrefix + combo[0];
                var titan = (BasicTitan)CharacterSpawner.Spawn(prefab, position, rotation);
                TitanCustomSet currentSet;
                if (selectedSetIndex == 0)
                    currentSet = titan.Setup.CreateRandomSet(combo[1]);
                else
                    currentSet = selectedSet;
                titan.Init(false, GetPlayerTeam(true), null, currentSet);
                SetupTitan(titan, false);
                float smallSize = 1f;
                float mediumSize = 2f;
                float largeSize = 3f;
                if (SettingsManager.InGameCurrent.Titan.TitanSizeEnabled.Value)
                {
                    float minSize = SettingsManager.InGameCurrent.Titan.TitanSizeMin.Value;
                    float maxSize = SettingsManager.InGameCurrent.Titan.TitanSizeMax.Value;
                    minSize = Mathf.Min(minSize, maxSize);
                    smallSize = minSize;
                    mediumSize = 0.5f * (minSize + maxSize);
                    largeSize = maxSize;
                }
                forced = CustomLogicManager.Evaluator.ForcedLoadout;
                if (forced != string.Empty)
                    settings.Loadout.Value = forced;
                if (settings.Loadout.Value == "Small")
                    titan.SetSize(smallSize);
                else if (settings.Loadout.Value == "Medium")
                    titan.SetSize(mediumSize);
                else if (settings.Loadout.Value == "Large")
                    titan.SetSize(largeSize);
                CurrentCharacter = titan;
            }
            HasSpawned = true;
            PhotonNetwork.LocalPlayer.SetCustomProperty(PlayerProperty.CharacterViewId, CurrentCharacter.Cache.PhotonView.ViewID);
            UpdateRoundPlayerProperties();
        }
        
        private (Vector3, Quaternion) GetHumanSpawnPoint()
        {
            var tags = HumanSpawnTags;
            if (SettingsManager.InGameCurrent.Misc.PVP.Value == (int)PVPMode.Team)
                tags = SettingsManager.InGameCharacterSettings.Team.Value == TeamInfo.Blue ? BlueSpawnTags : RedSpawnTags;

            return MapManager.TryGetRandomTagsXform(tags, out var xform)
                ? (xform.position, xform.rotation)
                : (Vector3.zero, Quaternion.identity);
        }

        private (Vector3 position, Quaternion rotation) GetTitanSpawnPoint()
        {
            return MapManager.TryGetRandomTagXform(MapTags.TitanSpawnPoint, out var xform)
                ? (xform.position, xform.rotation)
                : (Vector3.zero, Quaternion.identity);
        }

        private string GetPlayerTeam(bool titan)
        {
            if (SettingsManager.InGameCurrent.Misc.PVP.Value == (int)PVPMode.Team)
                return SettingsManager.InGameCharacterSettings.Team.Value;
            else if (SettingsManager.InGameCurrent.Misc.PVP.Value == (int)PVPMode.FFA)
                return TeamInfo.None;
            else if (titan)
                return TeamInfo.Titan;
            else
                return TeamInfo.Human;
        }

        public BasicTitan SpawnAITitan(string type)
        {
            var spawn = GetTitanSpawnPoint();
            return SpawnAITitanAt(type, spawn.position, spawn.rotation.eulerAngles.y);
        }

        public IEnumerable<BasicTitan> SpawnAITitans(string type, int count)
        {
            return GetTitanSpawnPositions(count).Select(p => SpawnAITitanAt(type, p.position, p.rotation.eulerAngles.y));
        }

        public void SpawnAITitansAsync(string type, int count)
        {
            StartCoroutine(SpawnAITitansCoroutine(type, count));
        }

        private IEnumerator SpawnAITitansCoroutine(string type, int count)
        {
            var randomPositions = GetTitanSpawnPositions(count);
            foreach (var spawn in randomPositions)
            {
                SpawnAITitanAt(type, spawn.position, spawn.rotation.eulerAngles.y);
                yield return new WaitForEndOfFrame();
                yield return new WaitForEndOfFrame();
            }
        }

        public void SpawnAITitansAtAsync(string type, int count, Vector3 position, float rotationY)
        {
            StartCoroutine(SpawnAITitansAtCoroutine(type, count, position, rotationY));
        }

        private IEnumerator SpawnAITitansAtCoroutine(string type, int count, Vector3 position, float rotationY)
        {
            for (int i = 0; i < count; i++)
            {
                SpawnAITitanAt(type, position, rotationY);
                yield return new WaitForEndOfFrame();
                yield return new WaitForEndOfFrame();
            }
        }
        
        /// <returns><paramref name="count"/> number of positions, from the list of spawn points, or Vector3.zero if no spawn points were found.</returns>
        private IEnumerable<(Vector3 position, Quaternion rotation)> GetTitanSpawnPositions(int count)
        {
            bool avoidPlayer = CurrentCharacter != null && CurrentCharacter is Human && Humans.Count == 1;

            var avoidPosition = avoidPlayer ? CurrentCharacter.Cache.Transform.position : Vector3.zero;
            var avoidRadius = avoidPlayer ? 100f : 0f;

            return MapManager.TryGetRandomTagXforms(MapTags.TitanSpawnPoint, avoidPosition, avoidRadius, count, out List<Transform> xforms)
                ? xforms.Select(xform => (xform.position, xform.rotation))
                : Enumerable.Repeat((Vector3.zero,  Quaternion.identity), count);
        }

        public BasicTitan SpawnAITitanAt(string type, Vector3 position, float rotationY)
        {
            var rotation = Quaternion.Euler(0f, rotationY, 0f);
            
            if (type == "Default")
            {
                var settings = SettingsManager.InGameCurrent.Titan;
                if (settings.TitanSpawnEnabled.Value)
                {
                    float roll = UnityEngine.Random.Range(0f, 1f);
                    float normal = settings.TitanSpawnNormal.Value / 100f;
                    float abnormal = normal + settings.TitanSpawnAbnormal.Value / 100f;
                    float jumper = abnormal + settings.TitanSpawnJumper.Value / 100f;
                    float crawler = jumper + settings.TitanSpawnCrawler.Value / 100f;
                    float thrower = crawler + settings.TitanSpawnThrower.Value / 100f;
                    float punk = thrower + settings.TitanSpawnPunk.Value / 100f;
                    if (roll < normal)
                        type = "Normal";
                    else if (roll < abnormal)
                        type = "Abnormal";
                    else if (roll < jumper)
                        type = "Jumper";
                    else if (roll < crawler)
                        type = "Crawler";
                    else if (roll < thrower)
                        type = "Thrower";
                    else if (roll < punk)
                        type = "Punk";
                }
            }
            else if (type == "Random")
            {
                string[] types = new string[]{ "Normal", "Abnormal", "Jumper", "Crawler", "Thrower" };
                type = types[UnityEngine.Random.Range(0, types.Length)];
            }
            var data = CharacterData.GetTitanAI((GameDifficulty)SettingsManager.InGameCurrent.General.Difficulty.Value, type);
            int[] combo = BasicTitanSetup.GetRandomBodyHeadCombo(data);
            string prefab = CharacterPrefabs.BasicTitanPrefix + combo[0];
            var titan = (BasicTitan)CharacterSpawner.Spawn(prefab, position, rotation);
            titan.Init(true, TeamInfo.Titan, data, titan.Setup.CreateRandomSet(combo[1]));
            SetupTitan(titan);
            return titan;
        }

        public void SetupTitan(BasicTitan titan, bool ai=true)
        {
            var settings = SettingsManager.InGameCurrent.Titan;
            if (settings.TitanSizeEnabled.Value)
            {
                float size = UnityEngine.Random.Range(settings.TitanSizeMin.Value, settings.TitanSizeMax.Value);
                titan.SetSize(size);
            }
            else
            {
                float size = UnityEngine.Random.Range(1f, 3f);
                titan.SetSize(size);
            }
            if (settings.TitanHealthMode.Value > 0)
            {
                if (settings.TitanHealthMode.Value == 1)
                {
                    int health = UnityEngine.Random.Range(settings.TitanHealthMin.Value, settings.TitanHealthMax.Value);
                    titan.SetHealth(health);
                }
                else if (settings.TitanHealthMode.Value == 2)
                {
                    float minSize = 1f;
                    float maxSize = 3f;
                    if (settings.TitanSizeEnabled.Value)
                    {
                        minSize = settings.TitanSizeMin.Value;
                        maxSize = settings.TitanSizeMax.Value;
                        maxSize = Mathf.Max(minSize, maxSize);
                    }
                    float size = Mathf.Clamp(titan.Size, minSize, maxSize);
                    float range = maxSize - minSize;
                    float scale = 0f;
                    if (range > 0f)
                        scale = (size - minSize) / range;
                    scale = Mathf.Clamp(scale, 0f, 1f);
                    int health = (int)(scale * (settings.TitanHealthMax.Value - settings.TitanHealthMin.Value) + settings.TitanHealthMin.Value);
                    health = Mathf.Max(health, 1);
                    titan.SetHealth(health);
                }
            }
            else if (!ai)
            {
                titan.SetHealth(10);
            }
        }

        public BaseShifter SpawnAIShifter(string type)
        {
            var spawn = GetTitanSpawnPoint();
            return SpawnAIShifterAt(type, spawn.position, spawn.rotation.eulerAngles.y);
        }

        public BaseShifter SpawnAIShifterAt(string type, Vector3 position, float rotationY)
        {
            var rotation = Quaternion.Euler(0f, rotationY, 0f);
            
            string prefab = "";
            if (type == "Annie")
                prefab = CharacterPrefabs.AnnieShifter;
            else if (type == "Armored")
                prefab = CharacterPrefabs.ArmoredShifter;
            else if (type == "Eren")
                prefab = CharacterPrefabs.ErenShifter;
            if (prefab == "")
                return null;
            var shifter = (BaseShifter)CharacterSpawner.Spawn(prefab, position, rotation);
            var data = CharacterData.GetShifterAI((GameDifficulty)SettingsManager.InGameCurrent.General.Difficulty.Value, type);
            shifter.Init(true, TeamInfo.Titan, data, 0f);
            return shifter;
        }

        public static void OnSetLabelRPC(string label, string message, float time, PhotonMessageInfo info)
        {
            if (info.Sender != PhotonNetwork.MasterClient)
                return;
            SetLabel(label, message, time);
        }

        public static void SetLabel(string label, string message, float time = 0f)
        {
            var menu = (InGameMenu)UIManager.CurrentMenu;
            menu.SetLabel(label, message, time);
        }

        public void EndGame(float time, PhotonMessageInfo info)
        {
            if (info.Sender != PhotonNetwork.MasterClient)
                return;
            if (!IsEnding)
            {
                IsEnding = true;
                EndTimeLeft = time;
                if (PhotonNetwork.IsMasterClient)
                    StartCoroutine(WaitAndEndGame(time));
                if (SettingsManager.UISettings.GameFeed.Value)
                {
                    float timestamp = CustomLogicManager.Evaluator.CurrentTime;
                    string feed = ChatManager.GetColorString("(" + Util.FormatFloat(timestamp, 2) + ")", ChatTextColor.System) + " Round ended.";
                    ChatManager.AddFeed(feed);
                }
            }
        }

        private IEnumerator WaitAndEndGame(float time)
        {
            yield return new WaitForSeconds(time);
            RestartGame();
        }

        private static void ResetPersistentPlayerProperties()
        {
            PhotonNetwork.LocalPlayer.CustomProperties.Clear();
            var properties = new Dictionary<string, object>
            {
                { PlayerProperty.Name, MyPlayerInfo.Profile.Name.Value.FilterBadWords().HexColor() },
                { PlayerProperty.Guild, MyPlayerInfo.Profile.Guild.Value.FilterBadWords().HexColor() },
                { PlayerProperty.Team, null },
                { PlayerProperty.CharacterViewId, -1 },
                { PlayerProperty.CustomMapHash, null },
                { PlayerProperty.CustomLogicHash, null },
                { PlayerProperty.Status, null },
                { PlayerProperty.Character, null },
                { PlayerProperty.Loadout, null },
                { PlayerProperty.Kills, 0 },
                { PlayerProperty.Deaths, 0 },
                { PlayerProperty.HighestDamage, 0 },
                { PlayerProperty.TotalDamage, 0 },
                { PlayerProperty.SpawnPoint, "null" }
            };
            PhotonNetwork.LocalPlayer.SetCustomProperties(properties);
        }

        public static void ResetPlayerKD(Player player)
        {
            var kdrProperties = new Dictionary<string, object>
            {
                { PlayerProperty.Kills, 0 },
                { PlayerProperty.Deaths, 0 },
                { PlayerProperty.HighestDamage, 0 },
                { PlayerProperty.TotalDamage, 0 }
            };
            player.SetCustomProperties(kdrProperties);
        }
        private static void ResetRoundPlayerProperties()
        {
            if (SettingsManager.InGameCurrent.Misc.ClearKDROnRestart.Value)
            {
                var kdrProperties = new Dictionary<string, object>
                {
                    { PlayerProperty.Kills, 0 },
                    { PlayerProperty.Deaths, 0 },
                    { PlayerProperty.HighestDamage, 0 },
                    { PlayerProperty.TotalDamage, 0 }
                };
                PhotonNetwork.LocalPlayer.SetCustomProperties(kdrProperties);
            }
            var properties = new Dictionary<string, object>
            {
                { PlayerProperty.Status, PlayerStatus.Spectating },
                { PlayerProperty.CharacterViewId, -1 },
                { PlayerProperty.SpawnPoint, "null" }
            };
            PhotonNetwork.LocalPlayer.SetCustomProperties(properties);
        }

        public static void UpdatePlayerName()
        {
<<<<<<< HEAD
            string name = MyPlayerInfo.Profile.Name.Value.HexColor();
            
=======
            string name = MyPlayerInfo.Profile.Name.Value.FilterBadWords().HexColor();
>>>>>>> 71b12ee8
            if (SettingsManager.InGameCurrent.Misc.PVP.Value == (int)PVPMode.Team)
            {
                if (SettingsManager.InGameCharacterSettings.Team.Value == TeamInfo.Blue)
                    name = ChatManager.GetColorString(name, ChatTextColor.TeamBlue);
                else if (SettingsManager.InGameCharacterSettings.Team.Value == TeamInfo.Red)
                    name = ChatManager.GetColorString(name, ChatTextColor.TeamRed);
            }
            PhotonNetwork.LocalPlayer.SetCustomProperty(PlayerProperty.Name, name);
        }

        public static void UpdateRoundPlayerProperties()
        {
            var manager = (InGameManager)SceneLoader.CurrentGameManager;
            string status;
            if (SettingsManager.InGameCharacterSettings.ChooseStatus.Value != (int)ChooseCharacterStatus.Chosen)
                status = PlayerStatus.Spectating;
            else if (manager.CurrentCharacter != null && !manager.CurrentCharacter.Dead)
                status = PlayerStatus.Alive;
            else
                status = PlayerStatus.Dead;
           
            var properties = new Dictionary<string, object>
            {
                { PlayerProperty.Status, status },
                { PlayerProperty.Character, SettingsManager.InGameCharacterSettings.CharacterType.Value },
                { PlayerProperty.Loadout, SettingsManager.InGameCharacterSettings.Loadout.Value },
                { PlayerProperty.Team, SettingsManager.InGameCharacterSettings.Team.Value }
            };
            PhotonNetwork.LocalPlayer.SetCustomProperties(properties);
        }

        private static void ResetPlayerInfo()
        {
            AllPlayerInfo.Clear();
            MuteEmote.Clear();
            MuteText.Clear();
            PlayerInfo myPlayerInfo = new PlayerInfo();
            myPlayerInfo.Profile.Copy(SettingsManager.ProfileSettings);
            AllPlayerInfo.Add(PhotonNetwork.LocalPlayer.ActorNumber, myPlayerInfo);
            MyPlayerInfo = myPlayerInfo;
        }

        private static void PrintMOTD(string original)
        {
            if (original != SettingsManager.InGameCurrent.Misc.Motd.Value)
            {
                ChatManager.AddLine("MOTD: " + SettingsManager.InGameCurrent.Misc.Motd.Value, ChatTextColor.System);
            }
        }

        protected override void Awake()
        {
            _skyboxCustomSkinLoader = gameObject.AddComponent<SkyboxCustomSkinLoader>();
            //_forestCustomSkinLoader = gameObject.AddComponent<ForestCustomSkinLoader>();
            //_cityCustomSkinLoader = gameObject.AddComponent<CityCustomSkinLoader>();
            _generalInputSettings = SettingsManager.InputSettings.General;
            ResetRoundPlayerProperties();
            if (PhotonNetwork.IsMasterClient)
            {
                string original = SettingsManager.InGameCurrent.Misc.Motd.Value;
                SettingsManager.InGameCurrent.Copy(SettingsManager.InGameUI);
                PrintMOTD(original);
            }
            base.Awake();
        }

        protected override void Start()
        {
            _inGameMenu = (InGameMenu)UIManager.CurrentMenu;
            if (PhotonNetwork.IsMasterClient)
            {
                RPCManager.PhotonView.RPC("GameSettingsRPC", RpcTarget.All, new object[] { StringCompression.Compress(SettingsManager.InGameCurrent.SerializeToJsonString()) });
                var settings = SettingsManager.InGameCurrent;
                string mapName = settings.General.MapName.Value;
                string gameMode = settings.General.GameMode.Value;
                var properties = new ExitGames.Client.Photon.Hashtable
                {
                    { RoomProperty.Map, mapName },
                    { RoomProperty.GameMode, gameMode }
                };
                PhotonNetwork.CurrentRoom.SetCustomProperties(properties);
                LoadSkin();
            }
            PhotonNetwork.Instantiate("Game/PhotonVoicePrefab", Vector3.zero, Quaternion.identity, 0);
            base.Start();
            int currentPing = PhotonNetwork.GetPing();
            PhotonNetwork.LocalPlayer.SetCustomProperty(PlayerProperty.Ping, currentPing);
            PhotonNetwork.LocalPlayer.SetCustomProperty(PlayerProperty.SpectateID, -1);
        }

        public override bool IsFinishedLoading()
        {
            return base.IsFinishedLoading() && _gameSettingsLoaded;
        }

        private void Update()
        {
            if (State != GameState.Loading)
                UpdateInput();
            UpdateCleanCharacters();
            EndTimeLeft -= Time.deltaTime;
            EndTimeLeft = Mathf.Max(EndTimeLeft, 0f);

            timeSinceLastPingUpdate += Time.deltaTime;
            if (timeSinceLastPingUpdate >= pingUpdateInterval)
            {
                int currentPing = PhotonNetwork.GetPing();
                PhotonNetwork.LocalPlayer.SetCustomProperty(PlayerProperty.Ping, currentPing);
                timeSinceLastPingUpdate = 0f;
            }
        }

        protected override void OnFinishLoading()
        {
            base.OnFinishLoading();
            if (CustomLogicManager.Logic == BuiltinLevels.UseMapLogic)
                CustomLogicManager.Logic = MapManager.MapScript.Logic;
            else
                CustomLogicManager.Logic += MapManager.MapScript.Logic;
            UIManager.LoadingMenu.UpdateLoading(1f, true);
            if (State == GameState.Loading)
                State = GameState.Playing;
            if (SettingsManager.InGameCharacterSettings.ChooseStatus.Value == (int)ChooseCharacterStatus.Choosing)
                _inGameMenu.SetCharacterMenu(true);
            CustomLogicManager.StartLogic(SettingsManager.InGameCurrent.Mode.Current);
            if (_needSendPlayerInfo)
            {
                RPCManager.PhotonView.RPC("PlayerInfoRPC", RpcTarget.Others, new object[] { StringCompression.Compress(MyPlayerInfo.SerializeToJsonString()) });
                if (!PhotonNetwork.IsMasterClient)
                    RPCManager.PhotonView.RPC("NotifyPlayerJoinedRPC", RpcTarget.Others, new object[0]);
                _needSendPlayerInfo = false;
            }
            SpawnPlayer(false);
            if (SettingsManager.UISettings.GameFeed.Value)
            {
                float time = CustomLogicManager.Evaluator.CurrentTime;
                string feed = ChatManager.GetColorString("(" + Util.FormatFloat(time, 2) + ")", ChatTextColor.System) + " Round started.";
                ChatManager.AddFeed(feed);
            }
        }

        private void UpdateInput()
        {
            if (ChatManager.IsChatActive())
                return;
            if (_generalInputSettings.Pause.GetKeyDown())
                _inGameMenu.SetPauseMenu(true);
            if (_generalInputSettings.ChangeCharacter.GetKeyDown() && !InGameMenu.InMenu() && !CustomLogicManager.Cutscene && !Restarting && IsFinishedLoading())
            {
                if (CurrentCharacter != null && !CurrentCharacter.Dead)
                    CurrentCharacter.GetKilled("");
                SettingsManager.InGameCharacterSettings.ChooseStatus.Value = (int)ChooseCharacterStatus.Choosing;
                _inGameMenu.SetCharacterMenu(true);
            }
            if (_generalInputSettings.RestartGame.GetKeyDown() && PhotonNetwork.IsMasterClient && !_inGameMenu.IsPauseMenuActive())
                RestartGame();
            if (_generalInputSettings.TapScoreboard.Value)
            {
                if (_generalInputSettings.ToggleScoreboard.GetKeyDown())
                    _inGameMenu.ToggleScoreboardMenu();
            }
            else
            {
                if (_generalInputSettings.ToggleScoreboard.GetKey())
                    _inGameMenu.SetScoreboardMenu(true, false);
                else
                    _inGameMenu.SetScoreboardMenu(false, false);
            }
            if (_generalInputSettings.TapMap.Value)
            {
                if (_generalInputSettings.ToggleMap.GetKeyDown())
                    _inGameMenu.ToggleMapMenu();
            }
            else
            {
                if (_generalInputSettings.ToggleMap.GetKey())
                    _inGameMenu.SetMapMenu(true, false);
                else
                    _inGameMenu.SetMapMenu(false, false);
            }
            if (SettingsManager.InputSettings.General.HideUI.GetKeyDown() && !InGameMenu.InMenu() && !CustomLogicManager.Cutscene)
            {
                _inGameMenu.ToggleUI(!_inGameMenu.IsActive());
            }
            if (Input.GetKeyDown(KeyCode.F4))
            {
                // TakePreviewScreenshot();
            }
        }

        private void TakePreviewScreenshot()
        {
            Texture2D texture = new Texture2D((int)1024, (int)1024, TextureFormat.RGB24, false);
            try
            {
                texture.SetPixel(0, 0, Color.white);
                texture.ReadPixels(new Rect(448, 28, 1024, 1024), 0, 0);
            }
            catch
            {
                texture = new Texture2D(1, 1);
                texture.SetPixel(0, 0, Color.white);
            }
            texture.Apply();
            TextureScaler.ScaleBlocking(texture, 256, 256);
            Directory.CreateDirectory(FolderPaths.Documents + "/MapPreviews");
            File.WriteAllBytes(FolderPaths.Documents + "/MapPreviews" + "/" + SettingsManager.InGameCurrent.General.MapName.Value + "Preview.png", texture.EncodeToPNG());
        }

        private void UpdateCleanCharacters()
        {
            Humans = Util.RemoveNullOrDead(Humans);
            Titans = Util.RemoveNullOrDead(Titans);
            Shifters = Util.RemoveNullOrDeadShifters(Shifters);
            Detections = Util.RemoveNullOrDeadDetections(Detections);
        }

        protected void LoadSkin()
        {
            if (PhotonNetwork.IsMasterClient && SettingsManager.CustomSkinSettings.Skybox.SkinsEnabled.Value && !SettingsManager.CustomSkinSettings.Skybox.SkinsLocal.Value)
            {
                var set = (SkyboxCustomSkinSet)SettingsManager.CustomSkinSettings.Skybox.GetSelectedSet();
                string urls = string.Join(",", new string[] {set.Front.Value, set.Back.Value , set.Left.Value , set.Right.Value ,
                                              set.Up.Value, set.Down.Value});
                RPCManager.PhotonView.RPC("LoadSkyboxRPC", RpcTarget.AllBuffered, new object[] { urls });
            }
            else if (PhotonNetwork.IsMasterClient)
            {
                // send empty strings for the values
                string urls = string.Join(",", new string[] {string.Empty, string.Empty, string.Empty , string.Empty ,
                                              string.Empty, string.Empty});
                RPCManager.PhotonView.RPC("LoadSkyboxRPC", RpcTarget.AllBuffered, new object[] { urls });
            }
        }

        public IEnumerator OnLoadSkyboxRPC(string[] urls)
        {
            var settings = SettingsManager.CustomSkinSettings.Skybox;
            if (settings.SkinsEnabled.Value && (!settings.SkinsLocal.Value || PhotonNetwork.IsMasterClient) && IsValidSkybox(urls))
            {
                yield return StartCoroutine(_skyboxCustomSkinLoader.LoadSkinsFromRPC(urls));
                StartCoroutine(ReloadSkybox());
            }
            else if (settings.SkinsEnabled.Value && settings.SkinsLocal.Value)
            {
                var set = (SkyboxCustomSkinSet)SettingsManager.CustomSkinSettings.Skybox.GetSelectedSet();
                string[] localUrls = new string[] { set.Front.Value, set.Back.Value, set.Left.Value, set.Right.Value, set.Up.Value, set.Down.Value };
                if (IsValidSkybox(localUrls))
                {
                    yield return StartCoroutine(_skyboxCustomSkinLoader.LoadSkinsFromRPC(localUrls));
                    StartCoroutine(ReloadSkybox());
                }
            }
        }

        protected IEnumerator ReloadSkybox()
        {
            yield return new WaitForSeconds(0.5f);
            var camera = (InGameCamera)SceneLoader.CurrentCamera;
            Material skyMaterial = SkyboxCustomSkinLoader.SkyboxMaterial;
            if (skyMaterial != null && camera.Skybox.material != skyMaterial)
                camera.Skybox.material = skyMaterial;
        }

        public IEnumerator OnLoadLevelSkinRPC(string indices, string urls1, string urls2)
        {
            yield break;
            /*
            var mapSettings = SettingsManager.InGameCurrent.General;
            while (!IsFinishedLoading())
                yield return null;
            if (mapSettings.MapCategory.Value == "General" && mapSettings.MapName.Value == "Forest")
            {
                BaseCustomSkinSettings<ForestCustomSkinSet> settings = SettingsManager.CustomSkinSettings.Forest;
                if (settings.SkinsEnabled.Value && (!settings.SkinsLocal.Value || PhotonNetwork.IsMasterClient))
                    yield return StartCoroutine(_forestCustomSkinLoader.LoadSkinsFromRPC(new object[] { indices, urls1, urls2 }));

            }
            else if (mapSettings.MapCategory.Value == "General" && mapSettings.MapName.Value == "City")
            {
                BaseCustomSkinSettings<CityCustomSkinSet> settings = SettingsManager.CustomSkinSettings.City;
                if (settings.SkinsEnabled.Value && (!settings.SkinsLocal.Value || PhotonNetwork.IsMasterClient))
                    yield return StartCoroutine(_cityCustomSkinLoader.LoadSkinsFromRPC(new object[] { indices, urls1, urls2 }));
            }
            */
        }

        private bool IsValidSkybox(string[] urls)
        {
            if (urls.Length != 6)
                return false;
            foreach (string url in urls)
            {
                if (TextureDownloader.ValidTextureURL(url))
                    return true;
            }
            return false;
        }
    }

    public enum GameState
    {
        Loading,
        Playing
    }
}<|MERGE_RESOLUTION|>--- conflicted
+++ resolved
@@ -931,12 +931,7 @@
 
         public static void UpdatePlayerName()
         {
-<<<<<<< HEAD
-            string name = MyPlayerInfo.Profile.Name.Value.HexColor();
-            
-=======
             string name = MyPlayerInfo.Profile.Name.Value.FilterBadWords().HexColor();
->>>>>>> 71b12ee8
             if (SettingsManager.InGameCurrent.Misc.PVP.Value == (int)PVPMode.Team)
             {
                 if (SettingsManager.InGameCharacterSettings.Team.Value == TeamInfo.Blue)

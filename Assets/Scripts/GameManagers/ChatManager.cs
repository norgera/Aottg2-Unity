﻿using System.Collections.Generic;
using UnityEngine;
using Weather;
using UI;
using Utility;
using CustomSkins;
using CustomLogic;
using ApplicationManagers;
using System.Diagnostics;
using Settings;
using Anticheat;
using Photon.Realtime;
using Photon.Pun;
using System;
using System.Reflection;
using System.Linq;
using Map;
using System.Collections;
using System.Text;
using System.Text.RegularExpressions;

namespace GameManagers
{
    class ChatManager : MonoBehaviour
    {
        private static readonly Regex CommandRegex = new Regex(@"^/(\w+)(?:\s+(.*))?$", RegexOptions.Compiled);
        private static readonly Regex MentionRegex = new Regex(@"@(\w*)$", RegexOptions.Compiled);
        private static readonly Regex ParamRegex = new Regex(@"\[([^\]]+)\]", RegexOptions.Compiled);
        private static readonly Regex RichTextPattern = new Regex(@"<[^>]+>|</[^>]+>", RegexOptions.Compiled);

        [AttributeUsage(AttributeTargets.Method, AllowMultiple = false)]
        class CommandAttribute : Attribute
        {
            public string Name { get; private set; }
            public string Description { get; private set; }
            public string Alias { get; set; } = null;
            public MethodInfo Command { get; set; } = null;
            public bool IsAlias { get; set; } = false;
            public string[] Parameters { get; private set; }
            public AutofillType AutofillType { get; set; } = AutofillType.None;

            public CommandAttribute(CommandAttribute commandAttribute)
            {
                Name = commandAttribute.Name;
                Description = commandAttribute.Description;
                Alias = commandAttribute.Alias;
                Command = commandAttribute.Command;
                AutofillType = commandAttribute.AutofillType;
            }

            public CommandAttribute(string name, string description, AutofillType autofillType = AutofillType.None)
            {
                Name = name;
                Description = description;
                AutofillType = autofillType;
                Parameters = ParamRegex.Matches(description)
                                     .Cast<Match>()
                                     .Select(m => m.Groups[1].Value)
                                     .ToArray();
            }
        }

        private static ChatManager _instance;
        public static List<string> RawMessages = new List<string>();
        public static List<int> SenderIDs = new List<int>();
        public static List<ChatTextColor> Colors = new List<ChatTextColor>();
        public static List<bool> SystemFlags = new List<bool>();
        public static List<DateTime> Timestamps = new List<DateTime>();
        public static List<bool> SuggestionFlags = new List<bool>();
        public static List<string> FeedLines = new List<string>();
        private static readonly int MaxLines = 30;
        public static Dictionary<ChatTextColor, string> ColorTags = new Dictionary<ChatTextColor, string>();
        private static readonly Dictionary<string, CommandAttribute> CommandsCache = new Dictionary<string, CommandAttribute>();
        private static string LastException;
        private static int LastExceptionCount;

        private static readonly StringBuilder MessageBuilder = new StringBuilder(256);
        private static readonly StringBuilder TimeBuilder = new StringBuilder(8);
        private static readonly StringBuilder MentionBuilder = new StringBuilder(256);

        private static class SuggestionState
        {
            public static string PartialText = "";
            public static List<string> Suggestions = new List<string>();
            public static int CurrentIndex = -1;
            public static SuggestionType Type = SuggestionType.None;
            
            public static void Clear()
            {
                PartialText = "";
                Suggestions.Clear();
                CurrentIndex = -1;
                Type = SuggestionType.None;
            }
        }

        private enum SuggestionType
        {
            None,
            Command,
            Mention,
            PlayerID
        }

        // Add new lists for PM tracking
        public static List<bool> PrivateFlags = new List<bool>();
        public static List<int> PMPartnerIDs = new List<int>();

        public static void Init()
        {
            _instance = SingletonFactory.CreateSingleton(_instance);

            // Read all methods, filter out methods using CommandAttribute, create mapping from name/alias to CommandAttribute for later reference.
            MethodInfo[] infos = typeof(ChatManager).GetMethods(BindingFlags.Public | BindingFlags.NonPublic | BindingFlags.Static | BindingFlags.Instance);
            Type cmdAttrType = typeof(CommandAttribute);

            foreach (MethodInfo info in infos)
            {
                object[] attrs = info.GetCustomAttributes(cmdAttrType, false);
                if (attrs == null) continue;

                if (attrs.Length > 0)
                {
                    foreach (object attr in attrs)
                    {
                        if (attr is CommandAttribute cmdAttr)
                        {
                            cmdAttr.Command = info;

                            CommandsCache.Add(cmdAttr.Name, cmdAttr);

                            // Create second mapping from alias to cmd, has to be a separate object flagged as alias.
                            // This lets us ignore alias's later on in the help function.
                            if (cmdAttr.Alias != null)
                            {
                                CommandAttribute alias = new CommandAttribute(cmdAttr);
                                alias.IsAlias = true;
                                CommandsCache.Add(alias.Alias, alias);
                            }
                        }
                    }
                }
            }

        }

        public static void Reset()
        {
            Clear();
            LoadTheme();
        }

        public static void Clear()
        {
            RawMessages.Clear();
            Colors.Clear();
            SystemFlags.Clear();
            Timestamps.Clear();
            SenderIDs.Clear();
            SuggestionFlags.Clear();
            LastException = string.Empty;
            LastExceptionCount = 0;
            FeedLines.Clear();

            if (IsChatAvailable())
            {
                var chatPanel = GetChatPanel();
                if (chatPanel != null)
                    chatPanel.Sync();
                    
                var feedPanel = GetFeedPanel();
                if (feedPanel != null)
                    feedPanel.Sync();
            }
        }

        public static bool IsChatActive()
        {
            var chatPanel = GetChatPanel();
            return chatPanel != null && chatPanel.IsInputActive();
        }

        public static bool IsChatAvailable()
        {
            return SceneLoader.SceneName == SceneName.InGame && UIManager.CurrentMenu != null && UIManager.CurrentMenu is InGameMenu;
        }

        public static void SendChatAll(string message, ChatTextColor color = ChatTextColor.Default)
        {
            string formattedMessage = GetColorString(message, color);
            RPCManager.PhotonView.RPC("ChatRPC", RpcTarget.All, new object[] { formattedMessage });
        }

        public static void SendChat(string message, Player player, ChatTextColor color = ChatTextColor.Default)
        {
            string formattedMessage = GetColorString(message, color);
            RPCManager.PhotonView.RPC("ChatRPC", player, new object[] { formattedMessage });
        }

        public static void OnChatRPC(string message, PhotonMessageInfo info)
        {
            if (InGameManager.MuteText.Contains(info.Sender.ActorNumber))
                return;
            string clickableId = $"<link=\"{info.Sender.ActorNumber}\">{GetColorString($"[{info.Sender.ActorNumber}]", ChatTextColor.ID)}</link>";
            string formattedMessage = $"{clickableId} {message}";
            DateTime timestamp = DateTime.UtcNow.AddSeconds(-Util.GetPhotonTimestampDifference(info.SentServerTime, PhotonNetwork.Time));
            AddLine(formattedMessage, ChatTextColor.Default, false, timestamp, info.Sender.ActorNumber);
        }

        public static void OnAnnounceRPC(string message)
        {
            AddLine(message, ChatTextColor.System, true);
        }

        public static void AddLine(string message, ChatTextColor color = ChatTextColor.Default, bool isSystem = false, DateTime? timestamp = null, int senderID = -1, bool isSuggestion = false, bool isPM = false, int pmPartnerID = -1)
        {
            message = message.FilterSizeTag();
            string formattedMessage = GetColorString(message, color);
            DateTime messageTime = timestamp ?? DateTime.UtcNow;
            RawMessages.Add(formattedMessage);
            Colors.Add(color);
            SystemFlags.Add(isSystem);
            Timestamps.Add(messageTime);
            SenderIDs.Add(senderID);
            SuggestionFlags.Add(isSuggestion);
            PrivateFlags.Add(isPM);
            PMPartnerIDs.Add(pmPartnerID);
            if (RawMessages.Count > MaxLines)
            {
                RawMessages.RemoveAt(0);
                Colors.RemoveAt(0);
                SystemFlags.RemoveAt(0);
                Timestamps.RemoveAt(0);
                SenderIDs.RemoveAt(0);
                SuggestionFlags.RemoveAt(0);
                PrivateFlags.RemoveAt(0);
                PMPartnerIDs.RemoveAt(0);
            }
            if (IsChatAvailable())
            {
                var panel = GetChatPanel();
                if (panel != null)
                    panel.AddLine(GetFormattedMessage(formattedMessage, messageTime, isSuggestion));
            }
        }

        public static void AddException(string line)
        {
            if (line == LastException)
            {
                LastExceptionCount++;
                MessageBuilder.Clear();
                MessageBuilder.Append(line).Append('(').Append(LastExceptionCount).Append(')');
                string formattedMessage = GetColorString(MessageBuilder.ToString(), ChatTextColor.Error);
                ReplaceLastLine(formattedMessage, ChatTextColor.Error, true);
            }
            else
            {
                LastException = line;
                LastExceptionCount = 0;
                AddLine(line, ChatTextColor.Error, true);
            }
        }

        private static void ReplaceLastLine(string message, ChatTextColor color, bool isSystem)
        {
            if (RawMessages.Count > 0)
            {
<<<<<<< HEAD
                DateTime timestamp = DateTime.UtcNow;
                int lastIndex = RawMessages.Count - 1;
                
                RawMessages[lastIndex] = message;
                Colors[lastIndex] = color;
                SystemFlags[lastIndex] = isSystem;
                Timestamps[lastIndex] = timestamp;
                SenderIDs[lastIndex] = -1;
                SuggestionFlags[lastIndex] = false;
                PrivateFlags[lastIndex] = false;
                PMPartnerIDs[lastIndex] = -1;

=======
                line = line.FilterSizeTag().FilterBadWords();
                Lines[Lines.Count - 1] = line;
>>>>>>> 71b12ee8
                if (IsChatAvailable())
                {
                    var panel = GetChatPanel();
                    if (panel != null)
                        panel.ReplaceLastLine(GetFormattedMessage(message, timestamp, false));
                }
            }
            else
            {
                AddLine(message, color, isSystem);
            }
        }

        public static string GetFormattedMessage(string message, DateTime timestamp, bool isSuggestion = false)
        {
<<<<<<< HEAD
            if (!SettingsManager.UISettings.ShowChatTimestamp.Value || isSuggestion)
                return message;
            MessageBuilder.Clear();
            TimeBuilder.Clear();
            DateTime localTime = timestamp.ToLocalTime();
            TimeBuilder.Append('[').Append(localTime.Hour.ToString("D2")).Append(':').Append(localTime.Minute.ToString("D2")).Append("] ");
            MessageBuilder.Append(GetColorString(TimeBuilder.ToString(), ChatTextColor.System)).Append(message);
            return MessageBuilder.ToString();
=======
            line = GetIDString(senderID) + line;
            AddLine(line);
        }

        public static void AddLine(string line, bool exception = false)
        {
            if (!exception)
            {
                LastException = string.Empty;
                LastExceptionCount = 0;
            }
            line = line.FilterSizeTag().FilterBadWords();
            Lines.Add(line);
            if (Lines.Count > MaxLines)
                Lines.RemoveAt(0);
            if (IsChatAvailable())
            {
                var panel = GetChatPanel();
                if (panel != null)
                    panel.AddLine(line);
            }
>>>>>>> 71b12ee8
        }

        public static void AddFeed(string line)
        {
            if (!IsChatAvailable())
                return;
            var feed = GetFeedPanel();
            if (feed == null)
            {
                AddLine(line);
                return;
            }
            line = line.FilterSizeTag().FilterBadWords();
            FeedLines.Add(line);
            if (FeedLines.Count > MaxLines)
                FeedLines.RemoveAt(0);
            feed.AddLine(line);
        }

        public static void IsTalking(Player player, bool isSpeaking)
        {
            if (!IsChatAvailable())
                return;
            var voiceChatPanel = GetVoiceChatPanel();
            if (voiceChatPanel == null)
                return;
            if (isSpeaking)
                voiceChatPanel.AddPlayer(player);
            else
                voiceChatPanel.RemovePlayer(player);
        }

        public static void LoadTheme()
        {
            ColorTags.Clear();
            foreach (ChatTextColor color in Util.EnumToList<ChatTextColor>())
            {
                Color c = UIManager.GetThemeColor("ChatPanel", "TextColor", color.ToString());
                ColorTags.Add(color, string.Format("{0:X2}{1:X2}{2:X2}", (int)(c.r * 255), (int)(c.g * 255), (int)(c.b * 255)));
            }
        }

        public static void HandleInput(string input)
        {
            if (input == string.Empty)
                return;
            var response = CustomLogicManager.Evaluator.OnChatInput(input);
            if (response is bool && ((bool)response == false))
                return;
            if (input.StartsWith("/"))
            {
                if (input.Length == 1)
                    return;
                string[] args = input.Substring(1).Split(' ');
                if (args.Length > 0)
                    HandleCommand(args);
            }
            else
            {
                string name = PhotonNetwork.LocalPlayer.GetStringProperty(PlayerProperty.Name);
                string processedMessage = ProcessMentions(input);
                SendChatAll(name + ": " + processedMessage);
            }
        }

        private static string ProcessMentions(string message)
        {
            int index = message.IndexOf('@');
            if (index == -1) return message;
            MentionBuilder.Clear();
            MentionBuilder.Append(message);
            while (index != -1)
            {
                int endIndex = MentionBuilder.ToString().IndexOf(' ', index);
                if (endIndex == -1)
                    endIndex = MentionBuilder.Length;
                string mention = MentionBuilder.ToString(index + 1, endIndex - index - 1);
                if (string.IsNullOrWhiteSpace(mention))
                {
                    index = MentionBuilder.ToString().IndexOf('@', index + 1);
                    continue;
                }
                var matchingPlayers = PhotonNetwork.PlayerList
                    .Where(p => 
                    {
                        string playerId = p.ActorNumber.ToString();
                        string playerName = p.GetStringProperty(PlayerProperty.Name).FilterSizeTag().StripRichText().ToLower();
                        mention = mention.ToLower();
                        return playerId == mention || playerName == mention;
                    })
                    .ToList();

                if (matchingPlayers.Count == 1)
                {
                    string playerName = matchingPlayers[0].GetStringProperty(PlayerProperty.Name).FilterSizeTag();
                    string coloredName = GetColorString("@" + playerName, ChatTextColor.MyPlayer);
                    MentionBuilder.Remove(index, endIndex - index)
                                 .Insert(index, coloredName);
                    index = MentionBuilder.ToString().IndexOf('@', index + coloredName.Length);
                }
                else
                {
                    index = MentionBuilder.ToString().IndexOf('@', index + 1);
                }
            }
            
            return MentionBuilder.ToString();
        }

        private static string FormatChatMessage(string message)
        {
            return message;
        }

        public static void UpdateChatPanel()
        {
            if (IsChatAvailable())
            {
                var panel = GetChatPanel();
                if (panel != null)
                    panel.Sync();
            }
        }

        private static void HandleCommand(string[] args)
        {
            if (CommandsCache.TryGetValue(args[0], out CommandAttribute cmdAttr))
            {
                MethodInfo info = cmdAttr.Command;
                if (info.IsStatic)
                {
                    info.Invoke(null, new object[1] { args });
                }
                else
                {
                    info.Invoke(_instance, new object[1] { args });
                }
            }
            else
            {
                AddLine($"Command {args[0]} not found, try /help to see a list of commands.", ChatTextColor.Error);
            }
        }

        [CommandAttribute("restart", "/restart: Restarts the game.", Alias = "r")]
        private static void Restart(string[] args)
        {
            if (CheckMC())
                InGameManager.RestartGame();
        }

        [CommandAttribute("closelobby", "/closelobby: Kicks all players and ends the lobby.")]
        private static void CloseLobby(string[] args)
        {
            if (CheckMC())
            {
                foreach (var player in PhotonNetwork.PlayerList)
                {
                    if (!player.IsLocal)
                    {
                        KickPlayer(player, false);
                    }
                }
                _instance.StartCoroutine(_instance.WaitAndLeave());
            }
        }

        private IEnumerator WaitAndLeave()
        {
            yield return new WaitForSeconds(2f);
            InGameManager.LeaveRoom();
        }

        [CommandAttribute("clear", "/clear: Clears the chat window.", Alias = "c")]
        private static void Clear(string[] args)
        {
            Clear();
        }

        [CommandAttribute("reviveall", "/reviveall: Revive all players.", Alias = "rva")]
        private static void ReviveAll(string[] args)
        {
            if (CheckMC())
            {
                RPCManager.PhotonView.RPC("SpawnPlayerRPC", RpcTarget.All, new object[] { false });
                SendChatAll("All players have been revived by master client.", ChatTextColor.System);
            }
        }

        [CommandAttribute("revive", "/revive [ID]: Revives the player with ID", AutofillType.PlayerID, Alias = "rv")]
        private static void Revive(string[] args)
        {
            if (CheckMC())
            {
                var player = GetPlayer(args);
                if (player != null)
                {
                    RPCManager.PhotonView.RPC("SpawnPlayerRPC", player, new object[] { false });
                    SendChat("You have been revived by master client.", player, ChatTextColor.System);
                    AddLine(player.GetStringProperty(PlayerProperty.Name) + " has been revived.", ChatTextColor.System);
                }
            }
        }

        [CommandAttribute("kick", "/kick [ID]: Kick the player with ID", AutofillType.PlayerID)]
        private static void Kick(string[] args)
        {
            var player = GetPlayer(args);
            if (player == null) return;
            if (PhotonNetwork.IsMasterClient)
                KickPlayer(player);
            else if (CanVoteKick(player))
                RPCManager.PhotonView.RPC(nameof(RPCManager.VoteKickRPC), RpcTarget.MasterClient, new object[] { player.ActorNumber });
        }

        [CommandAttribute("ban", "/ban [ID]: Ban the player with ID", AutofillType.PlayerID)]
        private static void Ban(string[] args)
        {
            var player = GetPlayer(args);
            if (player == null) return;
            if (PhotonNetwork.IsMasterClient)
                KickPlayer(player, ban: true);
        }

        private static bool CanVoteKick(Player player)
        {
            if (!SettingsManager.InGameCurrent.Misc.AllowVoteKicking.Value)
            {
                AddLine("Server does not allow vote kicking.", ChatTextColor.Error);
                return false;
            }
            if (player == PhotonNetwork.LocalPlayer)
            {
                AddLine("Cannot vote to kick yourself.", ChatTextColor.Error);
                return false;
            }
            if (player.IsMasterClient)
            {
                AddLine("Cannot vote to kick the Master Client.", ChatTextColor.Error);
                return false;
            }
            return true;
        }

        [CommandAttribute("maxplayers", "/maxplayers [num]: Sets room's max player count.")]
        private static void MaxPlayers(string[] args)
        {
            if (CheckMC())
            {
                int players;
                if (args.Length > 1 && int.TryParse(args[1], out players) && players >= 0)
                {
                    PhotonNetwork.CurrentRoom.MaxPlayers = players;
                    AddLine("Max players set to " + players.ToString() + ".", ChatTextColor.System);
                }
                else
                    AddLine("Max players must be >= 0.", ChatTextColor.Error);
            }
        }

        [CommandAttribute("mute", "/mute [ID]: Mute player with ID.", AutofillType.PlayerID)]
        private static void Mute(string[] args)
        {
            var player = GetPlayer(args);
            if (player != null)
            {
                MutePlayer(player, "Emote");
                MutePlayer(player, "Text");
                MutePlayer(player, "Voice");
            }
        }

        [CommandAttribute("unmute", "/unmute [ID]: Unmute player with ID.", AutofillType.PlayerID)]
        private static void Unmute(string[] args)
        {
            var player = GetPlayer(args);
            if (player != null)
            {
                UnmutePlayer(player, "Emote");
                UnmutePlayer(player, "Text");
                UnmutePlayer(player, "Voice");
            }
        }

        [CommandAttribute("nextsong", "/nextsong: Play next song in playlist.")]
        private static void NextSong(string[] args)
        {
            MusicManager.ChatNextSong();
        }

        [CommandAttribute("pause", "/pause: Pause the multiplayer game.")]
        private static void Pause(string[] args)
        {
            if (CheckMC())
                ((InGameManager)SceneLoader.CurrentGameManager).PauseGame();
        }

        [CommandAttribute("unpause", "/unpause: Unpause the multiplayer game.")]
        private static void Unpause(string[] args)
        {
            if (CheckMC())
                ((InGameManager)SceneLoader.CurrentGameManager).StartUnpauseGame();
        }

        [CommandAttribute("resetkd", "/resetkd: Reset your own stats.")]
        private static void Resetkd(string[] args)
        {
            InGameManager.ResetPlayerKD(PhotonNetwork.LocalPlayer);
        }

        [CommandAttribute("resetkdall", "/resetkdall: Reset all player stats.")]
        private static void Resetkdall(string[] args)
        {
            RPCManager.PhotonView.RPC("ResetKDRPC", RpcTarget.All);
        }


        [CommandAttribute("help", "/help [page(optional)]: Displays command usage.")]
        private static void Help(string[] args)
        {
            int displayPage = 1;
            int elementsPerPage = 7;
            if (args.Length >= 2)
            {
                int.TryParse(args[1], out displayPage);
                if (displayPage == 0)
                {
                    displayPage = 1;
                }
            }
            int totalPages = (int)Math.Ceiling((double)CommandsCache.Count / elementsPerPage);
            if (displayPage < 1 || displayPage > totalPages)
            {
                AddLine($"Page {displayPage} does not exist.", ChatTextColor.Error);
                return;
            }
            List<CommandAttribute> pageElements = Util.PaginateDictionary(CommandsCache, displayPage, elementsPerPage);
            string help = "----Command list----" + "\n";
            foreach (CommandAttribute element in pageElements)
            {
                if (element.IsAlias == false)
                {
                    help += element.Description + "\n";
                }
            }

            help += $"Page {displayPage} / {totalPages}";
            AddLine(help, ChatTextColor.System);
        }

        [CommandAttribute("savechat", "/savechat: Save chat history to Downloads folder")]
        private static void SaveChatHistory(string[] args)
        {
            var messages = RawMessages.Select((msg, i) => 
                System.Text.RegularExpressions.Regex.Replace(
                    GetFormattedMessage(msg, Timestamps[i], false), 
                    "<.*?>", 
                    string.Empty
                ));
            var (success, message) = Util.SaveChatHistory(messages);
            AddLine(message, success ? ChatTextColor.System : ChatTextColor.Error);
        }

        [CommandAttribute("verifychat", "/verifychat [filename]: Verify if a chat history file has been modified")]
        private static void VerifyChatHistory(string[] args)
        {
            if (args.Length != 2)
            {
                AddLine("Usage: /verifychat [filename]", ChatTextColor.Error);
                return;
            }

            var (success, message) = Util.VerifyChatHistory(args[1]);
            AddLine(message, success ? ChatTextColor.System : ChatTextColor.Error);
        }

        public static void KickPlayer(Player player, bool print = true, bool ban = false, string reason = ".")
        {
            if (PhotonNetwork.IsMasterClient && player != PhotonNetwork.LocalPlayer)
            {
                AnticheatManager.KickPlayer(player, ban);
                if (print)
                {
                    if (ban)
                        SendChatAll($"{player.GetStringProperty(PlayerProperty.Name)} has been banned{reason}", ChatTextColor.System);
                    else
                        SendChatAll($"{player.GetStringProperty(PlayerProperty.Name)} has been kicked{reason}", ChatTextColor.System);
                }
            }
        }

        public static void VoteKickPlayer(Player voter, Player target)
        {
            if (target == null) return;
            if (target.IsMasterClient) return;
            if (!PhotonNetwork.IsMasterClient) return;
            if (!SettingsManager.InGameCurrent.Misc.AllowVoteKicking.Value) return;

            var result = AnticheatManager.TryVoteKickPlayer(voter, target);
            var msg = result.ToString();
            RPCManager.PhotonView.RPC(nameof(RPCManager.AnnounceRPC), voter, new object[] { msg });
            if (result.IsSuccess)
                SendChatAll(target.GetStringProperty(PlayerProperty.Name) + " has been vote kicked.", ChatTextColor.System);
        }

        public static void MutePlayer(Player player, string muteType)
        {
            if (player == PhotonNetwork.LocalPlayer) return;

            if (muteType == "Emote")
            {
                InGameManager.MuteEmote.Add(player.ActorNumber);
            }
            else if (muteType == "Text")
            {
                InGameManager.MuteText.Add(player.ActorNumber);
            }
            else if (muteType == "Voice")
            {
                InGameManager.MuteVoiceChat.Add(player.ActorNumber);
            }

            AddLine($"{player.GetStringProperty(PlayerProperty.Name)} has been muted ({muteType}).", ChatTextColor.System);
        }

        public static void UnmutePlayer(Player player, string muteType)
        {
            if (player == PhotonNetwork.LocalPlayer) return;

            if (muteType == "Emote" && InGameManager.MuteEmote.Contains(player.ActorNumber))
            {
                InGameManager.MuteEmote.Remove(player.ActorNumber);
            }
            else if (muteType == "Text" && InGameManager.MuteText.Contains(player.ActorNumber))
            {
                InGameManager.MuteText.Remove(player.ActorNumber);
            }
            else if (muteType == "Voice" && InGameManager.MuteVoiceChat.Contains(player.ActorNumber))
            {
                InGameManager.MuteVoiceChat.Remove(player.ActorNumber);
            }

            AddLine($"{player.GetStringProperty(PlayerProperty.Name)} has been unmuted ({muteType}).", ChatTextColor.System);
        }

        public static void SetPlayerVolume(Player player, float volume)
        {
            if (player == PhotonNetwork.LocalPlayer)
                return;
            if (InGameManager.VoiceChatVolumeMultiplier.ContainsKey(player.ActorNumber))
                if (InGameManager.VoiceChatVolumeMultiplier[player.ActorNumber] == volume)
                    return;
            InGameManager.VoiceChatVolumeMultiplier[player.ActorNumber] = volume;
        }

        private static Player GetPlayer(string stringID)
        {
            int id = -1;
            if (int.TryParse(stringID, out id) && PhotonNetwork.CurrentRoom.GetPlayer(id, true) != null)
            {
                var player = PhotonNetwork.CurrentRoom.GetPlayer(id, true);
                return player;
            }
            AddLine("Invalid player ID.", ChatTextColor.Error);
            return null;
        }

        public static Player GetPlayer(string[] args)
        {
            if (args.Length > 1 && int.TryParse(args[1], out int id) && 
                PhotonNetwork.CurrentRoom.GetPlayer(id, true) is Player player)
            {
                return player;
            }
            AddLine("Invalid player ID.", ChatTextColor.Error);
            return null;
        }

        private static bool CheckMC()
        {
            if (PhotonNetwork.IsMasterClient)
                return true;
            AddLine("Must be master client to use that command.", ChatTextColor.Error);
            return false;
        }

        private static ChatPanel GetChatPanel()
        {
            if (!IsChatAvailable() || UIManager.CurrentMenu == null)
                return null;
        
            var menu = UIManager.CurrentMenu as InGameMenu;
            return menu?.ChatPanel;
        }

        private static FeedPanel GetFeedPanel()
        {
            if (!IsChatAvailable() || UIManager.CurrentMenu == null)
                return null;
        
            var menu = UIManager.CurrentMenu as InGameMenu;
            return menu?.FeedPanel;
        }

        private static VoiceChatPanel GetVoiceChatPanel()
        {
            return ((InGameMenu)UIManager.CurrentMenu).VoiceChatPanel;
        }

        private static KDRPanel GetKDRPanel()
        {
            return ((InGameMenu)UIManager.CurrentMenu).KDRPanel;
        }

        public static string GetIDString(int id, bool includeMC = false, bool myPlayer = false)
        {
            string str = "[" + id.ToString() + "] ";
            if (includeMC)
                str = "[M]" + str;
            if (myPlayer)
                return GetColorString(str, ChatTextColor.MyPlayer);
            return GetColorString(str, ChatTextColor.ID);
        }

        public static string GetColorString(string str, ChatTextColor color)
        {
            if (color == ChatTextColor.Default)
                return str;
            return "<color=#" + ColorTags[color] + ">" + str + "</color>";
        }

        private void Update()
        {
            if (IsChatAvailable() && !InGameMenu.InMenu() && !DebugConsole.Enabled)
            {
                var chatPanel = GetChatPanel();
                var key = SettingsManager.InputSettings.General.Chat;
                if (key.GetKeyDown())
                {
                    if (chatPanel.IgnoreNextActivation)
                        chatPanel.IgnoreNextActivation = false;
                    else
                        chatPanel.Activate();
                }
            }
        }

        public static void HandleTyping(string input)
        {
            if (string.IsNullOrEmpty(input) || input == "@" || input == "/")
            {
                ClearLastSuggestions();
                return;
            }
            if (input.StartsWith("/"))
            {
                int spaceIndex = input.IndexOf(' ');
                string command = spaceIndex == -1 ? input.Substring(1).ToLower() : input.Substring(1, spaceIndex - 1).ToLower();
                if (string.IsNullOrEmpty(command))
                {
                    ClearLastSuggestions();
                    return;
                }
                if (spaceIndex != -1 && CommandsCache.TryGetValue(command, out CommandAttribute cmdAttr) && 
                    cmdAttr.AutofillType == AutofillType.PlayerID)
                {
                    string partial = input.Substring(spaceIndex + 1);
                    if (partial != SuggestionState.PartialText)
                    {
                        ClearLastSuggestions();
                        SuggestionState.PartialText = partial;
                        SuggestionState.Type = SuggestionType.PlayerID;
                        var players = new List<Player>();
                        foreach (var p in PhotonNetwork.PlayerList)
                        {
                            if (string.IsNullOrEmpty(partial) || 
                                p.ActorNumber.ToString().StartsWith(partial))
                            {
                                players.Add(p);
                            }
                        }
                        players.Sort((a, b) => a.ActorNumber.CompareTo(b.ActorNumber));

                        if (players.Count > 0)
                        {
                            AddLine("Matching players:", ChatTextColor.MyPlayer, true, isSuggestion: true);
                            foreach (var player in players)
                            {
                                string name = player.GetStringProperty(PlayerProperty.Name).FilterSizeTag();
                                AddLine($"{player.ActorNumber}. {name}", ChatTextColor.MyPlayer, true, isSuggestion: true);
                            }
                            
                            SuggestionState.Suggestions.Clear();
                            foreach (var player in players)
                            {
                                SuggestionState.Suggestions.Add(player.ActorNumber.ToString());
                            }
                        }
                    }
                }
                else if (spaceIndex == -1)
                {
                    if (command != SuggestionState.PartialText)
                    {
                        ClearLastSuggestions();
                        SuggestionState.PartialText = command;
                        SuggestionState.Type = SuggestionType.Command;
                        var matchingCommands = new List<KeyValuePair<string, CommandAttribute>>();
                        foreach (var cmd in CommandsCache)
                        {
                            if (!cmd.Value.IsAlias && cmd.Key.ToLower().StartsWith(command))
                            {
                                matchingCommands.Add(cmd);
                            }
                        }
                        matchingCommands.Sort((a, b) => string.Compare(a.Key, b.Key, StringComparison.Ordinal));
                        if (matchingCommands.Count > 0)
                        {
                            foreach (var cmd in matchingCommands)
                            {
                                MessageBuilder.Clear();
                                MessageBuilder.Append('/').Append(cmd.Key);
                                
                                if (cmd.Value.Parameters.Length > 0)
                                {
                                    MessageBuilder.Append(' ');
                                    for (int i = 0; i < cmd.Value.Parameters.Length; i++)
                                    {
                                        if (i > 0) MessageBuilder.Append(' ');
                                        MessageBuilder.Append('[').Append(cmd.Value.Parameters[i]).Append(']');
                                    }
                                }
                                AddLine(MessageBuilder.ToString(), ChatTextColor.MyPlayer, true, isSuggestion: true);
                            }
                            SuggestionState.Suggestions.Clear();
                            foreach (var cmd in matchingCommands)
                            {
                                SuggestionState.Suggestions.Add(cmd.Key);
                            }
                        }
                    }
                }
            }
            else if (input.Contains("@"))
            {
                int lastAt = input.LastIndexOf('@');
                string partial = input.Substring(lastAt + 1);
                int spaceIdx = partial.IndexOf(' ');
                if (spaceIdx >= 0 || string.IsNullOrWhiteSpace(partial))
                {
                    ClearLastSuggestions();
                    SuggestionState.PartialText = "";
                    return;
                }
                if (partial != SuggestionState.PartialText)
                {
                    ClearLastSuggestions();
                    SuggestionState.PartialText = partial;
                    SuggestionState.Type = SuggestionType.Mention;
                    var players = new List<Player>();
                    string partialLower = partial.ToLower();
                    bool isNumeric = partial.All(char.IsDigit);
                    foreach (var p in PhotonNetwork.PlayerList)
                    {
                        if (isNumeric)
                        {
                            if (p.ActorNumber.ToString().StartsWith(partial))
                                players.Add(p);
                        }
                        else
                        {
                            string name = p.GetStringProperty(PlayerProperty.Name)
                                         .FilterSizeTag()
                                         .StripRichText()
                                         .ToLower();
                            if (name.StartsWith(partialLower))
                                players.Add(p);
                        }
                    }
                    players.Sort((a, b) => a.ActorNumber.CompareTo(b.ActorNumber));
                    if (players.Count > 0)
                    {
                        AddLine("Matching players:", ChatTextColor.MyPlayer, true, isSuggestion: true);
                        SuggestionState.Suggestions.Clear();
                        foreach (var player in players)
                        {
                            string name = player.GetStringProperty(PlayerProperty.Name).FilterSizeTag();
                            AddLine($"{player.ActorNumber}. {name}", ChatTextColor.MyPlayer, true, isSuggestion: true);
                            SuggestionState.Suggestions.Add(player.GetStringProperty(PlayerProperty.Name).FilterSizeTag().StripRichText());
                        }
                    }
                }
            }
            else
            {
                ClearLastSuggestions();
            }
        }

        public static void HandleTabComplete()
        {
            if (SuggestionState.Type == SuggestionType.None || 
                SuggestionState.Suggestions.Count == 0)
                return;
            var chatPanel = GetChatPanel();
            if (chatPanel == null) return;
            string currentInput = chatPanel.GetInputText();
            if ((currentInput.StartsWith("/") && SuggestionState.Type == SuggestionType.Mention) ||
                (!currentInput.StartsWith("/") && (SuggestionState.Type == SuggestionType.Command || SuggestionState.Type == SuggestionType.PlayerID)))
            {
                SuggestionState.Type = SuggestionType.None;
                SuggestionState.Suggestions.Clear();
                SuggestionState.CurrentIndex = -1;
                return;
            }
            SuggestionState.CurrentIndex++;
            if (SuggestionState.CurrentIndex >= SuggestionState.Suggestions.Count)
                SuggestionState.CurrentIndex = 0;
            string chosen = SuggestionState.Suggestions[SuggestionState.CurrentIndex];
            switch (SuggestionState.Type)
            {
                case SuggestionType.PlayerID:
                    string[] parts = currentInput.Split(' ');
                    if (parts.Length > 0)
                    {
                        string command = parts[0];
                        chatPanel.SetInputText($"{command} {chosen}");
                    }
                    break;
                case SuggestionType.Command:
                    int firstSpace = currentInput.IndexOf(' ');
                    if (firstSpace < 0) firstSpace = currentInput.Length;
                    string prefix = currentInput.Substring(0, 1);
                    string suffix = firstSpace < currentInput.Length ? currentInput.Substring(firstSpace) : "";
                    chatPanel.SetInputText(prefix + chosen + suffix);
                    break;
                case SuggestionType.Mention:
                    if (!currentInput.StartsWith("/"))
                    {
                        int lastAt = currentInput.LastIndexOf('@');
                        if (lastAt >= 0)
                        {
                            string beforeAt = currentInput.Substring(0, lastAt + 1);
                            string afterMention = "";
                            int spaceAfterAt = currentInput.IndexOf(' ', lastAt);
                            if (spaceAfterAt >= 0)
                                afterMention = currentInput.Substring(spaceAfterAt);
    
                            string playerName = chosen.Trim();
                            chatPanel.SetInputText(beforeAt + playerName + afterMention);
                        }
                    }
                    break;
            }
            chatPanel.MoveCaretToEnd();
        }

        public static void ClearLastSuggestions()
        {
            for (int i = RawMessages.Count - 1; i >= 0; i--)
            {
                if (SuggestionFlags[i])
                {
                    RawMessages.RemoveAt(i);
                    Colors.RemoveAt(i);
                    SystemFlags.RemoveAt(i);
                    Timestamps.RemoveAt(i);
                    SenderIDs.RemoveAt(i);
                    SuggestionFlags.RemoveAt(i);
                    PrivateFlags.RemoveAt(i);
                    PMPartnerIDs.RemoveAt(i);
                }
            }
            SuggestionState.Clear();

            if (IsChatAvailable())
            {
                var panel = GetChatPanel();
                if (panel != null)
                    panel.Sync();
            }
        }

        public static void SendPrivateMessage(Player target, string message)
        {
            if (target == null)
            {
                AddLine("Invalid private message target.", ChatTextColor.Error);
                return;
            }
            
            string senderName = PhotonNetwork.LocalPlayer.GetStringProperty(PlayerProperty.Name);
            RPCManager.PhotonView.RPC("PrivateChatRPC", RpcTarget.All,
                new object[] { senderName, message, PhotonNetwork.LocalPlayer.ActorNumber, target.ActorNumber });
        }

        public static void OnPrivateChatRPC(string senderName, string message, int senderID, int targetID)
        {
            int localID = PhotonNetwork.LocalPlayer.ActorNumber;
            
            if (localID == senderID)
            {
                Player targetPlayer = PhotonNetwork.CurrentRoom.GetPlayer(targetID);
                if (targetPlayer != null)
                {
                    string targetName = targetPlayer.GetStringProperty(PlayerProperty.Name);
                    AddLine($"{GetColorString("To ", ChatTextColor.System)}{targetName}{GetColorString(": ", ChatTextColor.System)}{message}", 
                        ChatTextColor.Default, false, DateTime.UtcNow, senderID, false, true, targetID);
                    
                    var panel = GetChatPanel();
                    if (panel != null && !panel.IsInPMMode())
                    {
                        panel.EnterPMMode(targetPlayer);
                    }
                }
            }
            else if (localID == targetID)
            {
                AddLine($"{GetColorString("From ", ChatTextColor.System)}{senderName}{GetColorString(": ", ChatTextColor.System)}{message}", 
                    ChatTextColor.Default, false, DateTime.UtcNow, senderID, false, true, senderID);
                    
                var panel = GetChatPanel();
                if (panel != null)
                {
                    Player senderPlayer = PhotonNetwork.CurrentRoom.GetPlayer(senderID);
                    if (senderPlayer != null)
                    {
                        panel.AddPMPartner(senderPlayer);
                        if (!panel.IsInPMMode() || panel.GetCurrentPMTarget().ActorNumber != senderPlayer.ActorNumber)
                        {
                            AddLine($"{GetColorString("New message from ", ChatTextColor.System)}{GetPlayerIdentifier(senderPlayer)}{GetColorString(" (Esc)", ChatTextColor.System)}", 
                                ChatTextColor.Default, true, DateTime.UtcNow, -1, false, false, -1);
                        }
                    }
                }
            }
        }

        public static void ResetAllPMState()
        {
            var chatPanel = GetChatPanel();
            if (chatPanel != null)
            {
                chatPanel.ResetPMState();
            }
            PrivateFlags.Clear();
            PMPartnerIDs.Clear();
        }

        public static void SyncPMPartnersOnJoin()
        {
            var chatPanel = GetChatPanel();
            if (chatPanel == null) return;
            chatPanel.ResetPMState();
            for (int i = 0; i < RawMessages.Count; i++)
            {
                if (PrivateFlags[i])
                {
                    int partnerId = PMPartnerIDs[i];
                    var partner = PhotonNetwork.CurrentRoom.GetPlayer(partnerId);
                    if (partner != null)
                    {
                        chatPanel.AddPMPartner(partner);
                    }
                }
            }
        }
        public static string GetPlayerIdentifier(Player player)
        {
            string clickableId = $"<link=\"{player.ActorNumber}\">{GetColorString($"[{player.ActorNumber}]", ChatTextColor.ID)}</link>";
            return $"{clickableId} {player.GetStringProperty(PlayerProperty.Name)}";
        }

        [CommandAttribute("pm", "/pm [ID]: Send a private message to player with ID", AutofillType.PlayerID)]
        private static void PM(string[] args)
        {
            if (args.Length < 2)
            {
                AddLine("Usage: /pm [ID] [message]", ChatTextColor.Error);
                return;
            }
            var player = GetPlayer(args);
            if (player != null)
            {
                if (player == PhotonNetwork.LocalPlayer)
                {
                    AddLine("Cannot send private messages to yourself.", ChatTextColor.Error);
                    return;
                }
                var chatPanel = GetChatPanel();
                if (chatPanel != null)
                {
                    chatPanel.EnterPMMode(player);
                    if (args.Length > 2)
                    {
                        string message = string.Join(" ", args.Skip(2));
                        SendPrivateMessage(player, message);
                    }
                }
            }
        }
    }

    public enum ChatTextColor
    {
        Default,
        ID,
        MyPlayer,
        System,
        Error,
        TeamRed,
        TeamBlue
    }

    public enum AutofillType
    {
        None,
        PlayerID,
        // Add more autofill types as needed
    }
}<|MERGE_RESOLUTION|>--- conflicted
+++ resolved
@@ -266,10 +266,11 @@
         {
             if (RawMessages.Count > 0)
             {
-<<<<<<< HEAD
                 DateTime timestamp = DateTime.UtcNow;
                 int lastIndex = RawMessages.Count - 1;
-                
+
+                message = message.FilterSizeTag().FilterBadWords();
+
                 RawMessages[lastIndex] = message;
                 Colors[lastIndex] = color;
                 SystemFlags[lastIndex] = isSystem;
@@ -279,10 +280,6 @@
                 PrivateFlags[lastIndex] = false;
                 PMPartnerIDs[lastIndex] = -1;
 
-=======
-                line = line.FilterSizeTag().FilterBadWords();
-                Lines[Lines.Count - 1] = line;
->>>>>>> 71b12ee8
                 if (IsChatAvailable())
                 {
                     var panel = GetChatPanel();
@@ -298,7 +295,6 @@
 
         public static string GetFormattedMessage(string message, DateTime timestamp, bool isSuggestion = false)
         {
-<<<<<<< HEAD
             if (!SettingsManager.UISettings.ShowChatTimestamp.Value || isSuggestion)
                 return message;
             MessageBuilder.Clear();
@@ -307,31 +303,8 @@
             TimeBuilder.Append('[').Append(localTime.Hour.ToString("D2")).Append(':').Append(localTime.Minute.ToString("D2")).Append("] ");
             MessageBuilder.Append(GetColorString(TimeBuilder.ToString(), ChatTextColor.System)).Append(message);
             return MessageBuilder.ToString();
-=======
-            line = GetIDString(senderID) + line;
-            AddLine(line);
-        }
-
-        public static void AddLine(string line, bool exception = false)
-        {
-            if (!exception)
-            {
-                LastException = string.Empty;
-                LastExceptionCount = 0;
-            }
-            line = line.FilterSizeTag().FilterBadWords();
-            Lines.Add(line);
-            if (Lines.Count > MaxLines)
-                Lines.RemoveAt(0);
-            if (IsChatAvailable())
-            {
-                var panel = GetChatPanel();
-                if (panel != null)
-                    panel.AddLine(line);
-            }
->>>>>>> 71b12ee8
-        }
-
+        }
+        
         public static void AddFeed(string line)
         {
             if (!IsChatAvailable())

--- conflicted
+++ resolved
@@ -10,13 +10,7 @@
 using Photon.Pun;
 using System;
 using System.Reflection;
-<<<<<<< HEAD
-=======
-using System.Linq;
-using Map;
 using System.Collections;
-
->>>>>>> 8b0b2067
 
 namespace GameManagers
 {

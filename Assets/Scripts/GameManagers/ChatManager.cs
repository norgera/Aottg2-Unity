--- conflicted
+++ resolved
@@ -671,7 +671,6 @@
             AddLine(help, ChatTextColor.System);
         }
 
-<<<<<<< HEAD
         [CommandAttribute("savechat", "/savechat: Save chat history to Aottg2/Chat folder")]
         private static void SaveChatHistory(string[] args)
         {
@@ -704,9 +703,6 @@
         }
 
         public static void KickPlayer(Player player, bool print = true, bool ban = false, string reason = ".")
-=======
-        public static void KickPlayer(Player player, bool print = true, bool ban = false, string reason=".")
->>>>>>> 96095ee1
         {
             if (PhotonNetwork.IsMasterClient && player != PhotonNetwork.LocalPlayer)
             {

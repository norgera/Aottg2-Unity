﻿using System;
using UnityEngine;
using ApplicationManagers;
using GameManagers;
using UnityEngine.UI;
using Utility;
using System.Collections;
using SimpleJSONFixed;
using Effects;
using UI;
using System.Collections.Generic;
using Settings;
using Photon.Pun;
using Photon.Realtime;
using UnityEngine.AI;
using Cameras;

namespace Characters
{
    abstract class BaseTitan : BaseCharacter
    {
        public TitanState State;
        public BaseTitanComponentCache BaseTitanCache;
        public TitanColliderToggler TitanColliderToggler;
        public bool IsWalk;
        public bool IsSprint;
        public bool IsSit;
        public Human HoldHuman = null;
        public bool HoldHumanLeft;
        public float Size = 1f;
        public virtual float DefaultCrippleTime => 8f;
        public virtual bool CanWallClimb => false;
        public virtual bool CanSprint => false;
        public float StunTime = 0.3f;
        public float ActionPause = 0.2f;
        public float AttackPause = 0.2f;
        public float TurnPause = 0.2f;
        public float MaxSprintStamina = 5f;
        public float SprintStaminaRecover = 0.7f;
        public float SprintStaminaConsumption = 1f;
        public float CurrentSprintStamina = 5f;
        public ITargetable TargetEnemy = null;
        protected BaseTitanAnimations BaseTitanAnimations;
        protected override float GroundDistance => 1f;
        protected virtual float DefaultRunSpeed => 15f;
        protected virtual float DefaultWalkSpeed => 5f;
        protected virtual float DefaultJumpForce => 150f;
        protected virtual float DefaultRotateSpeed => 1f;
        protected virtual float SizeMultiplier => 1f;
        protected virtual float DisableCooldown => 0f;
        public float AttackSpeedMultiplier = 1f;
        public float ConfusedTime = 0;
        public float PreviousAttackSpeedMultiplier = -1f;
        public Dictionary<string, float> AttackSpeeds = new Dictionary<string, float>();
        public float RunSpeedBase;
        public float WalkSpeedBase;
        public float RunSpeedPerLevel;
        public float WalkSpeedPerLevel;
        public float JumpForce;
        public float RotateSpeed;
        public float TurnSpeed;
        protected override Vector3 Gravity => Vector3.down * 100f;
        protected virtual float CheckGroundTime => 0.4f;
        protected Vector3 LastTargetDirection;
        protected Vector3 _wallClimbForward;
        protected Quaternion _turnStartRotation;
        protected Quaternion _turnTargetRotation;
        public Vector3 _jumpDirection;
        protected float _maxTurnTime;
        protected float _currentTurnTime;
        protected float _currentGroundDistance;
        protected float _currentCrippleTime;
        protected float _currentFallTime;
        protected float _disableCooldownLeft;
        protected float _checkGroundTimeLeft;
        protected LayerMask MapObjectMask => PhysicsLayer.GetMask(PhysicsLayer.MapObjectEntities);

        // attacks
        public float _stateTimeLeft;
        protected string _currentAttackAnimation;
        protected string _currentAttack;
        protected string _currentStateAnimation;
        protected float _currentAttackSpeed;
        protected int _currentAttackStage;
        protected bool _needFreshCore;
        protected Vector3 _attackVelocity;
        protected Vector3 _startCoreAttackPosition;
        protected Vector3 _previousCoreLocalPosition;
        protected Vector3 _furthestCoreLocalPosition;
        protected Dictionary<string, float> _rootMotionAnimations = new Dictionary<string, float>();
        public Dictionary<string, string> AttackAnimations = new Dictionary<string, string>();

        public virtual void Init(bool ai, string team, JSONNode data)
        {
            base.Init(ai, team);
            if (data != null)
            {
                if (data.HasKey("RunSpeedBase"))
                    RunSpeedBase = data["RunSpeedBase"].AsFloat;
                if (data.HasKey("RunSpeedPerLevel"))
                    RunSpeedPerLevel = data["RunSpeedPerLevel"].AsFloat;
                if (data.HasKey("WalkSpeedBase"))
                    WalkSpeedBase = data["WalkSpeedBase"].AsFloat;
                if (data.HasKey("WalkSpeedPerLevel"))
                    WalkSpeedPerLevel = data["WalkSpeedPerLevel"].AsFloat;
                if (data.HasKey("JumpForce"))
                    JumpForce = data["JumpForce"].AsFloat;
                if (data.HasKey("RotateSpeed"))
                    RotateSpeed = data["RotateSpeed"].AsFloat;
                if (data.HasKey("ActionPause"))
                    ActionPause = data["ActionPause"].AsFloat;
                if (data.HasKey("TurnPause"))
                    TurnPause = data["TurnPause"].AsFloat;
                if (data.HasKey("AttackPause"))
                    AttackPause = data["AttackPause"].AsFloat;
                if (data.HasKey("Health"))
                    SetHealth(data["Health"].AsInt);
                if (data.HasKey("AttackSpeedMultiplier"))
                    AttackSpeedMultiplier = data["AttackSpeedMultiplier"].AsFloat;
                if (data.HasKey("AttackSpeeds"))
                {
                    foreach (string attack in data["AttackSpeeds"].Keys)
                        AttackSpeeds.Add(attack, data["AttackSpeeds"][attack].AsFloat);
                }
                if (data.HasKey("TurnSpeed"))
                {
                    TurnSpeed = data["TurnSpeed"].AsFloat;
                    if (BaseTitanAnimations.Turn90L != "")
                        Cache.Animation[BaseTitanAnimations.Turn90L].speed *= TurnSpeed;
                    if (BaseTitanAnimations.Turn90R != "")
                        Cache.Animation[BaseTitanAnimations.Turn90R].speed *= TurnSpeed;
                }
            }
        }

        protected virtual Dictionary<string, float> GetRootMotionAnimations()
        {
            return new Dictionary<string, float>();
        }

        public virtual bool IsGrabAttack()
        {
            return false;
        }

        public float GetCurrentSpeed()
        {
            if (IsWalk)
                return WalkSpeedBase + WalkSpeedPerLevel * Size;
            else
                return RunSpeedBase + RunSpeedPerLevel * Size;
        }

        public virtual bool CanAction()
        {
            return !Dead && (State == TitanState.Idle && _stateTimeLeft <= 0f) || State == TitanState.Run || State == TitanState.Walk || State == TitanState.Sprint;
        }

        public virtual bool CanStun()
        {
            return State != TitanState.Stun && !Dead;
        }

        public virtual void Jump(Vector3 direction)
        {
            if (BaseTitanAnimations.Jump == "")
                return;
            _jumpDirection = direction;
            StateAction(TitanState.PreJump, BaseTitanAnimations.Jump);
        }

        public virtual void StartJump()
        {
            State = TitanState.StartJump;
            _stateTimeLeft = 0.2f;
            Cache.Rigidbody.AddForce(_jumpDirection.normalized * JumpForce, ForceMode.VelocityChange);
        }

        public virtual void Attack(string attack)
        {
            ResetAttackState(attack);
            StateAttack(_currentAttackAnimation);
        }

        public virtual bool CanAttack()
        {
            return CanAction();
        }

        public virtual void ResetAttackState(string attack)
        {
            if (AI)
                Cache.Rigidbody.velocity = Vector3.zero;
            _currentAttack = attack;
            _currentAttackAnimation = AttackAnimations[attack];
            _currentAttackSpeed = GetAttackSpeed(attack);
            _currentAttackStage = 0;
        }

        public float GetAttackSpeed(string attack)
        {
            float speed = 1f;
            if (AttackSpeeds.ContainsKey(attack))
                speed = AttackSpeeds[attack];
            speed *= AttackSpeedMultiplier;
            if (speed <= 0f)
                speed = 1f;
            return speed;
        }

        public virtual void Kick()
        {
        }

        public virtual void Stun()
        {
            if (CanStun())
                StateActionWithTime(TitanState.Stun, BaseTitanAnimations.Stun, StunTime, 0.1f);
        }

        public virtual void Run()
        {
            _stepPhase = 0;
            StateActionWithTime(TitanState.Run, BaseTitanAnimations.Run, 0f, 0.5f);
        }

        public virtual void Sprint()
        {
            _stepPhase = 0;
            StateActionWithTime(TitanState.Sprint, BaseTitanAnimations.Sprint, 0f, 0.2f);
        }

        public virtual void WallClimb()
        {
            if (!CanWallClimb)
                return;
            _stepPhase = 0;
            StateActionWithTime(TitanState.WallClimb, BaseTitanAnimations.Run, 0f, 0.1f);
        }

        public virtual void Eat()
        {
        }

        public virtual void Walk()
        {
            _stepPhase = 0;
            StateActionWithTime(TitanState.Walk, BaseTitanAnimations.Walk, 0f, 0.5f);
        }

        public virtual void Idle()
        {
            if (AI)
                Idle(0.1f);
            else
                Idle(0f);
        }

        public virtual void Idle(float fadeTime)
        {
            StateActionWithTime(TitanState.Idle, BaseTitanAnimations.Idle, 0f, fadeTime);
        }

        public virtual void IdleWait(float waitTime)
        {
            Idle(Mathf.Clamp(waitTime, 0.1f, 2f));
            _stateTimeLeft = waitTime;
        }

        public virtual void Land()
        {
            StateAction(TitanState.Land, BaseTitanAnimations.Land);
            EffectSpawner.Spawn(EffectPrefabs.Boom2, Cache.Transform.position + Vector3.down * _currentGroundDistance,
                Quaternion.Euler(270f, 0f, 0f), Size * SizeMultiplier);
        }

        public virtual void Fall()
        {
            StateActionWithTime(TitanState.Fall, BaseTitanAnimations.Fall, 0f, 0.1f);
        }

        public virtual void Turn(Vector3 targetDirection)
        {
            if (!CanAction())
                return;
            float angle = GetAngleToTarget(targetDirection);
            string animation;
            if (angle > 0f)
                animation = BaseTitanAnimations.Turn90R;
            else
                animation = BaseTitanAnimations.Turn90L;
            if (animation == "")
                return;
            targetDirection = Vector3.RotateTowards(Cache.Transform.forward, targetDirection, 120f * Mathf.Deg2Rad, float.MaxValue);
            _turnStartRotation = Cache.Transform.rotation;
            _turnTargetRotation = Quaternion.LookRotation(targetDirection);
            _currentTurnTime = 0f;
            _maxTurnTime = Cache.Animation[animation].length / Cache.Animation[animation].speed;
            StateActionWithTime(TitanState.Turn, animation, _maxTurnTime, 0.1f);
        }

        public virtual void Blind()
        {
            if (State != TitanState.Blind && State != TitanState.SitBlind && AI && _disableCooldownLeft <= 0f)
            {
                if (State == TitanState.SitCripple || State == TitanState.SitIdle)
                {
                    if (BaseTitanAnimations.SitBlind != "")
                    {
                        StateAction(TitanState.SitBlind, BaseTitanAnimations.SitBlind);
                        DamagedGrunt();
                    }
                }
                else
                {
                    if (BaseTitanAnimations.Blind != "")
                    {
                        StateAction(TitanState.Blind, BaseTitanAnimations.Blind);
                        DamagedGrunt();
                    }
                }
            }
        }

        public virtual void Cripple(float time = 0f)
        {
            if (BaseTitanAnimations.SitFall != "" && State != TitanState.SitCripple && AI && _disableCooldownLeft <= 0f)
            {
                _currentCrippleTime = time > 0f ? time : DefaultCrippleTime;
                StateAction(TitanState.SitFall, BaseTitanAnimations.SitFall);
                DamagedGrunt();
                _disableCooldownLeft = _currentCrippleTime + DisableCooldown;
            }
        }

        public override void Emote(string emote)
        {
        }

        protected override IEnumerator WaitAndDie()
        {
            StateActionWithTime(TitanState.Dead, BaseTitanAnimations.Die, 0f, 0.1f);
            yield return new WaitForSeconds(2f);
            EffectSpawner.Spawn(EffectPrefabs.TitanDie1, BaseTitanCache.Hip.position, Quaternion.Euler(-90f, 0f, 0f), GetSpawnEffectSize(), false);
            yield return new WaitForSeconds(3f);
            EffectSpawner.Spawn(EffectPrefabs.TitanDie2, BaseTitanCache.Hip.position, Quaternion.Euler(-90f, 0f, 0f), GetSpawnEffectSize(), false);
            PhotonNetwork.Destroy(gameObject);
        }

        protected float GetSpawnEffectSize()
        {
            return Size * SizeMultiplier;
        }

        [PunRPC]
        public virtual void GrabRPC(int viewId, bool left, PhotonMessageInfo info)
        {
            var view = PhotonView.Find(viewId);
            if (view?.Owner != info.Sender)
                return;
            var human = view.GetComponent<Human>();
            if (this.IsMine())
                HoldHuman = human;
            human.Grabber = this;
            if (left)
                human.GrabHand = this.BaseTitanCache.GrabLSocket;
            else
                human.GrabHand = this.BaseTitanCache.GrabRSocket;
        }

        [PunRPC]
        public virtual void UngrabRPC(int viewId, PhotonMessageInfo info)
        {
            var view = PhotonView.Find(viewId);
            if (view?.Owner != info.Sender)
                return;
            var human = view.GetComponent<Human>();
            if (this.IsMine())
                HoldHuman = null;
            human.Grabber = null;
            human.GrabHand = null;
        }

        public virtual void Ungrab()
        {
            if (HoldHuman != null)
            {
                HoldHuman.Cache.PhotonView.RPC("UngrabRPC", HoldHuman.Cache.PhotonView.Owner, new object[0]);
                HoldHuman.GrabHand = null;
                HoldHuman = null;
            }
        }

        [PunRPC]
        public virtual void DecreaseAttackSpeedRPC(PhotonMessageInfo info)
        {
            if (ConfusedTime <= 0)
            {
                PreviousAttackSpeedMultiplier = AttackSpeedMultiplier;
                AttackSpeedMultiplier = AttackSpeedMultiplier * 0.67f;
            }
            ConfusedTime = 10;
        }

        public virtual void Confuse()
        {
            Cache.PhotonView.RPC("DecreaseAttackSpeedRPC", Cache.PhotonView.Owner, new object[0]);
        }

        protected void ResetAttackSpeed()
        {
            if (PreviousAttackSpeedMultiplier >= 0)
            {
                AttackSpeedMultiplier = PreviousAttackSpeedMultiplier;
            }
        }

        public override void OnPlayerEnteredRoom(Player player)
        {
            base.OnPlayerEnteredRoom(player);
            if (Cache.PhotonView.IsMine)
                Cache.PhotonView.RPC("SetSizeRPC", player, new object[] { Size });
        }

        protected void StateAction(TitanState state, string animation, float fade = 0.1f, bool deactivateHitboxes = true)
        {
            StateActionWithTime(state, animation, Cache.Animation[animation].length, fade, deactivateHitboxes);
        }

        protected void StateAttack(string animation, float fade = 0.1f, bool deactivateHitboxes = true)
        {
            _needFreshCore = true;
            SetAnimationUpdateMode(true);
            Ungrab();
            if (deactivateHitboxes)
                DeactivateAllHitboxes();
            CrossFadeWithSpeed(animation, _currentAttackSpeed, fade);
            State = TitanState.Attack;
            _currentStateAnimation = animation;
            _stateTimeLeft = Cache.Animation[animation].length / _currentAttackSpeed;
        }

        protected void StateActionWithTime(TitanState state, string animation, float stateTime, float fade = 0.1f, bool deactivateHitboxes = true)
        {
            _needFreshCore = true;
<<<<<<< HEAD
            SetAnimationUpdateMode(state == TitanState.Jump || state == TitanState.Attack);
            if (state != TitanState.Eat)
=======
            SetAnimationUpdateMode(state == TitanState.Jump);
            if (state != TitanState.Eat && state != TitanState.HumanThrow)
            {
>>>>>>> 2651fc4f
                Ungrab();
            }
            if (deactivateHitboxes)
                DeactivateAllHitboxes();
            if (state != TitanState.Idle || _currentStateAnimation != animation)
                CrossFade(animation, fade);
            State = state;
            _currentStateAnimation = animation;
            _stateTimeLeft = stateTime;
        }

        protected void SetAnimationUpdateMode(bool always)
        {
            if (always)
                Cache.Animation.cullingType = AnimationCullingType.AlwaysAnimate;
            else
                Cache.Animation.cullingType = AnimationCullingType.BasedOnRenderers;
        }

        protected override void Awake()
        {
            base.Awake();
            CreateAnimations(null);
            Cache.Rigidbody.freezeRotation = true;
            Cache.Rigidbody.useGravity = false;
            TitanColliderToggler = TitanColliderToggler.Create(this);
            RunSpeedBase = DefaultRunSpeed;
            WalkSpeedBase = DefaultWalkSpeed;
            JumpForce = DefaultJumpForce;
            RotateSpeed = DefaultRotateSpeed;
            SetAnimationUpdateMode(false);
            ScaleSounds(1f);
        }

        protected override void CreateCache(BaseComponentCache cache)
        {
            BaseTitanCache = (BaseTitanComponentCache)cache;
            base.CreateCache(cache);
        }

        protected virtual void CreateAnimations(BaseTitanAnimations animations)
        {
            if (animations == null)
                animations = new BaseTitanAnimations();
            BaseTitanAnimations = animations;
            _rootMotionAnimations = GetRootMotionAnimations();
            foreach (var fieldInfo in BaseTitanAnimations.GetType().GetFields())
            {
                if (fieldInfo.Name.StartsWith("Attack"))
                {
                    AttackAnimations.Add(fieldInfo.Name, (string)fieldInfo.GetValue(BaseTitanAnimations));
                }
            }
        }

        public override Transform GetCameraAnchor()
        {
            return BaseTitanCache.Head;
        }

        protected virtual void UpdateDisableArm()
        {
        }

        public virtual void DisableArm(bool left)
        {
        }

        protected virtual void UpdateTurn()
        {
            _currentTurnTime += Time.deltaTime;
            Cache.Transform.rotation = Quaternion.Slerp(_turnStartRotation, _turnTargetRotation, Mathf.Clamp(_currentTurnTime / _maxTurnTime, 0f, 1f));
        }

        protected virtual string GetSitIdleAniamtion()
        {
            return BaseTitanAnimations.SitIdle;
        }

        protected virtual string GetSitFallAnimation()
        {
            return BaseTitanAnimations.SitFall;
        }

        protected virtual string GetSitUpAnimation()
        {
            return BaseTitanAnimations.SitUp;
        }

        protected void SetDefaultVelocityLerp()
        {
            float value = 1f;
            if (this._currentAttack != "AttackBellyFlop" && this._currentAttack != "AttackRockThrow")
                value = 1.47f;
            Vector3 targetVelocity = Vector3.up * Cache.Rigidbody.velocity.y + Vector3.down * Mathf.Min(_currentGroundDistance * 100f, 100f);
            Cache.Rigidbody.velocity = Vector3.Lerp(Cache.Rigidbody.velocity, targetVelocity, Time.deltaTime * value);
        }
        protected virtual void Update()
        {
            UpdateDisableArm();
            UpdateAnimationColliders();
            if (IsMine())
            {
                _disableCooldownLeft -= Time.deltaTime;
                if (State == TitanState.Fall || State == TitanState.Jump)
                {
                    if (!AI && HasDirection && IsSprint && CurrentSprintStamina > 1f)
                    {
                        RaycastHit hit;
                        if (Physics.Raycast(Cache.Transform.position + Vector3.up * 3f * Size, Cache.Transform.forward, out hit, Size * 5f, MapObjectMask.value))
                        {
                            WallClimb();
                        }
                    }
                }
                if (State == TitanState.Sprint || State == TitanState.WallClimb)
                    CurrentSprintStamina -= SprintStaminaConsumption * Time.deltaTime;
                else
                    CurrentSprintStamina += SprintStaminaRecover * Time.deltaTime;
                CurrentSprintStamina = Mathf.Clamp(CurrentSprintStamina, 0f, MaxSprintStamina);
                if (State == TitanState.WallClimb)
                {
                    if (CurrentSprintStamina <= 0f || !IsSprint)
                        Idle(0.2f);
                }
                if (State == TitanState.Fall || State == TitanState.Dead || State == TitanState.Jump || State == TitanState.WallClimb)
                    return;
                if (State == TitanState.Eat || State == TitanState.HumanThrow)
                    UpdateEat();
                else if (State == TitanState.Turn)
                    UpdateTurn();
                else if (State == TitanState.Attack)
                {
                    UpdateAttack();
                }
                else if (State == TitanState.PreJump && !AI)
                {
                    Vector3 to = GetAimPoint() - BaseTitanCache.Head.position;
                    float time = to.magnitude / JumpForce;
                    float down = 0.5f * Gravity.magnitude * time * time;
                    to.y += down;
                    _jumpDirection = to;
                }
                _stateTimeLeft -= Time.deltaTime;
                if (_stateTimeLeft > 0f)
                    return;
                if (State == TitanState.Attack && HoldHuman != null)
                {
                    Eat();
                    return;
                }
                else if (State == TitanState.Idle)
                {
                    if (HasDirection)
                    {
                        if (IsWalk && !IsSprint)
                            Walk();
                        else
                        {
                            if (IsSprint && CurrentSprintStamina > 1f && CanSprint)
                                Sprint();
                            else
                                Run();
                        }
                    }
                    else if (IsSit && BaseTitanAnimations.SitDown != "")
                        StateAction(TitanState.SitDown, BaseTitanAnimations.SitDown);
                }
                else if (State == TitanState.SitDown)
                    StateActionWithTime(TitanState.SitIdle, GetSitIdleAniamtion(), 0f, 0.1f);
                else if (State == TitanState.SitIdle)
                {
                    if (HasDirection || !IsSit)
                        StateAction(TitanState.SitUp, GetSitUpAnimation());
                }
                else if (State == TitanState.SitFall)
                    StateActionWithTime(TitanState.SitCripple, GetSitIdleAniamtion(), _currentCrippleTime, 0.1f);
                else if (State == TitanState.SitCripple)
                    StateAction(TitanState.SitUp, GetSitUpAnimation());
                else if (State == TitanState.Run)
                {
                    if (!HasDirection)
                        Idle(0.2f);
                    else if (IsSprint)
                    {
                        if (CanSprint && CurrentSprintStamina > 1f)
                            Sprint();
                    }
                    else if (IsWalk)
                        Walk();
                }
                else if (State == TitanState.Walk)
                {
                    if (!HasDirection)
                        Idle(0.2f);
                    else if (IsSprint)
                    {
                        if (CurrentSprintStamina > 1f && CanSprint)
                            Sprint();
                    }
                    else if (!IsWalk)
                        Run();
                }
                else if (State == TitanState.Sprint)
                {
                    if (!AI)
                    {
                        RaycastHit hit;
                        if (Physics.Raycast(Cache.Transform.position + Vector3.up * 3f * Size, Cache.Transform.forward, out hit, Size * 5f, MapObjectMask.value))
                        {
                            WallClimb();
                        }
                    }
                    if (!HasDirection)
                        Idle(0.2f);
                    else if (IsSprint)
                    {
                        if (CurrentSprintStamina <= 0f)
                            Run();
                    }
                    else if (IsWalk)
                        Walk();
                    else
                        Run();
                }
                else if (State == TitanState.PreJump)
                    StartJump();
                else if (State == TitanState.StartJump)
                    State = TitanState.Jump;
                else if (State == TitanState.Attack || State == TitanState.Eat)
                    IdleWait(AttackPause);
                else if (State == TitanState.Land || State == TitanState.CoverNape)
                    IdleWait(ActionPause);
                else if (State == TitanState.Turn)
                    IdleWait(TurnPause);
                else if (State == TitanState.Blind || State == TitanState.SitUp || State == TitanState.Emote)
                    IdleWait(0.3f);
                else if (State == TitanState.ArmHurt)
                    IdleWait(0.2f);
                else if (State == TitanState.SitBlind)
                    StateActionWithTime(TitanState.SitIdle, BaseTitanAnimations.SitIdle, 0.3f, 0.3f);
                else
                    Idle();
            }
        }

        public virtual void StopWallClimb()
        {
            Idle(0.2f);
        }

        protected virtual void FixedUpdate()
        {
            if (IsMine())
            {
                _checkGroundTimeLeft -= Time.fixedDeltaTime;
                if (_checkGroundTimeLeft <= 0f || !AI || State == TitanState.Fall || State == TitanState.StartJump)
                {
                    CheckGround();
                    _checkGroundTimeLeft = CheckGroundTime;
                }
                if (State != TitanState.Fall)
                    _currentFallTime = 0f;
                if (State == TitanState.Jump)
                {
                    if (Cache.Rigidbody.velocity.y <= 1f)
                        Fall();
                }
                else if (State == TitanState.Attack)
                {
                    FixedUpdateAttack();
                    if (Grounded && AI)
                        SetDefaultVelocity();
                    else if (Grounded && !AI)
                        SetDefaultVelocityLerp();
                }
                else if (State == TitanState.Dead)
                {
                    if (Grounded)
                        SetDefaultVelocity();
                }
                else if (Grounded && State != TitanState.Jump && State != TitanState.StartJump && State != TitanState.WallClimb)
                {
                    SetDefaultVelocity();
                    LastTargetDirection = Vector3.zero;
                    if (State == TitanState.Fall)
                        Land();
                    else if (HasDirection && (State == TitanState.Run || State == TitanState.Walk || State == TitanState.Sprint))
                    {
                        LastTargetDirection = GetTargetDirection();
                        if (State == TitanState.Run)
                            Cache.Rigidbody.velocity += Cache.Transform.forward * (RunSpeedBase + RunSpeedPerLevel * Size);
                        else if (State == TitanState.Sprint)
                            Cache.Rigidbody.velocity += Cache.Transform.forward * (RunSpeedBase + RunSpeedPerLevel * Size) * 1.7f;
                        else if (State == TitanState.Walk)
                            Cache.Rigidbody.velocity += Cache.Transform.forward * (WalkSpeedBase + WalkSpeedPerLevel * Size);
                    }
                }
                else if (State == TitanState.Fall)
                {
                    if (Cache.Rigidbody.velocity.y >= -1f)
                    {
                        _currentFallTime += Time.fixedDeltaTime;
                        if (_currentFallTime > 0.5f)
                            Land();
                    }
                }
                else if (State == TitanState.WallClimb)
                {
                    Cache.Rigidbody.velocity = Vector3.zero;
                    var direction = GetTargetDirection();
                    if (!HasDirection || Vector3.Angle(direction, Cache.Transform.forward) >= 135f)
                        StopWallClimb();
                    else
                    {
                        RaycastHit hit;
                        if (Physics.Raycast(Cache.Transform.position + Vector3.up * 3f * Size, Cache.Transform.forward, out hit, 5f * Size, MapObjectMask.value))
                        {
                            Cache.Rigidbody.velocity += Vector3.up * (RunSpeedBase + RunSpeedPerLevel * Size * 0.5f);
                            if (hit.distance > 3.5f * Size)
                                Cache.Rigidbody.velocity += Cache.Transform.forward * Mathf.Min((hit.distance - 3.5f * Size) / Time.fixedDeltaTime, 10f);
                        }
                        else
                        {
                            Cache.Transform.position += Vector3.up * 3f * Size + Cache.Transform.forward * 2f * Size;
                            StopWallClimb();
                        }
                    }
                }
                if (_needFreshCore)
                {
                    _furthestCoreLocalPosition = BaseTitanCache.Core.position - BaseTitanCache.Transform.position;
                    _previousCoreLocalPosition = _furthestCoreLocalPosition;
                    _needFreshCore = false;
                }
                if (AI && _rootMotionAnimations.ContainsKey(_currentStateAnimation) && Cache.Animation.IsPlaying(_currentStateAnimation)
                    && Cache.Animation[_currentStateAnimation].normalizedTime < _rootMotionAnimations[_currentStateAnimation])
                {
                    Vector3 coreLocalPosition = BaseTitanCache.Core.position - BaseTitanCache.Transform.position;
                    if (coreLocalPosition.magnitude >= _furthestCoreLocalPosition.magnitude)
                    {
                        Vector3 v = -1f * (coreLocalPosition - _previousCoreLocalPosition) / Time.fixedDeltaTime;
                        _furthestCoreLocalPosition = coreLocalPosition;
                        _previousCoreLocalPosition = coreLocalPosition;
                        v.y = Cache.Rigidbody.velocity.y;
                        Cache.Rigidbody.velocity = v;
                    }
                }
                if (State != TitanState.WallClimb)
                    Cache.Rigidbody.AddForce(Gravity, ForceMode.Acceleration);
                if (ConfusedTime > 0)
                {
                    ConfusedTime -= Time.fixedDeltaTime;
                }
                else
                {
                    ResetAttackSpeed();
                }
            }
        }

        protected virtual void FixedUpdateAttack()
        {
        }

        protected void SetDefaultVelocity()
        {
            Cache.Rigidbody.velocity = Vector3.up * Cache.Rigidbody.velocity.y + Vector3.down * Mathf.Min(_currentGroundDistance * 100f, 100f);
        }

        protected override void LateUpdate()
        {
            if (IsMine())
            {
                if ((State == TitanState.Run || State == TitanState.Walk || State == TitanState.Sprint || State == TitanState.Jump || State == TitanState.Fall) && HasDirection)
                {
                    Cache.Transform.rotation = Quaternion.Lerp(Cache.Transform.rotation, GetTargetRotation(), Time.deltaTime * RotateSpeed);
                }
            }
            base.LateUpdate();
        }

        protected bool IsPlayingClip(string clip)
        {
            return clip != "" && Cache.Animation.IsPlaying(clip);
        }

        protected override void CheckGround()
        {
            float radius = BaseTitanCache.Movebox.transform.lossyScale.x * ((CapsuleCollider)(BaseTitanCache.Movebox)).radius;
            RaycastHit hit;
            JustGrounded = false;
            if (Physics.SphereCast(Cache.Transform.position + Vector3.up * (radius + 1f), radius, Vector3.down,
                out hit, 1f + GroundDistance, GroundMask.value))
            {
                if (!Grounded)
                    Grounded = JustGrounded = true;
                _currentGroundDistance = Mathf.Clamp(hit.distance - 1f, 0f, GroundDistance);
            }
            else
            {
                Grounded = false;
                _currentGroundDistance = GroundDistance;
            }
        }

        protected virtual void UpdateAttack()
        {
        }

        protected virtual void UpdateEat()
        {
        }

        protected void DeactivateAllHitboxes()
        {
            foreach (var hitbox in BaseTitanCache.Hitboxes)
            {
                hitbox.Deactivate();
            }
        }

        [PunRPC]
        public void SetSizeRPC(float size, PhotonMessageInfo info)
        {
            if (info.Sender != Cache.PhotonView.Owner)
                return;
            size = Mathf.Clamp(size, 0.1f, 50f);
            transform.localScale = new Vector3(size, size, size);
            Size = size;
            SetSizeParticles(size);
            ScaleSounds(size);
            var camera = (InGameCamera)SceneLoader.CurrentCamera;
            if (camera._follow == this)
                camera.SetFollow(this);
        }

        protected virtual void ScaleSounds(float size)
        {
            if (this is BaseShifter)
                size *= 3.5f;
            float stepVolume = Mathf.Clamp(size * 0.125f, 0.1f, 0.5f);
            Cache.AudioSources[TitanSounds.Fall].volume = Mathf.Clamp(size * 0.3f, 0.1f, 1f);
            Cache.AudioSources[TitanSounds.Footstep1].volume = stepVolume;
            Cache.AudioSources[TitanSounds.Footstep2].volume = stepVolume;
            Cache.AudioSources[TitanSounds.Footstep3].volume = stepVolume;
        }

        protected virtual void SetSizeParticles(float size)
        {
            foreach (ParticleSystem system in GetComponentsInChildren<ParticleSystem>())
            {
                var main = system.main;
                main.startSizeMultiplier *= size;
                main.startSpeedMultiplier *= size;
            }
        }

        public void SetSize(float size)
        {
            Cache.PhotonView.RPC("SetSizeRPC", RpcTarget.All, new object[] { size });
        }

        protected virtual float GetAnimationTime()
        {
            return Cache.Animation[_currentStateAnimation].normalizedTime;
        }

        protected virtual float GetHitboxTime(float normalizedLength)
        {
            return Cache.Animation[_currentStateAnimation].length * normalizedLength / _currentAttackSpeed;
        }

        protected virtual void DamagedGrunt(float chance = 1f)
        {
            if (SettingsManager.SoundSettings.TitanVocalEffect.Value && RandomGen.Roll(chance))
            {
                PlaySound(TitanSounds.GetRandomHurt());
            }
        }

        protected virtual void GrabGrunt(float chance = 1f)
        {
            if (SettingsManager.SoundSettings.TitanVocalEffect.Value && RandomGen.Roll(chance))
            {
                PlaySound(TitanSounds.GetRandomGrabGrunt());
            }
        }

        protected override void Start()
        {
            base.Start();
            if (IsMine())
            {
                if (!IsMainCharacter() || !(this is BaseShifter))
                    StartCoroutine(HandleSpawnCollisionCoroutine(2f, 20f));
                Idle();
            }
        }

        protected IEnumerator HandleSpawnCollisionCoroutine(float time, float maxSpeed)
        {
            while (time > 0f)
            {
                if (Cache.Rigidbody.velocity.magnitude > maxSpeed)
                    Cache.Rigidbody.velocity = Cache.Rigidbody.velocity.normalized * maxSpeed;
                time -= Time.fixedDeltaTime;
                yield return new WaitForFixedUpdate();
            }
        }

        protected virtual void ToggleSitPushbox(bool sit)
        {
            if (BaseTitanCache.SitPushbox == null)
                return;
            if (sit && !BaseTitanCache.SitPushbox.enabled)
                BaseTitanCache.SitPushbox.enabled = true;
            else if (!sit && BaseTitanCache.SitPushbox.enabled)
                BaseTitanCache.SitPushbox.enabled = false;
        }

        protected virtual void UpdateAnimationColliders()
        {
            ToggleSitPushbox(IsPlayingSitAnimation());
        }

        protected virtual bool IsPlayingSitAnimation()
        {
            return IsPlayingClip(BaseTitanAnimations.SitDown) || IsPlayingClip(BaseTitanAnimations.SitFall) || IsPlayingClip(BaseTitanAnimations.SitIdle)
                || IsPlayingClip(BaseTitanAnimations.SitUp) || IsPlayingClip(BaseTitanAnimations.DieSit);
        }

        protected override string GetFootstepAudio(int phase)
        {
            return TitanSounds.GetRandomFootstep();
        }

        protected override int GetFootstepPhase()
        {
            if (BaseTitanAnimations.Run != "" && Cache.Animation.IsPlaying(BaseTitanAnimations.Run))
            {
                float time = Cache.Animation[BaseTitanAnimations.Run].normalizedTime % 1f;
                return (time >= 0f && time < 0.5f) ? 0 : 1;
            }
            else if (BaseTitanAnimations.Walk != "" && Cache.Animation.IsPlaying(BaseTitanAnimations.Walk))
            {
                float time = Cache.Animation[BaseTitanAnimations.Walk].normalizedTime % 1f;
                return (time >= 0.1f && time < 0.6f) ? 1 : 0;
            }
            return _stepPhase;
        }

        protected virtual void SpawnShatter(Vector3 position)
        {
            RaycastHit hit;
            if (Physics.Raycast(position + Vector3.up * 1f, Vector3.down, out hit, 2f, GroundMask.value))
            {
                EffectSpawner.Spawn(EffectPrefabs.GroundShatter, hit.point + Vector3.up * 0.1f, Quaternion.identity, Size * SizeMultiplier);
            }
        }

        public virtual bool CheckNapeAngle(Vector3 hitPosition, float maxAngle)
        {
            var nape = BaseTitanCache.Head.transform;
            Vector3 direction = (hitPosition - nape.position).normalized;
            return Vector3.Angle(-nape.forward, direction) < maxAngle;
        }
    }

    public enum TitanState
    {
        Idle,
        Run,
        Sprint,
        Walk,
        PreJump,
        StartJump,
        Jump,
        Fall,
        Emote,
        Land,
        Attack,
        ArmHurt,
        Special,
        Stun,
        Block,
        Dead,
        Blind,
        SitCripple,
        SitBlind,
        SitFall,
        SitDown,
        SitUp,
        SitIdle,
        Eat,
        Turn,
        WallClimb,
        CoverNape,
        HumanThrow
    }
}<|MERGE_RESOLUTION|>--- conflicted
+++ resolved
@@ -443,14 +443,9 @@
         protected void StateActionWithTime(TitanState state, string animation, float stateTime, float fade = 0.1f, bool deactivateHitboxes = true)
         {
             _needFreshCore = true;
-<<<<<<< HEAD
             SetAnimationUpdateMode(state == TitanState.Jump || state == TitanState.Attack);
-            if (state != TitanState.Eat)
-=======
-            SetAnimationUpdateMode(state == TitanState.Jump);
             if (state != TitanState.Eat && state != TitanState.HumanThrow)
             {
->>>>>>> 2651fc4f
                 Ungrab();
             }
             if (deactivateHitboxes)

--- conflicted
+++ resolved
@@ -1173,34 +1173,9 @@
             BasicCache.ForearmSmokeR.transform.position = BasicCache.ForearmR.position;
             if (!AI && Cache.Animation.IsPlaying(BasicAnimations.RunCrawler))
             {
-<<<<<<< HEAD
-                if (_leftArmDisabled)
-                {
-                    BasicCache.ForearmL.localScale = _cutHandSize;
-                    BasicCache.ForearmL.localRotation = Quaternion.identity;
-                }
-                else
-                    BasicCache.ForearmL.localScale = Vector3.one;
-                if (_rightArmDisabled)
-                {
-                    BasicCache.ForearmR.localScale = _cutHandSize;
-                    BasicCache.ForearmR.localRotation = Quaternion.identity;
-                }
-                else
-                    BasicCache.ForearmR.localScale = Vector3.one;
-                BasicCache.ForearmSmokeL.transform.position = BasicCache.ForearmL.position;
-                BasicCache.ForearmSmokeR.transform.position = BasicCache.ForearmR.position;
-                if (!AI && Cache.Animation.IsPlaying(BasicAnimations.RunCrawler))
-                {
-                    var body = BasicCache.Body;
-                    body.localRotation = Quaternion.Euler(-90f, 0f, 0f);
-                    BasicCache.Core.localPosition = new Vector3(0f, -0.05f, 0f);
-                }
-=======
                 var body = BasicCache.Body;
                 body.localRotation = Quaternion.Euler(-90f, 0f, 0f);
                 BasicCache.Core.localPosition = new Vector3(0f, -0.05f, 0f);
->>>>>>> 5e46e0b3
             }
         }
 

--- conflicted
+++ resolved
@@ -86,16 +86,11 @@
             return sounds[UnityEngine.Random.Range(0, sounds.Length)];
         }
 
-<<<<<<< HEAD
         public static string GetRandomTSLaunch()
         {
             return GetRandom(TSLaunch1, TSLaunch2);
         }
 
-
-        // Get random apg shot
-=======
->>>>>>> babe826b
         public static string GetRandomAPGShot()
         {
             return GetRandom(APGShot1, APGShot2, APGShot3, APGShot4);

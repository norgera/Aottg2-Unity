﻿using ApplicationManagers;
using Cameras;
using Controllers;
using CustomLogic;
using CustomSkins;
using Effects;
using GameManagers;
using GameProgress;
using Map;
using Photon.Pun;
using Photon.Realtime;
using Settings;
using SimpleJSONFixed;
using System;
using System.Collections;
using System.Collections.Generic;
using UI;
using Unity.VisualScripting;
using Unity.VisualScripting.Antlr3.Runtime;
using UnityEngine;
using UnityEngine.UIElements;
using Utility;
using Weather;

namespace Characters
{
    class Human : BaseCharacter
    {
        // setup
        public HumanComponentCache HumanCache;
        public BaseUseable Special;
        public BaseUseable Weapon;
        public HookUseable HookLeft;
        public HookUseable HookRight;
        public HumanMountState MountState = HumanMountState.None;
        public HumanCarryState CarryState = HumanCarryState.None;
        public Horse Horse;
        public HumanSetup Setup;
        public HumanStats Stats;
        public bool FinishSetup;
        private HumanCustomSkinLoader _customSkinLoader;
        public override List<string> EmoteActions => new List<string>() { "Salute", "Wave", "Nod", "Shake", "Dance", "Eat", "Flip" };
        public static LayerMask AimMask = PhysicsLayer.GetMask(PhysicsLayer.TitanPushbox, PhysicsLayer.MapObjectProjectiles,
           PhysicsLayer.MapObjectEntities, PhysicsLayer.MapObjectAll);
        public static LayerMask ClipMask = PhysicsLayer.GetMask(PhysicsLayer.MapObjectAll, PhysicsLayer.MapObjectCharacters,
            PhysicsLayer.MapObjectEntities);
        protected HumanMovementSync MovementSync;

        // state
        private HumanState _state = HumanState.Idle;
        public string CurrentSpecial;
        public BaseTitan Grabber;
        public Transform GrabHand;
        public Human Carrier;
        public Transform CarryBack;
        public Human BackHuman;
        public Vector3 CarryVelocity;
        public MapObject MountedMapObject;
        public Transform MountedTransform;
        public Vector3 MountedPositionOffset;
        public Vector3 MountedRotationOffset;
        public bool CancelHookLeftKey;
        public bool CancelHookRightKey;
        public bool CancelHookBothKey;
        private object[] _lastMountMessage = null;

        // physics
        public float ReelInAxis = 0f;
        public float ReelOutAxis = 0f;
        public float ReelOutScrollTimeLeft = 0f;
        public float TargetMagnitude = 0f;
        public bool IsWalk;
        public const float RealismMaxReel = 120f;
        public const float RealismDeathVelocity = 100f;
        private const float MaxVelocityChange = 10f;
        private float _originalDashSpeed;
        public Quaternion _targetRotation;
        private float _wallRunTime = 0f;
        private bool _wallJump = false;
        private bool _wallSlide = false;
        private Vector3 _wallSlideGround = Vector3.zero;
        private bool _launchLeft;
        private bool _launchRight;
        private float _launchLeftTime;
        private float _launchRightTime;
        private bool _needLean;
        private bool _almostSingleHook;
        private bool _leanLeft;
        private bool _isTrigger;
        private bool _useFixedUpdateClipping = true;
        private Vector3 _lastPosition;
        private Vector3 _lastVelocity;
        private Vector3 _currentVelocity;
        private static LayerMask TitanDetectionMask = PhysicsLayer.GetMask(PhysicsLayer.EntityDetection);
        public override LayerMask GroundMask => PhysicsLayer.GetMask(PhysicsLayer.TitanPushbox, PhysicsLayer.MapObjectEntities,
            PhysicsLayer.MapObjectAll);
        private Quaternion _oldHeadRotation = Quaternion.identity;
        public Vector2 LastGoodHeadAngle = Vector2.zero;
        public Quaternion LateUpdateHeadRotation = Quaternion.identity;
        public Quaternion LateUpdateHeadRotationRecv = Quaternion.identity;

        // actions
        public string StandAnimation;
        public string AttackAnimation;
        public bool _gunArmAim;
        public string RunAnimation;
        public bool _attackRelease;
        public bool _attackButtonRelease;
        public bool _reelInWaitForRelease;
        private float _stateTimeLeft = 0f;
        private float _dashTimeLeft = 0f;
        private bool _cancelGasDisable;
        private bool _animationStopped;
        private bool _needFinishReload;
        private float _reloadTimeLeft;
        private float _reloadCooldownLeft;
        private string _reloadAnimation;
        private float _dashCooldownLeft = 0f;
        private Human _hookHuman;
        private bool _hookHumanLeft;
        private float _hookHumanConstantTimeLeft;
        private bool _isReelingOut;
        private Dictionary<BaseTitan, float> _lastNapeHitTimes = new Dictionary<BaseTitan, float>();

        public void DieChangeCharacter()
        {
            Cache.PhotonView.RPC("MarkDeadRPC", RpcTarget.AllBuffered, new object[0]);
            PhotonNetwork.Destroy(gameObject);
        }

        public void IsChangingPosition()
        {
            _useFixedUpdateClipping = false;
        }

        [PunRPC]
        public override void MarkDeadRPC(PhotonMessageInfo info)
        {
            if (info.Sender != Cache.PhotonView.Owner)
                return;
            Dead = true;
            Setup.DeleteDie();
            GetComponent<CapsuleCollider>().enabled = false;
            if (IsMine())
            {
                FalseAttack();
                SetCarrierTriggerCollider(false);
            }
        }

        [PunRPC]
        public virtual void UngrabRPC(PhotonMessageInfo info)
        {
            if (Grabber == null || info.Sender != Grabber.Cache.PhotonView.Owner)
                return;
            Ungrab(false, true);
        }

        public Ray GetAimRayAfterHuman()
        {
            Ray ray = SceneLoader.CurrentCamera.Camera.ScreenPointToRay(Input.mousePosition);

            // Define a plane at the characters position facing towards the camera's forward direction
            Plane plane = new Plane(ray.direction, Cache.Transform.position);

            // Visualize this plane by drawing 4 lines and a 5th normal line
            Debug.DrawRay(Cache.Transform.position, ray.direction * 1000f, Color.red);
            Debug.DrawRay(Cache.Transform.position, plane.normal * 1000f, Color.green);
            Debug.DrawRay(Cache.Transform.position, Vector3.Cross(ray.direction, plane.normal) * 1000f, Color.blue);
            Debug.DrawRay(Cache.Transform.position, Vector3.Cross(Vector3.Cross(ray.direction, plane.normal), ray.direction) * 1000f, Color.yellow);


            // Find the distance from the ray origin to the plane along its direction
            float distance;
            plane.Raycast(ray, out distance);

            // Get the point on the plane that is distance units away from the ray origin

            Vector3 target = ray.GetPoint(distance);

            // Set the ray origin to the new found point on the plane
            ray.origin = target;

            return ray;
        }

        public Ray GetAimRayAfterHumanCheap()
        {
            Ray ray = SceneLoader.CurrentCamera.Camera.ScreenPointToRay(Input.mousePosition);

            // Move the ray origin along its direction by the distance between the ray origin and the character
            ray.origin = ray.GetPoint(Vector3.Distance(ray.origin, Cache.Transform.position));

            return ray;
        }

        public override Vector3 GetAimPoint()
        {
            RaycastHit hit;
            Ray ray = GetAimRayAfterHumanCheap(); // SceneLoader.CurrentCamera.Camera.ScreenPointToRay(Input.mousePosition);
            Vector3 target = ray.origin + ray.direction * 1000f;
            if (Physics.Raycast(ray, out hit, 1000f, AimMask.value))
                target = hit.point;
            return target;
        }

<<<<<<< HEAD
        public Vector3 GetAimPoint(Vector3 origin, Vector3 direction)
        {
            RaycastHit hit;
            Vector3 target = origin + direction * 1000f;
            if (Physics.Raycast(origin, direction, out hit, 1000f, AimMask.value))
                target = hit.point;
            return target;
        }

        private Vector2 GetLookAngle(Vector3 target)
        {
            Vector3 vector = target - Cache.Transform.position;
            float angle = -Mathf.Atan2(vector.z, vector.x) * Mathf.Rad2Deg;
            float verticalAngle = -Mathf.DeltaAngle(angle, Cache.Transform.rotation.eulerAngles.y - 90f);
            float y = HumanCache.Neck.position.y - target.y;
            float distance = Util.DistanceIgnoreY(target, HumanCache.Transform.position);
            float horizontalAngle = Mathf.Atan2(y, distance) * Mathf.Rad2Deg;
            return new Vector2(horizontalAngle, verticalAngle);
        }

        
        

=======
>>>>>>> a2854e84
        public bool CanJump()
        {
            return (Grounded && CarryState != HumanCarryState.Carry && (State == HumanState.Idle || State == HumanState.Slide) &&
                !Cache.Animation.IsPlaying(HumanAnimations.Jump) && !Cache.Animation.IsPlaying(HumanAnimations.HorseMount));
        }

        public void Jump()
        {
            Idle();
            CrossFade(HumanAnimations.Jump, 0.1f);
            PlaySound(HumanSounds.Jump);
            ToggleSparks(false);
        }

        public void Mount(Transform transform, Vector3 positionOffset, Vector3 rotationOffset)
        {
            Transform parent = transform;
            MapObject mapObject = null;
            string transformName = "";
            while (parent != null)
            {
                if (MapLoader.GoToMapObject.ContainsKey(parent.gameObject))
                {
                    mapObject = MapLoader.GoToMapObject[parent.gameObject];
                    break;
                }
                if (transformName == "")
                    transformName = parent.name;
                else
                    transformName = parent.name + "/" + transformName;
                parent = parent.parent;
            }
            Mount(mapObject, transformName, positionOffset, rotationOffset);
        }

        public void Mount(MapObject mapObject, Vector3 positionOffset, Vector3 rotationOffset)
        {
            Mount(mapObject, "", positionOffset, rotationOffset);
        }

        public void Mount(MapObject mapObject, string transformName, Vector3 positionOffset, Vector3 rotationOffset)
        {
            if (MountedTransform != transform)
            {
                Unmount(true);
                SetInterpolation(false);
                SetTriggerCollider(true);
            }
            int scriptId = -100;
            if (mapObject != null)
                scriptId = mapObject.ScriptObject.Id;
            _lastMountMessage = new object[] { scriptId, transformName, positionOffset, rotationOffset };
            Cache.PhotonView.RPC("MountRPC", RpcTarget.All, _lastMountMessage);
        }

        [PunRPC]
        public void MountRPC(int mapObjectID, string transformName, Vector3 positionOffset, Vector3 rotationOffset, PhotonMessageInfo info)
        {
            if (info.Sender != Cache.PhotonView.Owner)
                return;
            MountState = HumanMountState.MapObject;
            MountedMapObject = null;
            MountedTransform = null;
            if (_inGameManager.IsFinishedLoading())
                FinishMount(mapObjectID, transformName, positionOffset, rotationOffset);
            else
                StartCoroutine(WaitAndMount(mapObjectID, transformName, positionOffset, rotationOffset));
        }

        private IEnumerator WaitAndMount(int mapObjectID, string transformName, Vector3 positionOffset, Vector3 rotationOffset)
        {
            while (!_inGameManager.IsFinishedLoading())
                yield return null;
            if (MountState == HumanMountState.MapObject)
                FinishMount(mapObjectID, transformName, positionOffset, rotationOffset);
        }

        private void FinishMount(int mapObjectID, string transformName, Vector3 positionOffset, Vector3 rotationOffset)
        {
            if (mapObjectID == -100)
                return;
            if (MapLoader.IdToMapObject.ContainsKey(mapObjectID))
            {
                var mapObject = MapLoader.IdToMapObject[mapObjectID];
                Transform transform;
                if (transformName != "")
                    transform = mapObject.GameObject.transform.Find(transformName);
                else
                    transform = mapObject.GameObject.transform;
                if (transform != null)
                {
                    MountedMapObject = mapObject;
                    MountedTransform = transform;
                    MountedPositionOffset = positionOffset;
                    MountedRotationOffset = rotationOffset;
                }
            }
        }

        public void Unmount(bool immediate)
        {
            SetInterpolation(true);
            if (MountState == HumanMountState.Horse && !immediate)
            {
                PlayAnimation(HumanAnimations.HorseDismount);
                Cache.Rigidbody.AddForce((((Vector3.up * 10f) - (Cache.Transform.forward * 2f)) - (Cache.Transform.right * 1f)), ForceMode.VelocityChange);
                MountState = HumanMountState.None;
            }
            else
            {
                MountState = HumanMountState.None;
                Idle();
                SetTriggerCollider(false);
            }
            _lastMountMessage = null;
            Cache.PhotonView.RPC("UnmountRPC", RpcTarget.All, new object[0]);
        }

        [PunRPC]
        public void UnmountRPC(PhotonMessageInfo info)
        {
            if (info.Sender != Cache.PhotonView.Owner)
                return;
            MountState = HumanMountState.None;
            MountedTransform = null;
            MountedMapObject = null;
        }

        public void MountHorse()
        {
            if (Horse != null && MountState == HumanMountState.None && Vector3.Distance(Horse.Cache.Transform.position, Cache.Transform.position) < 15f)
            {
                PlayAnimation(HumanAnimations.HorseMount);
                TargetAngle = Horse.transform.rotation.eulerAngles.y;
                PlaySound(HumanSounds.Dodge);
            }
        }

        public void Dodge(float targetAngle)
        {
            State = HumanState.GroundDodge;
            TargetAngle = targetAngle;
            _targetRotation = GetTargetRotation();
            CrossFade(HumanAnimations.Dodge, 0.1f);
            PlaySound(HumanSounds.Dodge);
            ToggleSparks(false);
        }

        public void DodgeWall()
        {
            State = HumanState.GroundDodge;
            PlayAnimation(HumanAnimations.Dodge, 0.2f);
            ToggleSparks(false);
        }

        public void Dash(float targetAngle)
        {
            if (_dashTimeLeft <= 0f && Stats.CurrentGas > 0 && MountState == HumanMountState.None &&
                State != HumanState.Grab && CarryState != HumanCarryState.Carry && _dashCooldownLeft <= 0f)
            {
                Stats.UseDashGas();
                TargetAngle = targetAngle;
                Vector3 direction = GetTargetDirection();
                _originalDashSpeed = Cache.Rigidbody.velocity.magnitude;
                _targetRotation = GetTargetRotation();
                Cache.Rigidbody.rotation = _targetRotation;
                EffectSpawner.Spawn(EffectPrefabs.GasBurst, Cache.Transform.position, Cache.Transform.rotation);
                PlaySound(HumanSounds.GasBurst);
                _dashTimeLeft = 0.5f;
                CrossFade(HumanAnimations.Dash, 0.1f, 0.1f);
                State = HumanState.AirDodge;
                FalseAttack();
                Cache.Rigidbody.AddForce(direction * 40f, ForceMode.VelocityChange);
                _dashCooldownLeft = 0.2f;
                ((InGameMenu)UIManager.CurrentMenu).HUDBottomHandler.ShakeGas();
            }
        }

        public void DashVertical(float targetAngle, Vector3 direction)
        {
            if (_dashTimeLeft <= 0f && Stats.CurrentGas > 0 && MountState == HumanMountState.None &&
                State != HumanState.Grab && CarryState != HumanCarryState.Carry && _dashCooldownLeft <= 0f)
            {
                Stats.UseDashGas();
                TargetAngle = targetAngle;
                _originalDashSpeed = Cache.Rigidbody.velocity.magnitude;
                _targetRotation = Quaternion.LookRotation(direction);
                Cache.Rigidbody.rotation = _targetRotation;
                EffectSpawner.Spawn(EffectPrefabs.GasBurst, Cache.Transform.position, Cache.Transform.rotation);
                PlaySound(HumanSounds.GasBurst);
                _dashTimeLeft = 0.5f;
                CrossFade(HumanAnimations.Dash, 0.1f, 0.1f);
                State = HumanState.AirDodge;
                FalseAttack();
                Cache.Rigidbody.AddForce(direction * 40f, ForceMode.VelocityChange);
                _dashCooldownLeft = 0.2f;
                ((InGameMenu)UIManager.CurrentMenu).HUDBottomHandler.ShakeGas();
            }
        }

        public void Idle()
        {
            if (State == HumanState.Attack || State == HumanState.SpecialAttack)
                FalseAttack();
            State = HumanState.Idle;
            CrossFade(StandAnimation, 0.1f);
        }

        public void Grab(BaseTitan grabber, Transform hand)
        {
            if (MountState != HumanMountState.None)
                Unmount(true);
            HookLeft.DisableAnyHook();
            HookRight.DisableAnyHook();
            UnhookHuman(true);
            UnhookHuman(false);
            State = HumanState.Grab;
            grabber.Cache.PhotonView.RPC("GrabRPC", grabber.Cache.PhotonView.Owner, new object[] { Cache.PhotonView.ViewID });
            SetTriggerCollider(true);
            FalseAttack();
            Grabber = grabber;
            GrabHand = hand;
            Cache.PhotonView.RPC("SetSmokeRPC", RpcTarget.All, new object[] { false });
            PlayAnimation(HumanAnimations.Grabbed);
            ToggleSparks(false);
            var windEmission = HumanCache.Wind.emission;
            windEmission.enabled = false;
            if (IsMainCharacter())
                MusicManager.PlayDeathSong();
        }

        public void Ungrab(bool notifyTitan, bool idle)
        {
            if (notifyTitan && Grabber != null)
                Grabber.Cache.PhotonView.RPC("UngrabRPC", Grabber.Cache.PhotonView.Owner, new object[0]);
            Grabber = null;
            SetTriggerCollider(false);
            if (idle)
                Idle();
        }

        public void Carry(Human carrier, Transform back)
        {
            if (MountState != HumanMountState.None)
                Unmount(true);
            HookLeft.DisableAnyHook();
            HookRight.DisableAnyHook();
            UnhookHuman(true);
            UnhookHuman(false);
            CarryState = HumanCarryState.Carry;
            SetTriggerCollider(true);
            FalseAttack();
            Carrier = carrier;
            CarryBack = back;
            SetCarrierTriggerCollider(true);
            Cache.PhotonView.RPC("SetSmokeRPC", RpcTarget.All, new object[] { false });
            ToggleSparks(false);
            State = HumanState.Idle;
            CrossFade(StandAnimation, 0.01f);
        }

        [PunRPC]
        public void CarryRPC(int viewId, PhotonMessageInfo info)
        {
            var view = PhotonView.Find(viewId);
            if (view.Owner != info.Sender)
                return;
            Carrier = view.GetComponent<Human>();
            Carrier.BackHuman = this;
            CarryState = HumanCarryState.Carry;
            if (Cache.PhotonView.IsMine)
                Carry(Carrier, Carrier.Cache.Transform);
        }

        public void Uncarry()
        {
            SetCarrierTriggerCollider(false);
            SetTriggerCollider(false);
            SetVelocityFromCarrier();
            Cache.Rigidbody.AddForce((((Vector3.up * 10f) - (Cache.Transform.forward * 2f)) - (Cache.Transform.right * 1f)), ForceMode.VelocityChange);
        }

        [PunRPC]
        public virtual void UncarryRPC(PhotonMessageInfo info)
        {
            CarryState = HumanCarryState.None;
            if (Cache.PhotonView.IsMine)
                Uncarry();
            if (Carrier != null)
                Carrier.BackHuman = null;
            Carrier = null;
        }

        public void SetCarrierTriggerCollider(bool trigger)
        {
            if (Carrier != null)
                Carrier.Cache.Colliders[0].isTrigger = trigger;
        }

        public void SetVelocityFromCarrier()
        {
            if (Carrier != null)
                Cache.Rigidbody.velocity = Carrier.CarryVelocity;
        }

        public void StartSpecialCarry()
        {
            Human human = FindNearestHuman();
            if (BackHuman != null)
            {
                BackHuman.Cache.PhotonView.RPC("UncarryRPC", RpcTarget.All, new object[0]);
            }
            else if (human != null && human.CarryState == HumanCarryState.None && human.Carrier == null && human.BackHuman == null
                && Vector3.Distance(human.Cache.Transform.position, Cache.Transform.position) < 7f)
            {
                human.Cache.PhotonView.RPC("CarryRPC", RpcTarget.All, new object[] { Cache.PhotonView.ViewID });
            }
        }

        public void SpecialActionState(float time)
        {
            State = HumanState.SpecialAction;
            _stateTimeLeft = time;
        }

        public void TransformShifter(string shifter, float liveTime)
        {
            _inGameManager.SpawnPlayerShifterAt(shifter, liveTime, Cache.Transform.position, Cache.Transform.rotation.eulerAngles.y);
            ((BaseShifter)_inGameManager.CurrentCharacter).PreviousHumanGas = Stats.CurrentGas;
            ((BaseShifter)_inGameManager.CurrentCharacter).PreviousHumanWeapon = Weapon;
            PhotonNetwork.Destroy(gameObject);
        }

        public IEnumerator WaitAndTransformFromShifter(float previousHumanGas, BaseUseable previousHumanWeapon)
        {
            while (!FinishSetup)
            {
                yield return null;
            }
            Stats.CurrentGas = previousHumanGas;
            if (previousHumanWeapon is BladeWeapon)
            {
                BladeWeapon previousBlade = (BladeWeapon)previousHumanWeapon;
                BladeWeapon weapon = (BladeWeapon)Weapon;
                weapon.BladesLeft = previousBlade.BladesLeft;
                weapon.CurrentDurability = previousBlade.CurrentDurability;
                if (weapon.CurrentDurability == 0)
                {
                    ToggleBlades(false);
                }
            }
            else if (previousHumanWeapon is AmmoWeapon)
            {
                AmmoWeapon previousAmmoWeapon = (AmmoWeapon)previousHumanWeapon;
                AmmoWeapon weapon = (AmmoWeapon)Weapon;
                weapon.RoundLeft = previousAmmoWeapon.RoundLeft;
                weapon.AmmoLeft = previousAmmoWeapon.AmmoLeft;
                if (weapon.RoundLeft == 0 && Weapon is ThunderspearWeapon)
                    SetThunderspears(false, false);
            }
        }

        public void Reload()
        {
            if ((Setup.Weapon == HumanWeapon.AHSS || Setup.Weapon == HumanWeapon.APG) && !SettingsManager.InGameCurrent.Misc.GunsAirReload.Value && !Grounded)
                return;
            if (_needFinishReload || _reloadCooldownLeft > 0f)
                return;
            if (Weapon is AmmoWeapon)
            {
                if (((AmmoWeapon)Weapon).AmmoLeft <= 0)
                    return;
                if (Weapon is AHSSWeapon || Weapon is APGWeapon)
                {
                    ToggleBlades(false);
                    if (Weapon is AHSSWeapon)
                    {
                        CancelHookLeftKey = true;
                        CancelHookRightKey = true;
                        CancelHookBothKey = true;
                    }
                }
                else if (Weapon is ThunderspearWeapon)
                {
                    SetThunderspears(false, false);
                    CancelHookLeftKey = true;
                    CancelHookRightKey = true;
                    CancelHookBothKey = true;
                }
                PlaySound(HumanSounds.GunReload);
            }
            else if (Weapon is BladeWeapon)
            {
                if (((BladeWeapon)Weapon).BladesLeft <= 0)
                    return;
                ToggleBlades(false);
                if (Grounded)
                    PlaySound(HumanSounds.BladeReloadGround);
                else
                    PlaySound(HumanSounds.BladeReloadAir);
            }
            if (Setup.Weapon == HumanWeapon.AHSS || Setup.Weapon == HumanWeapon.Thunderspear || Setup.Weapon == HumanWeapon.APG)
            {
                if (Grounded)
                    _reloadAnimation = HumanAnimations.AHSSGunReloadBoth;
                else
                    _reloadAnimation = HumanAnimations.AHSSGunReloadBothAir;
            }
            else
            {
                if (Grounded)
                    _reloadAnimation = HumanAnimations.ChangeBlade;
                else
                    _reloadAnimation = HumanAnimations.ChangeBladeAir;
            }
            CrossFade(_reloadAnimation, 0.1f, 0f);
            State = HumanState.Reload;
            _stateTimeLeft = Cache.Animation[_reloadAnimation].length / Cache.Animation[_reloadAnimation].speed;
            _needFinishReload = true;
            _reloadTimeLeft = _stateTimeLeft;
            _reloadCooldownLeft = _reloadTimeLeft + 0.5f;
            ((InGameMenu)UIManager.CurrentMenu).HUDBottomHandler.Reload();
        }

        protected void FinishReload()
        {
            if (!_needFinishReload)
                return;
            _needFinishReload = false;
            Weapon.Reload();
            if (Weapon is BladeWeapon || Weapon is AHSSWeapon || Weapon is APGWeapon)
            {
                ToggleBlades(true);
            }
            else if (Weapon is ThunderspearWeapon)
                SetThunderspears(true, true);
        }

        public bool Refill()
        {
            if (!Grounded || State != HumanState.Idle)
                return false;
            State = HumanState.Refill;
            if(Special is SupplySpecial && Special.UsesLeft == 0 )
            { 
                Special.Reset();
            }
            ToggleSparks(false);
            CrossFade(HumanAnimations.Refill, 0.1f);
            PlaySound(HumanSounds.Refill);
            _stateTimeLeft = Cache.Animation[HumanAnimations.Refill].length / Cache.Animation[HumanAnimations.Refill].speed;
            return true;
        }

        public bool NeedRefill()
        {
            if (Stats.CurrentGas < Stats.MaxGas)
                return true;
            if (Special is SupplySpecial && Special.UsesLeft == 0)
            {
                return true;
            }
            if (Weapon is BladeWeapon)
            {
                var weapon = (BladeWeapon)Weapon;
                return weapon.BladesLeft < weapon.MaxBlades || weapon.CurrentDurability < weapon.MaxDurability;
            }
            else if (Weapon is AmmoWeapon)
            {
                var weapon = (AmmoWeapon)Weapon;
                return weapon.NeedRefill();
            }
            return false;
        }

        public void FinishRefill()
        {
            if (Weapon == null || Dead)
                return;
            if (Weapon is BladeWeapon)
            {
                ToggleBlades(true);
            }
            Weapon.Reset();
            Stats.CurrentGas = Stats.MaxGas;
        }

        public override void Emote(string emote)
        {
            if (CanEmote())
            {
                if (State == HumanState.Attack)
                    FalseAttack();
                string animation = HumanAnimations.EmoteSalute;
                if (emote == "Salute")
                    animation = HumanAnimations.EmoteSalute;
                else if (emote == "Dance")
                    animation = HumanAnimations.SpecialArmin;
                else if (emote == "Flip")
                    animation = HumanAnimations.Dodge;
                else if (emote == "Wave")
                    animation = HumanAnimations.EmoteWave;
                else if (emote == "Nod")
                    animation = HumanAnimations.EmoteYes;
                else if (emote == "Shake")
                    animation = HumanAnimations.EmoteNo;
                else if (emote == "Eat")
                    animation = HumanAnimations.SpecialSasha;
                EmoteAnimation(animation);
                ToggleSparks(false);
            }
        }

        public void EmoteAnimation(string animation)
        {
            State = HumanState.EmoteAction;
            CrossFade(animation, 0.1f);
            _stateTimeLeft = Cache.Animation[animation].length / Cache.Animation[animation].speed;
            ToggleSparks(false);
        }

        public bool CanEmote()
        {
            return !Dead && State != HumanState.Grab && CarryState != HumanCarryState.Carry && State != HumanState.AirDodge && State != HumanState.EmoteAction && State != HumanState.SpecialAttack && MountState == HumanMountState.None
                && State != HumanState.Stun;
        }

        public override Transform GetCameraAnchor()
        {
            return HumanCache.Head;
        }

        protected override void CreateCache(BaseComponentCache cache)
        {
            HumanCache = new HumanComponentCache(gameObject);
            base.CreateCache(HumanCache);
        }

        protected override IEnumerator WaitAndDie()
        {
            if (State == HumanState.Grab)
                PlaySound(HumanSounds.Death5);
            else if (Grounded)
                PlaySound(HumanSounds.Death2);
            else
                PlaySound(HumanSounds.Death2);
            EffectSpawner.Spawn(EffectPrefabs.Blood2, Cache.Transform.position, Cache.Transform.rotation);
            yield return new WaitForSeconds(2f);
            PhotonNetwork.Destroy(gameObject);
        }

        public void Init(bool ai, string team, InGameCharacterSettings settings)
        {
            base.Init(ai, team);
            Setup.Copy(settings);
            if (!ai)
                gameObject.AddComponent<HumanPlayerController>();
        }

        public void ReloadHuman(InGameCharacterSettings settings)
        {
            FinishSetup = false;
            Setup.Copy(settings);
            HookLeft.DisableAnyHook();
            HookRight.DisableAnyHook();

            if (IsMine())
            {
                Cache.PhotonView.RPC("SetupRPC", RpcTarget.All, Setup.CustomSet.SerializeToJsonString(), (int)Setup.Weapon);
                LoadSkin();
            }
            ((InGameMenu)UIManager.CurrentMenu).HUDBottomHandler.SetBottomHUD(this);
        }

        protected override void Awake()
        {
            if (SceneLoader.SceneName == SceneName.CharacterEditor)
            {
                this.enabled = false;
                return;
            }
            base.Awake();
            MovementSync = GetComponent<HumanMovementSync>();
            HumanCache = (HumanComponentCache)Cache;
            Cache.Rigidbody.freezeRotation = true;
            Cache.Rigidbody.useGravity = false;
            if (gameObject.GetComponent<HumanSetup>() == null)
                Setup = gameObject.AddComponent<HumanSetup>();
            Setup = gameObject.GetComponent<HumanSetup>();
            Stats = new HumanStats(this);
            _customSkinLoader = gameObject.AddComponent<HumanCustomSkinLoader>();

            if (IsMine())
            {
                Cache.AudioSources[HumanSounds.GasStart].spatialBlend = 0;
                Cache.AudioSources[HumanSounds.GasLoop].spatialBlend = 0;
                Cache.AudioSources[HumanSounds.GasEnd].spatialBlend = 0;
            }
        }

        protected override void Start()
        {
            _inGameManager.Humans.Add(this);
            base.Start();
            SetInterpolation(true);
            if (IsMine())
            {
                TargetAngle = Cache.Transform.eulerAngles.y;
                Cache.PhotonView.RPC("SetupRPC", RpcTarget.All, Setup.CustomSet.SerializeToJsonString(), (int)Setup.Weapon);
                LoadSkin();
                if (SettingsManager.InGameCurrent.Misc.Horses.Value)
                {
                    Horse = (Horse)CharacterSpawner.Spawn(CharacterPrefabs.Horse, Cache.Transform.position + Vector3.right * 2f, Quaternion.Euler(0f, TargetAngle, 0f));
                    Horse.Init(this);
                }
                if (DebugTesting.DebugPhase)
                    GetComponent<CapsuleCollider>().isTrigger = true;
            }
        }

        public override void OnPlayerEnteredRoom(Player player)
        {
            base.OnPlayerEnteredRoom(player);
            if (IsMine())
            {
                Cache.PhotonView.RPC("SetTriggerColliderRPC", player, new object[] { _isTrigger });
                if (MountState == HumanMountState.MapObject && _lastMountMessage != null)
                    Cache.PhotonView.RPC("MountRPC", player, _lastMountMessage);
                if (BackHuman != null && BackHuman.CarryState == HumanCarryState.Carry)
                    BackHuman.Cache.PhotonView.RPC("CarryRPC", player, new object[] { Cache.PhotonView.ViewID });

                Cache.PhotonView.RPC("SetupRPC", player, Setup.CustomSet.SerializeToJsonString(), (int)Setup.Weapon);
                LoadSkin(player);
            }
        }

        [PunRPC]
        public override void GetHitRPC(int viewId, string name, int damage, string type, string collider)
        {
            if (Dead)
                return;
            if (type == "TitanEat")
            {
                base.GetHitRPC(viewId, name, damage, type, collider);
                if (!Dead)
                    Ungrab(false, true);
            }
            else if (type.StartsWith("Grab"))
            {
                if (State == HumanState.Grab)
                    return;
                var titan = (BaseTitan)Util.FindCharacterByViewId(viewId);
                if (type == "GrabLeft")
                    Grab(titan, titan.BaseTitanCache.GrabLSocket);
                else
                    Grab(titan, titan.BaseTitanCache.GrabRSocket);
            }
            else
                base.GetHitRPC(viewId, name, damage, type, collider);
        }

        public override void OnHit(BaseHitbox hitbox, object victim, Collider collider, string type, bool firstHit)
        {
            if (hitbox != null)
            {
                if (hitbox == HumanCache.BladeHitLeft || hitbox == HumanCache.BladeHitRight)
                    type = "Blade";
                else if (hitbox == HumanCache.AHSSHit)
                {
                    type = "AHSS";
                    if (((CapsuleCollider)HumanCache.AHSSHit._collider).radius == CharacterData.HumanWeaponInfo["AHSS"]["Radius"].AsFloat * 2f)
                    {
                        type = "AHSSDouble";
                    }
                }
                    
                else if (hitbox == HumanCache.APGHit)
                    type = "APG";
            }
            int damage = (CarryState == HumanCarryState.Carry && Carrier != null)
                ? Mathf.Max((int)(Carrier.CarryVelocity.magnitude * 10f), 10)
                : Mathf.Max((int)(Cache.Rigidbody.velocity.magnitude * 10f), 10);
            if (type == "Blade")
            {
                if (!(victim is CustomLogicCollisionHandler))
                    EffectSpawner.Spawn(EffectPrefabs.Blood1, hitbox.transform.position, Quaternion.Euler(270f, 0f, 0f));
                if (SettingsManager.SoundSettings.OldBladeEffect.Value)
                    PlaySound(HumanSounds.OldBladeHit);
                else
                    PlaySound(HumanSounds.BladeHit);
                var weapon = (BladeWeapon)Weapon;
                if (Stats.Perks["AdvancedAlloy"].CurrPoints == 1)
                {
                    if (damage < 500)
                        weapon.UseDurability(weapon.CurrentDurability);
                }
                else
                    weapon.UseDurability(2f);
                if (weapon.CurrentDurability == 0f)
                {
                    ToggleBlades(false);
                    PlaySound(HumanSounds.BladeBreak);
                }
                damage = (int)(damage * CharacterData.HumanWeaponInfo["Blade"]["DamageMultiplier"].AsFloat);
            }
            else if (type == "AHSS")
            {
                damage = (int)(damage * CharacterData.HumanWeaponInfo["AHSS"]["DamageMultiplier"].AsFloat);
            }
            else if (type == "AHSSDouble")
                type = "AHSS";
            else if (type == "APG")
                damage = (int)(damage * CharacterData.HumanWeaponInfo["APG"]["DamageMultiplier"].AsFloat);
            damage = Mathf.Max(damage, 10);
            if (CustomDamageEnabled)
                damage = CustomDamage;
            if (victim is CustomLogicCollisionHandler)
            {
                Vector3 position = Vector3.zero;
                if (hitbox != null)
                    position = hitbox.transform.position;
                (victim as CustomLogicCollisionHandler).GetHit(this, Name, damage, type, position);
                return;
            }
            var victimChar = (BaseCharacter)victim;
            if (!victimChar.Dead)
            {
                if (victimChar is BaseTitan)
                {
                    var titan = (BaseTitan)victimChar;
                    if (titan.BaseTitanCache.NapeHurtbox == collider)
                    {
                        if (type == "Blade" && !CheckTitanNapeAngle(hitbox.transform.position, titan.BaseTitanCache.Head.transform,
                            CharacterData.HumanWeaponInfo["Blade"]["RestrictAngle"].AsFloat))
                            return;
                        if (type == "AHSS" && !CheckTitanNapeAngle(hitbox.transform.position, titan.BaseTitanCache.Head.transform,
                            CharacterData.HumanWeaponInfo["AHSS"]["RestrictAngle"].AsFloat))
                            return;
                        if (type == "APG" && !CheckTitanNapeAngle(hitbox.transform.position, titan.BaseTitanCache.Head.transform,
                            CharacterData.HumanWeaponInfo["APG"]["RestrictAngle"].AsFloat))
                            return;
                        if (type != "APG" && _lastNapeHitTimes.ContainsKey(titan) && (_lastNapeHitTimes[titan] + 0.2f) > Time.time)
                            return;
                        ((InGameMenu)UIManager.CurrentMenu).ShowKillScore(damage);
                        ((InGameCamera)SceneLoader.CurrentCamera).TakeSnapshot(titan.BaseTitanCache.Neck.position, damage);
                        if (type == "Blade" && SettingsManager.GraphicsSettings.BloodSplatterEnabled.Value)
                            ((InGameMenu)UIManager.CurrentMenu).ShowBlood();
                        if (type == "Blade" || type == "AHSS" || type == "APG")
                        {
                            if (SettingsManager.SoundSettings.OldNapeEffect.Value)
                                PlaySound(HumanSounds.OldNapeHit);
                            else
                            {
                                if (type == "APG")
                                    PlaySound(HumanSounds.NapeHit);
                                if (type == "Blade")
                                {
                                    if (damage < 500)
                                        PlaySound(HumanSounds.NapeHit);
                                    if (damage < 1000)
                                        PlaySound(HumanSounds.GetRandomBladeNapeVar1());
                                    else if (damage < 2000)
                                        PlaySound(HumanSounds.GetRandomBladeNapeVar2());
                                    else if (damage < 3000)
                                        PlaySound(HumanSounds.GetRandomBladeNapeVar3());
                                    else
                                        PlaySound(HumanSounds.GetRandomBladeNapeVar4());
                                }
                                else if (type == "AHSS")
                                {
                                    if (damage < 1000)
                                    {
                                        PlaySound(HumanSounds.NapeHit);
                                    }
                                    else if (damage < 2000)
                                    {
                                        PlaySound(HumanSounds.GetRandomAHSSNapeHitVar1());
                                    }
                                    else
                                    {
                                        PlaySound(HumanSounds.GetRandomAHSSNapeHitVar2());
                                    }
                                }
                                
                            }
                                
                        }
                        _lastNapeHitTimes[titan] = Time.time;
                    }
                    if (titan.BaseTitanCache.Hurtboxes.Contains(collider))
                    {
                        EffectSpawner.Spawn(EffectPrefabs.CriticalHit, hitbox.transform.position, Quaternion.Euler(270f, 0f, 0f));
                        victimChar.GetHit(this, damage, type, collider.name);
                        if (titan.BaseTitanCache.NapeHurtbox != collider)
                            PlaySound(HumanSounds.LimbHit);
                    }
                }
                else
                {
                    ((InGameMenu)UIManager.CurrentMenu).ShowKillScore(damage);
                    ((InGameCamera)SceneLoader.CurrentCamera).TakeSnapshot(victimChar.Cache.Transform.position, damage);
                    victimChar.GetHit(this, damage, type, collider.name);
                }
            }
        }

        bool CheckTitanNapeAngle(Vector3 position, Transform nape, float angle)
        {
            Vector3 direction = (position - nape.position).normalized;
            return Vector3.Angle(-nape.forward, direction) < angle;
        }

        protected void Update()
        {
            if (IsMine() && !Dead)
            {
                _stateTimeLeft -= Time.deltaTime;
                _dashCooldownLeft -= Time.deltaTime;
                _reloadCooldownLeft -= Time.deltaTime;
                if (_needFinishReload)
                {
                    _reloadTimeLeft -= Time.deltaTime;
                    if (Weapon is BladeWeapon)
                    {
                        if (Grounded && (Cache.Animation[_reloadAnimation].normalizedTime > 0.5f || _reloadTimeLeft <= 0f))
                            FinishReload();
                        else if (!Grounded && (Cache.Animation[_reloadAnimation].normalizedTime > 0.56f || _reloadTimeLeft <= 0f))
                            FinishReload();
                    }
                    else
                    {
                        if (Cache.Animation[_reloadAnimation].normalizedTime > 0.62f || _reloadTimeLeft <= 0f)
                            FinishReload();
                    }
                }
                if (State == HumanState.Grab)
                {
                    if (Grabber == null || Grabber.Dead)
                        Ungrab(false, true);
                    else
                    {
                        Cache.Transform.position = GrabHand.transform.position;
                        Cache.Transform.rotation = GrabHand.transform.rotation;
                    }
                }
                else if (MountState == HumanMountState.MapObject)
                {
                    if (MountedTransform == null)
                        Unmount(true);
                    else
                    {
                        Cache.Transform.position = MountedTransform.TransformPoint(MountedPositionOffset);
                        Cache.Transform.rotation = Quaternion.Euler(MountedTransform.rotation.eulerAngles + MountedRotationOffset);
                    }
                }
                else if (MountState == HumanMountState.Horse)
                {
                    if (Horse == null)
                        Unmount(true);
                    else
                    {
                        Cache.Transform.position = Horse.Cache.Transform.position + Vector3.up * 1.95f;
                        Cache.Transform.rotation = Horse.Cache.Transform.rotation;
                    }
                }
                else if (State == HumanState.Attack)
                {
                    if (Setup.Weapon == HumanWeapon.Blade)
                    {
                        var bladeWeapon = (BladeWeapon)Weapon;
                        if (!bladeWeapon.IsActive)
                            _attackButtonRelease = true;
                        if (!_attackRelease)
                        {
                            if (_attackButtonRelease)
                            {
                                ContinueAnimation();
                                _attackRelease = true;
                            }
                            else if (Cache.Animation[AttackAnimation].normalizedTime >= 0.32f)
                                PauseAnimation();
                        }
                        float startTime;
                        float endTime;
                        if (bladeWeapon.CurrentDurability <= 0f)
                            startTime = endTime = -1f;
                        else if (AttackAnimation == HumanAnimations.Attack4)
                        {
                            startTime = 0.6f;
                            endTime = 0.9f;
                        }
                        else
                        {
                            startTime = 0.5f;
                            endTime = 0.85f;
                        }
                        if (Cache.Animation[AttackAnimation].normalizedTime > startTime && Cache.Animation[AttackAnimation].normalizedTime < endTime)
                        {
                            if (!HumanCache.BladeHitLeft.IsActive())
                            {
                                HumanCache.BladeHitLeft.Activate();
                                if (SettingsManager.SoundSettings.OldBladeEffect.Value)
                                    PlaySound(HumanSounds.OldBladeSwing);
                                else
                                {
                                    int random = UnityEngine.Random.Range(1, 5);
                                    PlaySound("BladeSwing" + random.ToString());
                                }
                                ToggleBladeTrails(true);
                            }
                            if (!HumanCache.BladeHitRight.IsActive())
                                HumanCache.BladeHitRight.Activate();
                        }
                        else if (HumanCache.BladeHitLeft.IsActive())
                        {
                            HumanCache.BladeHitLeft.Deactivate();
                            HumanCache.BladeHitRight.Deactivate();
                            ToggleBladeTrails(false);
                        }
                        if (Cache.Animation[AttackAnimation].normalizedTime >= 1f)
                            Idle();
                    }
                    else if (Setup.Weapon == HumanWeapon.AHSS || Setup.Weapon == HumanWeapon.Thunderspear || Setup.Weapon == HumanWeapon.APG)
                    {
                        if (Cache.Animation[AttackAnimation].normalizedTime >= 1f)
                            Idle();
                    }
                }
                else if (State == HumanState.EmoteAction || State == HumanState.SpecialAction || State == HumanState.Stun)
                {
                    if (_stateTimeLeft <= 0f)
                        Idle();
                }
                else if (State == HumanState.GroundDodge)
                {
                    if (Cache.Animation.IsPlaying(HumanAnimations.Dodge))
                    {
                        if (!(Grounded || (Cache.Animation[HumanAnimations.Dodge].normalizedTime <= 0.6f)))
                            Idle();
                        if (Cache.Animation[HumanAnimations.Dodge].normalizedTime >= 1f)
                            Idle();
                    }
                }
                else if (State == HumanState.Land)
                {
                    if (Cache.Animation.IsPlaying(HumanAnimations.Land) && (Cache.Animation[HumanAnimations.Land].normalizedTime >= 1f))
                        Idle();
                }
                else if (State == HumanState.Refill)
                {
                    if (_stateTimeLeft <= 0f)
                    {
                        Idle();
                        FinishRefill();
                    }
                }
                else if (State == HumanState.Reload)
                {
                    if (_stateTimeLeft <= 0f)
                        Idle();
                }
                else if (State == HumanState.Slide)
                {
                    if (!Grounded)
                        Idle();
                }
                else if (State == HumanState.AirDodge)
                {
                    if (_dashTimeLeft > 0f)
                    {
                        _dashTimeLeft -= Time.deltaTime;
                        if (Cache.Rigidbody.velocity.magnitude > _originalDashSpeed)
                            Cache.Rigidbody.AddForce(-Cache.Rigidbody.velocity * Time.deltaTime * 1.7f, ForceMode.VelocityChange);
                    }
                    else
                        Idle();
                }
                if (CarryState == HumanCarryState.Carry)
                {
                    if (Carrier == null || Carrier.Dead)
                        Cache.PhotonView.RPC("UncarryRPC", RpcTarget.All, new object[0]);
                    else if (MountState != HumanMountState.None || State == HumanState.Grab)
                        Cache.PhotonView.RPC("UncarryRPC", RpcTarget.All, new object[0]);
                    else
                    {
                        Vector3 offset = CarryBack.transform.forward * -0.4f + CarryBack.transform.up * 0.5f;
                        Cache.Transform.position = CarryBack.transform.position + offset;
                        Cache.Transform.rotation = CarryBack.transform.rotation;
                    }

                    if (Carrier != null && Vector3.Distance(Carrier.Cache.Transform.position, Cache.Transform.position) > 7f)
                        Cache.PhotonView.RPC("UncarryRPC", RpcTarget.All, new object[0]);
                }
            }
        }

        protected void FixedUpdate()
        {
            if (IsMine())
            {
                FixedUpdateLookTitan();
                FixedUpdateUseables();
                _isReelingOut = false;
                if (State == HumanState.Grab || Dead)
                {
                    Cache.Rigidbody.velocity = Vector3.zero;
                    return;
                }
                if (CarryState == HumanCarryState.Carry)
                {
                    Cache.Rigidbody.velocity = Vector3.zero;
                    Grounded = false;
                    return;
                }
                if (MountState == HumanMountState.Horse)
                {
                    Cache.Rigidbody.velocity = Horse.Cache.Rigidbody.velocity;
                    return;
                }
                if (MountState == HumanMountState.MapObject)
                {
                    Cache.Rigidbody.velocity = Vector3.zero;
                    ToggleSparks(false);
                    if (State != HumanState.Idle)
                        Idle();
                    return;
                }
                if (_hookHuman != null && !_hookHuman.Dead)
                {
                    Vector3 vector2 = _hookHuman.Cache.Transform.position - Cache.Transform.position;
                    float magnitude = vector2.magnitude;
                    // Temporarily remove until a rework is done as this completely breaks hook physics
                    /*if (magnitude > 2f)
                        Cache.Rigidbody.AddForce((vector2.normalized * Mathf.Pow(magnitude, 0.15f) * 30f) - (Cache.Rigidbody.velocity * 0.95f), ForceMode.VelocityChange);*/
                    _hookHumanConstantTimeLeft -= Time.fixedDeltaTime;
                    if (_hookHumanConstantTimeLeft <= 0f)
                    {
                        _hookHumanConstantTimeLeft = 1f;
                        _hookHuman.Cache.PhotonView.RPC("OnStillHookedByHuman", _hookHuman.Cache.PhotonView.Owner, new object[] { Cache.PhotonView.ViewID });
                    }
                }
                _currentVelocity = Cache.Rigidbody.velocity;
                GameProgressManager.RegisterSpeed(gameObject, _currentVelocity.magnitude);
                Cache.Transform.rotation = Quaternion.Lerp(Cache.Transform.rotation, _targetRotation, Time.deltaTime * 6f);
                CheckGround();
                bool pivotLeft = FixedUpdateLaunch(true);
                bool pivotRight = FixedUpdateLaunch(false);
                bool pivot = pivotLeft || pivotRight;
                if (Grounded)
                {
                    Vector3 newVelocity = Vector3.zero;
                    if (JustGrounded)
                    {
                        if (State != HumanState.Attack && State != HumanState.SpecialAttack && State != HumanState.SpecialAction
                            && State != HumanState.Stun && !HasDirection && !HasHook())
                        {
                            State = HumanState.Land;
                            CrossFade(HumanAnimations.Land, 0.01f);
                            if (!IsPlayingSound(HumanSounds.Land))
                                PlaySound(HumanSounds.Land);
                        }
                        else
                        {
                            _attackButtonRelease = true;
                            Vector3 v = _currentVelocity;
                            if (State != HumanState.Attack && State != HumanState.SpecialAttack && State != HumanState.SpecialAction && State != HumanState.Stun &&
                                State != HumanState.EmoteAction && (v.x * v.x + v.z * v.z > Stats.RunSpeed * Stats.RunSpeed * 1.5f) && State != HumanState.Refill)
                            {
                                State = HumanState.Slide;
                                CrossFade(HumanAnimations.Slide, 0.05f);
                                TargetAngle = Mathf.Atan2(v.x, v.z) * Mathf.Rad2Deg;
                                _targetRotation = GetTargetRotation();
                                HasDirection = true;
                                if (!IsPlayingSound(HumanSounds.CrashLand) && SettingsManager.SoundSettings.CrashLandEffect.Value)
                                    PlaySound(HumanSounds.CrashLand);
                            }
                        }
                        newVelocity = _currentVelocity;
                    }
                    if (State == HumanState.GroundDodge)
                    {
                        if (Cache.Animation[HumanAnimations.Dodge].normalizedTime >= 0.2f && Cache.Animation[HumanAnimations.Dodge].normalizedTime < 0.8f)
                            newVelocity = -Cache.Transform.forward * 2.4f * Stats.RunSpeed;
                        else if (Cache.Animation[HumanAnimations.Dodge].normalizedTime > 0.8f)
                            newVelocity = Cache.Rigidbody.velocity * 0.9f;
                    }
                    else if (State == HumanState.Idle)
                    {
                        newVelocity = Vector3.zero;
                        if (HasDirection)
                        {
                            newVelocity = GetTargetDirection() * TargetMagnitude * Stats.RunSpeed;
                            if (!Cache.Animation.IsPlaying(HumanAnimations.Run) && !Cache.Animation.IsPlaying(HumanAnimations.Jump) &&
                                !Cache.Animation.IsPlaying(HumanAnimations.RunBuffed) && (!Cache.Animation.IsPlaying(HumanAnimations.HorseMount) ||
                                Cache.Animation[HumanAnimations.HorseMount].normalizedTime >= 0.5f))
                            {
                                CrossFade(RunAnimation, 0.1f);
                                _stepPhase = 0;
                            }
                            if (!Cache.Animation.IsPlaying(HumanAnimations.WallRun))
                                _targetRotation = GetTargetRotation();
                        }
                        else if (!(Cache.Animation.IsPlaying(StandAnimation) || State == HumanState.Land || Cache.Animation.IsPlaying(HumanAnimations.Jump) || Cache.Animation.IsPlaying(HumanAnimations.HorseMount) || Cache.Animation.IsPlaying(HumanAnimations.Grabbed)))
                        {
                            CrossFade(StandAnimation, 0.1f);
                        }
                    }
                    else if (State == HumanState.Land)
                    {
                        newVelocity = Cache.Rigidbody.velocity * 0.96f;
                    }
                    else if (State == HumanState.Slide)
                    {
                        newVelocity = Cache.Rigidbody.velocity * 0.985f;
                        if (_currentVelocity.magnitude < Stats.RunSpeed * 1.2f)
                        {
                            Idle();
                        }
                    }
                    Vector3 force = newVelocity - _currentVelocity;
                    force.x = Mathf.Clamp(force.x, -MaxVelocityChange, MaxVelocityChange);
                    force.z = Mathf.Clamp(force.z, -MaxVelocityChange, MaxVelocityChange);
                    force.y = 0f;
                    if (Cache.Animation.IsPlaying(HumanAnimations.Jump) && Cache.Animation[HumanAnimations.Jump].normalizedTime > 0.18f)
                    {
                        float jumpSpeed = ((0.5f * (float)Stats.Speed) - 20f);
                        if (_currentVelocity.y > 0f)
                            jumpSpeed -= _currentVelocity.y;
                        force.y += Mathf.Max(jumpSpeed, 0f);
                    }
                    if (Cache.Animation.IsPlaying(HumanAnimations.HorseMount) && Cache.Animation[HumanAnimations.HorseMount].normalizedTime > 0.18f && Cache.Animation[HumanAnimations.HorseMount].normalizedTime < 1f)
                    {
                        force = -_currentVelocity;
                        force.y = 6f;
                        float distance = Vector3.Distance(Horse.Cache.Transform.position, Cache.Transform.position);
                        force += (Horse.Cache.Transform.position - Cache.Transform.position).normalized * 0.6f * Gravity.magnitude * distance / 12f;
                    }
                    if (!IsStock(pivot) && !pivot)
                    {
                        _currentVelocity += force;
                        Cache.Rigidbody.velocity = _currentVelocity;
                    }
                    Cache.Rigidbody.rotation = Quaternion.Lerp(Cache.Transform.rotation, Quaternion.Euler(0f, TargetAngle, 0f), Time.deltaTime * 10f);
                    ToggleSparks(State == HumanState.Slide);
                }
                else
                {
                    if (Horse != null && (Cache.Animation.IsPlaying(HumanAnimations.HorseMount) || Cache.Animation.IsPlaying(HumanAnimations.AirFall)) && Cache.Rigidbody.velocity.y < 0f && Vector3.Distance(Horse.Cache.Transform.position + Vector3.up * 1.65f, Cache.Transform.position) < 0.5f)
                    {
                        Cache.Transform.position = Horse.Cache.Transform.position + Vector3.up * 1.95f;
                        Cache.Transform.rotation = Horse.Cache.Transform.rotation;
                        MountState = HumanMountState.Horse;
                        SetInterpolation(false);
                        if (!Cache.Animation.IsPlaying(HumanAnimations.HorseIdle))
                            CrossFade(HumanAnimations.HorseIdle, 0.1f);
                    }
                    else if (Cache.Animation[HumanAnimations.Dash].normalizedTime >= 0.99f || (State == HumanState.Idle && !Cache.Animation.IsPlaying(HumanAnimations.Dash) && !Cache.Animation.IsPlaying(HumanAnimations.WallRun) && !Cache.Animation.IsPlaying(HumanAnimations.ToRoof)
                        && !Cache.Animation.IsPlaying(HumanAnimations.HorseMount) && !Cache.Animation.IsPlaying(HumanAnimations.HorseDismount) && !Cache.Animation.IsPlaying(HumanAnimations.AirRelease)
                        && MountState == HumanMountState.None && (!Cache.Animation.IsPlaying(HumanAnimations.AirHookLJust) || Cache.Animation[HumanAnimations.AirHookLJust].normalizedTime >= 1f) && (!Cache.Animation.IsPlaying(HumanAnimations.AirHookRJust) || Cache.Animation[HumanAnimations.AirHookRJust].normalizedTime >= 1f)))
                    {
                        if (_wallSlide)
                        {
                            if (!Cache.Animation.IsPlaying(HumanAnimations.Slide))
                                CrossFade(HumanAnimations.Slide, 0.1f);
                        }
                        else if (!IsHookedAny() && (Cache.Animation.IsPlaying(HumanAnimations.AirHookL) || Cache.Animation.IsPlaying(HumanAnimations.AirHookR) || Cache.Animation.IsPlaying(HumanAnimations.AirHook)) && Cache.Rigidbody.velocity.y > 20f)
                        {
                            CrossFade(HumanAnimations.AirRelease);
                        }
                        else
                        {
                            if ((Mathf.Abs(_currentVelocity.x) + Mathf.Abs(_currentVelocity.z)) <= 25f)
                            {
                                if (_currentVelocity.y < 0f)
                                {
                                    if (!Cache.Animation.IsPlaying(HumanAnimations.AirFall))
                                        CrossFade(HumanAnimations.AirFall, 0.2f);
                                }
                                else if (!Cache.Animation.IsPlaying(HumanAnimations.AirRise))
                                    CrossFade(HumanAnimations.AirRise, 0.2f);
                            }
                            else if (!IsHookedAny())
                            {
                                float angle = -Mathf.DeltaAngle(-Mathf.Atan2(_currentVelocity.z, _currentVelocity.x) * Mathf.Rad2Deg, Cache.Transform.rotation.eulerAngles.y - 90f);
                                if (Mathf.Abs(angle) < 45f)
                                {
                                    if (!Cache.Animation.IsPlaying(HumanAnimations.Air2))
                                        CrossFade(HumanAnimations.Air2, 0.2f);
                                }
                                else if ((angle < 135f) && (angle > 0f))
                                {
                                    if (!Cache.Animation.IsPlaying(HumanAnimations.Air2Right))
                                        CrossFade(HumanAnimations.Air2Right, 0.2f);
                                }
                                else if ((angle > -135f) && (angle < 0f))
                                {
                                    if (!Cache.Animation.IsPlaying(HumanAnimations.Air2Left))
                                        CrossFade(HumanAnimations.Air2Left, 0.2f);
                                }
                                else if (!Cache.Animation.IsPlaying(HumanAnimations.Air2Backward))
                                    CrossFade(HumanAnimations.Air2Backward, 0.2f);
                            }
                            else if (Setup.Weapon == HumanWeapon.AHSS || Setup.Weapon == HumanWeapon.APG)
                            {
                                if (IsHookedLeft())
                                {
                                    if (!Cache.Animation.IsPlaying(HumanAnimations.AHSSHookForwardL))
                                        CrossFade(HumanAnimations.AHSSHookForwardL, 0.1f);
                                }
                                else if (IsHookedRight())
                                {
                                    if (!Cache.Animation.IsPlaying(HumanAnimations.AHSSHookForwardR))
                                        CrossFade(HumanAnimations.AHSSHookForwardR, 0.1f);
                                }
                                else if (!Cache.Animation.IsPlaying(HumanAnimations.AHSSHookForwardBoth))
                                    CrossFade(HumanAnimations.AHSSHookForwardBoth, 0.1f);
                            }
                            else if (!IsHookedRight())
                            {
                                if (!Cache.Animation.IsPlaying(HumanAnimations.AirHookL))
                                    CrossFade(HumanAnimations.AirHookL, 0.1f);
                            }
                            else if (!IsHookedLeft())
                            {
                                if (!Cache.Animation.IsPlaying(HumanAnimations.AirHookR))
                                    CrossFade(HumanAnimations.AirHookR, 0.1f);
                            }
                            else if (!Cache.Animation.IsPlaying(HumanAnimations.AirHook))
                                CrossFade(HumanAnimations.AirHook, 0.1f);
                        }
                    }
                    if (!Cache.Animation.IsPlaying(HumanAnimations.AirRise))
                    {
                        if (State == HumanState.Idle && Cache.Animation.IsPlaying(HumanAnimations.AirRelease) && Cache.Animation[HumanAnimations.AirRelease].normalizedTime >= 1f)
                            CrossFade(HumanAnimations.AirRise, 0.2f);
                        else if (Cache.Animation.IsPlaying(HumanAnimations.HorseDismount) && Cache.Animation[HumanAnimations.HorseDismount].normalizedTime >= 1f)
                            CrossFade(HumanAnimations.AirRise, 0.2f);
                    }
                    if (Cache.Animation.IsPlaying(HumanAnimations.ToRoof))
                    {
                        if (Cache.Animation[HumanAnimations.ToRoof].normalizedTime < 0.22f)
                        {
                            Cache.Rigidbody.velocity = Vector3.zero;
                            Cache.Rigidbody.AddForce(new Vector3(0f, Gravity.magnitude * Cache.Rigidbody.mass, 0f));
                        }
                        else
                        {
                            if (!_wallJump)
                            {
                                _wallJump = true;
                                Cache.Rigidbody.AddForce(Vector3.up * 8f, ForceMode.Impulse);
                            }
                            Cache.Rigidbody.AddForce(Cache.Transform.forward * 0.05f, ForceMode.Impulse);
                        }
                        if (Cache.Animation[HumanAnimations.ToRoof].normalizedTime >= 1f)
                        {
                            PlayAnimation(HumanAnimations.AirRise);
                        }
                    }
                    else if (!(State != HumanState.Idle || !IsPressDirectionTowardsHero() || SettingsManager.InputSettings.Human.Jump.GetKey() || SettingsManager.InputSettings.Human.HookLeft.GetKey() || SettingsManager.InputSettings.Human.HookRight.GetKey() || SettingsManager.InputSettings.Human.HookBoth.GetKey() || !IsFrontGrounded() || Cache.Animation.IsPlaying(HumanAnimations.WallRun) || Cache.Animation.IsPlaying(HumanAnimations.Dodge)))
                    {
                        CrossFade(HumanAnimations.WallRun, 0.1f);
                        _wallRunTime = 0f;
                    }
                    else if (Cache.Animation.IsPlaying(HumanAnimations.WallRun))
                    {
                        Cache.Rigidbody.AddForce(Vector3.up * Stats.RunSpeed - Cache.Rigidbody.velocity, ForceMode.VelocityChange);
                        _wallRunTime += Time.deltaTime;
                        if (!HasDirection)
                        {
                            Cache.Rigidbody.AddForce(-Cache.Transform.forward * Stats.RunSpeed * 0.75f, ForceMode.Impulse);
                            DodgeWall();
                        }
                        else if (!IsUpFrontGrounded())
                        {
                            _wallJump = false;
                            CrossFade(HumanAnimations.ToRoof, 0.1f);
                        }
                        else if (!IsFrontGrounded())
                            CrossFade(HumanAnimations.AirFall, 0.1f);
                    }
                    else if (!Cache.Animation.IsPlaying(HumanAnimations.Dash) && !Cache.Animation.IsPlaying(HumanAnimations.Jump) && !IsFiringThunderspear())
                    {
                        Vector3 targetDirection = GetTargetDirection() * TargetMagnitude * ((float)Stats.Acceleration * 2f - 50f) / 5f;
                        if (!HasDirection)
                        {
                            if (State == HumanState.Attack)
                                targetDirection = Vector3.zero;
                        }
                        else
                            _targetRotation = GetTargetRotation();
                        bool isUsingGas = SettingsManager.InputSettings.Human.Jump.GetKey() ^ SettingsManager.InputSettings.Human.AutoUseGas.Value;
                        if (((!pivotLeft && !pivotRight) && (MountState == HumanMountState.None && isUsingGas)) && (Stats.CurrentGas > 0f))
                        {
                            if (HasDirection)
                            {
                                Cache.Rigidbody.AddForce(targetDirection, ForceMode.Acceleration);
                            }
                            else
                            {
                                Cache.Rigidbody.AddForce((Cache.Transform.forward * targetDirection.magnitude), ForceMode.Acceleration);
                            }
                            pivot = true;
                        }
                    }
                    if ((Cache.Animation.IsPlaying(HumanAnimations.AirFall) && (_currentVelocity.magnitude < 0.2f)) && this.IsFrontGrounded())
                    {
                        CrossFade(HumanAnimations.OnWall, 0.3f);
                    }
                    FixedUpdateWallSlide();
                }
                if (pivotLeft && pivotRight)
                    FixedUpdatePivot((HookRight.GetHookPosition() + HookLeft.GetHookPosition()) * 0.5f);
                else if (pivotLeft)
                    FixedUpdatePivot(HookLeft.GetHookPosition());
                else if (pivotRight)
                    FixedUpdatePivot(HookRight.GetHookPosition());
                bool lowerGravity = false;
                if (IsHookedLeft() && HookLeft.GetHookPosition().y > Cache.Transform.position.y && _launchLeft)
                    lowerGravity = true;
                else if (IsHookedRight() && HookRight.GetHookPosition().y > Cache.Transform.position.y && _launchRight)
                    lowerGravity = true;
                Vector3 gravity;
                if (lowerGravity)
                    gravity = Gravity * 0.5f * Cache.Rigidbody.mass;
                else
                    gravity = Gravity * Cache.Rigidbody.mass;
                if (Grounded && State == HumanState.Attack)
                {
                    if (Cache.Animation.IsPlaying(HumanAnimations.Attack1) || Cache.Animation.IsPlaying(HumanAnimations.Attack2))
                    {
                        bool stockPivot = pivotLeft || pivotRight;
                        bool isStock = IsStock(stockPivot);
                        if (isStock || !stockPivot)
                        {
                            _currentVelocity += Cache.Transform.forward * 4f / Mathf.Max(Cache.Rigidbody.mass, 0.001f);
                            Cache.Rigidbody.velocity = _currentVelocity;
                        }
                        if (!SettingsManager.InGameCurrent.Misc.AllowStock.Value || SettingsManager.InGameCurrent.Misc.RealismMode.Value)
                        {
                            _currentVelocity = _currentVelocity.normalized * Mathf.Min(_currentVelocity.magnitude, 20f);
                            Cache.Rigidbody.velocity = _currentVelocity;
                        }
                    }
                    ToggleSparks(false);
                }
                gravity += WeatherManager.GetWeatherForce();
                Cache.Rigidbody.AddForce(gravity);
                if (!_cancelGasDisable)
                {
                    if (pivot)
                    {
                        Stats.UseFrameGas();
                        if (!HumanCache.Smoke.emission.enabled)
                            Cache.PhotonView.RPC("SetSmokeRPC", RpcTarget.All, new object[] { true });
                        if (!IsPlayingSound(HumanSounds.GasLoop) && SettingsManager.SoundSettings.GasEffect.Value)
                            PlaySound(HumanSounds.GasLoop);
                    }
                    else
                    {
                        if (HumanCache.Smoke.emission.enabled)
                            Cache.PhotonView.RPC("SetSmokeRPC", RpcTarget.All, new object[] { false });
                        if (IsPlayingSound(HumanSounds.GasLoop))
                        {
                            StopSound(HumanSounds.GasLoop);
                            ToggleSound(HumanSounds.GasEnd, true);
                        }
                    }
                }
                else
                    _cancelGasDisable = false;
                var windEmission = HumanCache.Wind.emission;
                var windMain = HumanCache.Wind.main;
                if (WindWeatherEffect.WindEnabled)
                {
                    if (!windEmission.enabled)
                        windEmission.enabled = true;
                    windMain.startSpeedMultiplier = 100f;
                    HumanCache.WindTransform.LookAt(Cache.Transform.position + WindWeatherEffect.WindDirection);
                }
                else if (_currentVelocity.magnitude > 80f && SettingsManager.GraphicsSettings.WindEffectEnabled.Value)
                {
                    if (!windEmission.enabled)
                        windEmission.enabled = true;
                    windMain.startSpeedMultiplier = _currentVelocity.magnitude;
                    HumanCache.WindTransform.LookAt(Cache.Transform.position - _currentVelocity);
                }
                else if (windEmission.enabled)
                    windEmission.enabled = false;
                FixedUpdateSetHookedDirection();
                FixedUpdateBodyLean();
                if (_useFixedUpdateClipping)
                {
                    FixedUpdateClippingCheck();
                }
                else
                {
                    _useFixedUpdateClipping = true;
                    _lastPosition = Cache.Rigidbody.position;
                    _lastVelocity = _currentVelocity;
  
                }
                
                ReelInAxis = 0f;
            }
            EnableSmartTitans();
        }

        protected void LateUpdateHeadPosition(Vector3 position)
        {
            if (position != null)
            {
                Vector3 vector = position - Cache.Transform.position;
                Vector2 angle = GetLookAngle(position);

                // maintain horizontal angle if within buffer zone on left or right.
                bool isInLeftRange = angle.y > -120 && angle.y < -50;
                bool isInRightRange = angle.y > 50 && angle.y < 120;

                if (isInLeftRange || isInRightRange)
                {
                    angle.y = LastGoodHeadAngle.y;
                }
                else if (Vector3.Dot(Cache.Transform.forward, vector.normalized) < 0)
                {
                    // set angle to look at the camera
                    position = SceneLoader.CurrentCamera.Camera.transform.position;
                    angle = GetLookAngle(position);
                    LastGoodHeadAngle = angle;
                }
                else
                {
                    LastGoodHeadAngle = angle;
                }

                angle.x = Mathf.Clamp(angle.x, -80f, 30f);
                angle.y = Mathf.Clamp(angle.y, -80f, 80f);

                HumanCache.Head.rotation = Quaternion.Euler(HumanCache.Head.rotation.eulerAngles.x - angle.x,
                    HumanCache.Head.rotation.eulerAngles.y + angle.y, HumanCache.Head.rotation.eulerAngles.z);
                HumanCache.Head.localRotation = Quaternion.Lerp(_oldHeadRotation, HumanCache.Head.localRotation, Time.deltaTime * 10f);
            }
            else
            {
                HumanCache.Head.localRotation = Quaternion.Lerp(_oldHeadRotation, HumanCache.Head.localRotation, Time.deltaTime * 10f);
                LastGoodHeadAngle = Vector2.zero;
            }
            _oldHeadRotation = HumanCache.Head.localRotation;

            LateUpdateHeadRotation = HumanCache.Head.rotation;

        }

        protected override void LateUpdate()
        {
            if (IsMine() && MountState == HumanMountState.None && State != HumanState.Grab)
            {
                LateUpdateTilt();
                LateUpdateGun();
                LateUpdateReelOut();
                if (Grounded)
                    LateUpdateHeadPosition(GetAimPoint());
                else
                {
                    LastGoodHeadAngle = Vector2.zero;
                    LateUpdateHeadRotation = Quaternion.identity;
                }
                    
            }
            else if (!IsMine())
            {


                HumanCache.Head.rotation = LateUpdateHeadRotationRecv;
                HumanCache.Head.localRotation = Quaternion.Lerp(_oldHeadRotation, HumanCache.Head.localRotation, Time.deltaTime * 10f);
                _oldHeadRotation = HumanCache.Head.localRotation;
            }
            base.LateUpdate();
        }

        protected void OnCollisionEnter(Collision collision)
        {
            var velocity = Cache.Rigidbody.velocity;
            if (Special != null && Special is SwitchbackSpecial)
            {
                if (((SwitchbackSpecial)Special).RegisterCollision(this, collision, velocity.magnitude))
                    return;
            }
            float angle = Mathf.Abs(Vector3.Angle(velocity, _lastVelocity));
            float speedMultiplier = Mathf.Max(1f - (angle * 1.5f * 0.01f), 0f);
            float speed = _lastVelocity.magnitude * speedMultiplier;
            Cache.Rigidbody.velocity = velocity.normalized * speed;
            float speedDiff = _lastVelocity.magnitude - Cache.Rigidbody.velocity.magnitude;
            if (SettingsManager.InGameCurrent.Misc.RealismMode.Value && speedDiff > RealismDeathVelocity)
            {
                GetKilled("Impact");
                return;
            }
        }

        protected void OnCollisionStay(Collision collision)
        {
            if (!Grounded && Cache.Rigidbody.velocity.magnitude >= 15f && !Cache.Animation.IsPlaying(HumanAnimations.WallRun))
            {
                _wallSlide = true;
                _wallSlideGround = collision.contacts[0].normal.normalized;
            }
            if (Special != null && Special is SwitchbackSpecial)
            {
                ((SwitchbackSpecial)Special).RegisterCollision(this, collision, Cache.Rigidbody.velocity.magnitude);
            }
        }

        private void FixedUpdateWallSlide()
        {
            if (_wallSlide)
            {
                if (Grounded)
                    _wallSlide = false;
                else if (Cache.Rigidbody.velocity.magnitude < 15f)
                    _wallSlide = false;
                else if (!CheckRaycastIgnoreTriggers(Cache.Transform.position + Vector3.up * 0.7f, -_wallSlideGround, 1f, GroundMask.value))
                    _wallSlide = false;
            }
            ToggleSparks(_wallSlide);
        }

        private void LateUpdateReelOut()
        {
            ToggleSound(HumanSounds.ReelOut, _isReelingOut && SettingsManager.SoundSettings.ReelOutEffect.Value);
        }

        private bool FixedUpdateLaunch(bool left)
        {
            bool launch;
            HookUseable hook;
            bool pivot = false;
            float launchTime;
            if (left)
            {
                launch = _launchLeft;
                hook = HookLeft;
                _launchLeftTime += Time.deltaTime;
                launchTime = _launchLeftTime;
            }
            else
            {
                launch = _launchRight;
                hook = HookRight;
                _launchRightTime += Time.deltaTime;
                launchTime = _launchRightTime;
            }
            if (launch)
            {
                if (hook.IsHooked())
                {
                    Vector3 v = (hook.GetHookPosition() - Cache.Transform.position).normalized * 10f;
                    if (!(_launchLeft && _launchRight))
                        v *= 2f;
                    if ((Vector3.Angle(Cache.Rigidbody.velocity, v) > 90f) && (SettingsManager.InputSettings.Human.Jump.GetKey() ^ SettingsManager.InputSettings.Human.AutoUseGas.Value))
                    {
                        pivot = true;
                    }
                    if (!pivot)
                    {
                        Cache.Rigidbody.AddForce(v);
                        if (Vector3.Angle(Cache.Rigidbody.velocity, v) > 90f)
                            Cache.Rigidbody.AddForce(-Cache.Rigidbody.velocity * 2f, ForceMode.Acceleration);
                    }
                }
                if (hook.IsActive && Stats.CurrentGas > 0f)
                    Stats.UseFrameGas();
                else if (launchTime > 0.3f)
                {
                    if (left)
                        _launchLeft = false;
                    else
                        _launchRight = false;
                    hook.DisableActiveHook();
                    UnhookHuman(left);
                    pivot = false;
                }
            }
            return pivot;
        }

        private void FixedUpdatePivot(Vector3 position)
        {
            float addSpeed = 0.1f;
            if (Grounded)
                addSpeed = -0.01f;
            float newSpeed = _currentVelocity.magnitude + addSpeed;
            Vector3 v = position - Cache.Rigidbody.position;
            float reelAxis = GetReelAxis();
            if (reelAxis > 0f)
            {
                if (SettingsManager.InGameCurrent.Misc.RealismMode.Value && Vector3.Distance(Cache.Transform.position, position) > RealismMaxReel)
                    reelAxis = 0f;
            }
            float reel = Mathf.Clamp(reelAxis, -0.8f, 0.8f) + 1f;
            v = Vector3.RotateTowards(v, _currentVelocity, 1.53938f * reel, 1.53938f * reel).normalized;
            if (reelAxis > 0f)
                _isReelingOut = true;
            else if (reelAxis < 0f && !_reelInWaitForRelease)
            {
                if (SettingsManager.SoundSettings.ReelInEffect.Value)
                    PlaySoundRPC(HumanSounds.ReelIn, Util.CreateLocalPhotonInfo());
                if (!SettingsManager.InputSettings.Human.ReelInHolding.Value)
                    _reelInWaitForRelease = true;
            }
            _currentVelocity = v * newSpeed;
            Cache.Rigidbody.velocity = _currentVelocity;
        }

        private bool IsStock(bool pivot)
        {
            return Grounded && State == HumanState.Attack && GetReelAxis() > 0f && pivot &&
                (Cache.Animation.IsPlaying(HumanAnimations.Attack1) || Cache.Animation.IsPlaying(HumanAnimations.Attack2));
        }

        private void FixedUpdateSetHookedDirection()
        {
            _almostSingleHook = false;
            float oldTargetAngle = TargetAngle;
            if (IsHookedLeft() && IsHookedRight())
            {
                Vector3 hookDiff = HookLeft.GetHookPosition() - HookRight.GetHookPosition();
                Vector3 direction = (HookLeft.GetHookPosition() + HookRight.GetHookPosition()) * 0.5f - Cache.Transform.position;
                if (hookDiff.sqrMagnitude < 4f)
                {
                    TargetAngle = Mathf.Atan2(direction.x, direction.z) * Mathf.Rad2Deg;
                    if ((Setup.Weapon == HumanWeapon.AHSS || Setup.Weapon == HumanWeapon.APG) && State != HumanState.Attack)
                    {
                        float current = -Mathf.Atan2(Cache.Rigidbody.velocity.z, Cache.Rigidbody.velocity.x) * Mathf.Rad2Deg;
                        float target = -Mathf.Atan2(direction.z, direction.x) * Mathf.Rad2Deg;
                        TargetAngle -= Mathf.DeltaAngle(current, target);
                    }
                    _almostSingleHook = true;
                }
                else
                {
                    Vector3 left = Cache.Transform.position - HookLeft.GetHookPosition();
                    Vector3 right = Cache.Transform.position - HookRight.GetHookPosition();
                    if (Vector3.Angle(-direction, left) < 30f && Vector3.Angle(-direction, right) < 30f)
                    {
                        _almostSingleHook = true;
                        TargetAngle = Mathf.Atan2(direction.x, direction.z) * Mathf.Rad2Deg;
                    }
                    else
                    {
                        _almostSingleHook = false;
                        Vector3 forward = Cache.Transform.forward;
                        Vector3.OrthoNormalize(ref hookDiff, ref forward);
                        TargetAngle = Mathf.Atan2(forward.x, forward.z) * Mathf.Rad2Deg;
                        float angle = Mathf.Atan2(left.x, left.z) * Mathf.Rad2Deg;
                        if (Mathf.DeltaAngle(angle, TargetAngle) > 0f)
                            TargetAngle += 180f;
                    }
                }
            }
            else
            {
                _almostSingleHook = true;
                Vector3 v;
                if (IsHookedLeft())
                    v = HookLeft.GetHookPosition() - Cache.Transform.position;
                else if (IsHookedRight())
                    v = HookRight.GetHookPosition() - Cache.Transform.position;
                else
                    return;
                TargetAngle = Mathf.Atan2(v.x, v.z) * Mathf.Rad2Deg;
                if (State != HumanState.Attack)
                {
                    float angle1 = -Mathf.Atan2(Cache.Rigidbody.velocity.z, Cache.Rigidbody.velocity.x) * Mathf.Rad2Deg;
                    float angle2 = -Mathf.Atan2(v.z, v.x) * Mathf.Rad2Deg;
                    float delta = -Mathf.DeltaAngle(angle1, angle2);
                    if (Setup.Weapon == HumanWeapon.AHSS || Setup.Weapon == HumanWeapon.APG)
                        TargetAngle += delta;
                    else
                    {
                        float multiplier = 0.1f;
                        if ((IsHookedLeft() && delta < 0f) || (IsHookedRight() && delta > 0f))
                            multiplier = -0.1f;
                        TargetAngle += delta * multiplier;
                    }
                }
            }
            if (IsFiringThunderspear())
                TargetAngle = oldTargetAngle;
        }

        private void FixedUpdateBodyLean()
        {
            float z = 0f;
            _needLean = false;
            if (Setup.Weapon != HumanWeapon.AHSS && Setup.Weapon != HumanWeapon.APG && State == HumanState.Attack && !IsFiringThunderspear())
            {
                Vector3 v = Cache.Rigidbody.velocity;
                float diag = Mathf.Sqrt((v.x * v.x) + (v.z * v.z));
                float angle = Mathf.Atan2(v.y, diag) * Mathf.Rad2Deg;
                _targetRotation = Quaternion.Euler(-angle * (1f - (Vector3.Angle(v, Cache.Transform.forward) / 90f)), TargetAngle, 0f);
                if (IsHookedAny())
                    Cache.Transform.rotation = _targetRotation;
            }
            else
            {
                if (!Grounded)
                {
                    if (IsHookedLeft() && IsHookedRight())
                    {
                        if (_almostSingleHook)
                        {
                            _needLean = true;
                            z = GetLeanAngle(HookRight.GetHookPosition(), true);
                        }
                    }
                    else if (IsHookedLeft())
                    {
                        _needLean = true;
                        z = GetLeanAngle(HookLeft.GetHookPosition(), true);
                    }
                    else if (IsHookedRight())
                    {
                        _needLean = true;
                        z = GetLeanAngle(HookRight.GetHookPosition(), false);

                    }
                }
                if (_needLean)
                {
                    float a = 0f;
                    if (Setup.Weapon != HumanWeapon.AHSS && Setup.Weapon != HumanWeapon.APG && State != HumanState.Attack)
                    {
                        a = Cache.Rigidbody.velocity.magnitude * 0.1f;
                        a = Mathf.Min(a, 20f);
                    }
                    _targetRotation = Quaternion.Euler(-a, TargetAngle, z);
                }
                else if (State != HumanState.Attack && !Cache.Animation.IsPlaying(HumanAnimations.WallRun))
                    _targetRotation = Quaternion.Euler(0f, TargetAngle, 0f);
                if (_wallSlide && !Grounded)
                {
                    _targetRotation = Quaternion.LookRotation(Cache.Rigidbody.velocity, _wallSlideGround);
                }
            }
        }

        private void FixedUpdateUseables()
        {
            if (FinishSetup)
            {
                Weapon.OnFixedUpdate();
                HookLeft.OnFixedUpdate();
                HookRight.OnFixedUpdate();
                if (Special != null)
                    Special.OnFixedUpdate();
            }
        }

        public void FixedUpdateLookTitan()
        {
            Ray ray = SceneLoader.CurrentCamera.Camera.ScreenPointToRay(Input.mousePosition);
            LayerMask mask = PhysicsLayer.GetMask(PhysicsLayer.EntityDetection);
            RaycastHit[] hitArr = Physics.RaycastAll(ray, 200f, mask.value);
            if (hitArr.Length == 0)
                return;
            List<RaycastHit> hitList = new List<RaycastHit>(hitArr);
            hitList.Sort((x, y) => x.distance.CompareTo(y.distance));
            int maxCount = Math.Min(hitList.Count, 3);
            for (int i = 0; i < maxCount; i++)
            {
                var entity = hitList[i].collider.GetComponent<TitanEntityDetection>();
                entity.Owner.TitanColliderToggler.RegisterLook();
            }
        }

        private void FixedUpdateClippingCheck()
        {
            Vector3 finalPosition = Cache.Rigidbody.position;
            if (_lastVelocity.magnitude > 100f)
            {
                float maxDistance = _lastVelocity.magnitude * 1.1f;
                Vector3 start = _lastPosition + Vector3.up * 0.7f;
                Vector3 end = Cache.Rigidbody.position + Vector3.up * 0.7f;
                Vector3 v = start - end;
                if (v.magnitude > maxDistance)
                    start = end + v.normalized * maxDistance;
                v = end - start;
                var hitArr = Physics.RaycastAll(start, v.normalized, v.magnitude, ClipMask.value);
                System.Array.Sort(hitArr, (x, y) => x.distance.CompareTo(y.distance));
                if (hitArr.Length > 0)
                {
                    bool foundHit = false;
                    RaycastHit firstHit = hitArr[0];
                    foreach (RaycastHit hit in hitArr)
                    {
                        if (hit.collider.isTrigger)
                        {
                            var collisionHandler = hit.collider.GetComponent<CustomLogicCollisionHandler>();
                            if (collisionHandler != null)
                                collisionHandler.OnTriggerEnter(GetComponent<CapsuleCollider>());
                            continue;
                        }
                        if (!foundHit)
                        {
                            firstHit = hit;
                            foundHit = true;
                        }
                    }
                    if (foundHit)
                    {
                        Vector3 position = firstHit.point - Vector3.up * 0.7f;
                        Cache.Rigidbody.position = position;
                        finalPosition = position;
                    }
                }
            }
            _lastPosition = finalPosition;
            _lastVelocity = _currentVelocity;
        }

        private void LateUpdateTilt()
        {
            if (IsMainCharacter() && SettingsManager.GeneralSettings.CameraTilt.Value)
            {
                Quaternion rotation;
                Vector3 left = Vector3.zero;
                Vector3 right = Vector3.zero;
                if (_launchLeft && IsHookedLeft())
                    left = HookLeft.GetHookPosition();
                if (_launchRight && IsHookedRight())
                    right = HookRight.GetHookPosition();
                Vector3 target = Vector3.zero;
                if (left.magnitude != 0f && right.magnitude == 0f)
                    target = left;
                else if (right.magnitude != 0f && left.magnitude == 0f)
                    target = right;
                else if (left.magnitude != 0f && right.magnitude != 0f)
                    target = 0.5f * (left + right);
                Transform camera = SceneLoader.CurrentCamera.Cache.Transform;
                Vector3 projectUp = Vector3.Project(target - Cache.Transform.position, camera.up);
                Vector3 projectRight = Vector3.Project(target - Cache.Transform.position, camera.right);
                if (target.magnitude > 0f)
                {
                    Vector3 projectDirection = projectUp + projectRight;
                    float angle = Vector3.Angle(target - Cache.Transform.position, Cache.Rigidbody.velocity) * 0.005f;
                    Vector3 finalRight = camera.right + projectRight.normalized;
                    float finalAngle = Vector3.Angle(projectUp, projectDirection) * angle;
                    rotation = Quaternion.Euler(camera.rotation.eulerAngles.x, camera.rotation.eulerAngles.y, (finalRight.magnitude >= 1f) ? -finalAngle : finalAngle);
                }
                else
                    rotation = Quaternion.Euler(camera.rotation.eulerAngles.x, camera.rotation.eulerAngles.y, 0f);
                camera.rotation = Quaternion.Lerp(camera.rotation, rotation, Time.deltaTime * 2f);
            }
        }

        private void LateUpdateGun()
        {
            if (Setup.Weapon == HumanWeapon.AHSS || Setup.Weapon == HumanWeapon.APG)
            {
                if (!Grounded)
                {
                    HumanCache.HandL.localRotation = Quaternion.Euler(0f, 0f, 0f);
                    HumanCache.HandR.localRotation = Quaternion.Euler(0f, 0f, 0f);
                }
                if (_gunArmAim && Setup.Weapon == HumanWeapon.AHSS)
                {
                    Vector3 target = GetAimPoint();
                    Vector3 direction = (target - Cache.Transform.position).normalized;
                    float angle = -Mathf.Atan2(direction.z, direction.x) * Mathf.Rad2Deg;
                    float delta = -Mathf.DeltaAngle(angle, Cache.Transform.rotation.eulerAngles.y - 90f);
                    GunHeadMovement();
                    if (!IsHookedAny())
                    {
                        if (delta <= 0f && delta > -90f)
                            LeftArmAim(target);
                        else if (delta > 0f && delta < 90f)
                            RightArmAim(target);
                    }
                    else if (!IsHookedLeft() && delta < 40f && delta > -90f)
                        LeftArmAim(target);
                    else if (!IsHookedRight() && delta > -40f && delta < 90f)
                        RightArmAim(target);
                }
                if (IsHookedLeft())
                    LeftArmAim(HookLeft.GetHookPosition());
                if (IsHookedRight())
                    RightArmAim(HookRight.GetHookPosition());
            }
        }

        private void GunHeadMovement()
        {
            return;
            Vector3 _gunTarget = GetAimPoint();
            Vector3 position = Cache.Transform.position;
            float x = Mathf.Sqrt(Mathf.Pow(_gunTarget.x - position.x, 2f) + Mathf.Pow(_gunTarget.z - position.z, 2f));
            var originalRotation = Cache.Transform.rotation;
            Vector3 euler = originalRotation.eulerAngles;
            Vector3 direction = _gunTarget - position;
            float angle = -Mathf.Atan2(direction.z, direction.x) * Mathf.Rad2Deg;
            float deltaY = -Mathf.DeltaAngle(angle, euler.y - 90f);
            deltaY = Mathf.Clamp(deltaY, -40f, 40f);
            float y = HumanCache.Neck.position.y - _gunTarget.y;
            float deltaX = Mathf.Atan2(y, x) * Mathf.Rad2Deg;
            deltaX = Mathf.Clamp(deltaX, -40f, 30f);
            var targetRotation = Quaternion.Euler(euler.x + deltaX, euler.y + deltaY, euler.z);
            _targetRotation = Quaternion.Lerp(_targetRotation, targetRotation, Time.deltaTime * 100f);
        }

        private void LeftArmAim(Vector3 target)
        {
            float x = target.x - HumanCache.UpperarmL.position.x;
            float y = target.y - HumanCache.UpperarmL.position.y;
            float z = target.z - HumanCache.UpperarmL.position.z;
            float sq = Mathf.Sqrt((x * x) + (z * z));
            HumanCache.HandL.localRotation = Quaternion.Euler(0f, 0f, 0f);
            HumanCache.ForearmL.localRotation = Quaternion.Euler(0f, 0f, 0f);
            HumanCache.UpperarmL.rotation = Quaternion.Euler(0f, -90f + (Mathf.Atan2(x, z) * Mathf.Rad2Deg), -90f + Mathf.Atan2(y, sq) * Mathf.Rad2Deg);
        }

        private void RightArmAim(Vector3 target)
        {
            float x = target.x - HumanCache.UpperarmR.position.x;
            float y = target.y - HumanCache.UpperarmR.position.y;
            float z = target.z - HumanCache.UpperarmR.position.z;
            float sq = Mathf.Sqrt((x * x) + (z * z));
            HumanCache.HandR.localRotation = Quaternion.Euler(0f, 0f, 0f);
            HumanCache.ForearmR.localRotation = Quaternion.Euler(0f, 0f, 0f);
            HumanCache.UpperarmR.rotation = Quaternion.Euler(180f, -90f + (Mathf.Atan2(x, z) * Mathf.Rad2Deg), -90f - Mathf.Atan2(y, sq) * Mathf.Rad2Deg);
        }

        protected override void SetColliders()
        {
            foreach (Collider c in GetComponentsInChildren<Collider>())
            {
                if (c.name == "checkBox")
                    c.gameObject.layer = PhysicsLayer.Hitbox;
                else
                    c.gameObject.layer = PhysicsLayer.NoCollision;
            }
            gameObject.layer = PhysicsLayer.Human;
        }

        [PunRPC]
        public void SetupRPC(string customSetJson, int humanWeapon, PhotonMessageInfo info)
        {
            if (info.Sender != Cache.PhotonView.Owner)
                return;
            HumanCustomSet set = new HumanCustomSet();
            set.DeserializeFromJsonString(customSetJson);
            Setup.Load(set, (HumanWeapon)humanWeapon, false);
            Stats = HumanStats.Deserialize(Stats, Setup.CustomSet.Stats.Value);
            if (!SettingsManager.InGameCurrent.Misc.CustomPerks.Value)
                Stats.DisablePerks();
            if (!SettingsManager.InGameCurrent.Misc.CustomStats.Value)
            {
                Stats.Acceleration = 100;
                Stats.Speed = 75;
                Stats.Gas = 75;
                Stats.Ammunition = 70;
                Stats.ResetGas();
                Stats.UpdateStats();
            }
            bool isGun = humanWeapon == (int)HumanWeapon.AHSS || humanWeapon == (int)HumanWeapon.APG;
            HookLeft = new HookUseable(this, true, isGun);
            HookRight = new HookUseable(this, false, isGun);
            bool male = Setup.CustomSet.Sex.Value == (int)HumanSex.Male;
            RunAnimation = HumanAnimations.Run;
            if (Setup.Weapon == HumanWeapon.AHSS || Setup.Weapon == HumanWeapon.APG)
                StandAnimation = male ? HumanAnimations.IdleAHSSM : HumanAnimations.IdleAHSSF;
            else if (Setup.Weapon == HumanWeapon.Thunderspear)
            {
                StandAnimation = male ? HumanAnimations.IdleTSM : HumanAnimations.IdleTSF;
                RunAnimation = HumanAnimations.RunTS;
            }
            else
                StandAnimation = male ? HumanAnimations.IdleM : HumanAnimations.IdleF;
            if (IsMine())
            {
                SetupWeapon(humanWeapon);
                SetupItems();
                SetSpecial(SettingsManager.InGameCharacterSettings.Special.Value);
            }
            FinishSetup = true;
            CustomAnimationSpeed();
        }

        protected void SetupWeapon(int humanWeapon)
        {
            if (humanWeapon == (int)HumanWeapon.Blade)
            {
                var bladeInfo = CharacterData.HumanWeaponInfo["Blade"];
                float durability = Stats.Ammunition * 3f - 140f;
                int bladeCount = bladeInfo["Blades"].AsInt;
                if (Stats.Perks["DurableBlades"].CurrPoints > 0)
                {
                    durability *= 2f;
                    bladeCount = Mathf.FloorToInt(bladeCount * 0.5f);
                }
                Weapon = new BladeWeapon(this, durability, bladeCount);
            }
            else if (humanWeapon == (int)HumanWeapon.AHSS)
            {
                var gunInfo = CharacterData.HumanWeaponInfo["AHSS"];
                Weapon = new AHSSWeapon(this,  Mathf.Clamp(Mathf.FloorToInt(Stats.Ammunition * 0.5f) - 22, 4, 30), gunInfo["AmmoRound"].AsInt, gunInfo["CD"].AsFloat);
            }
            else if (humanWeapon == (int)HumanWeapon.APG)
            {
                JSONNode gunInfo;
                if (SettingsManager.InGameCurrent.Misc.APGPVP.Value)
                    gunInfo = CharacterData.HumanWeaponInfo["APGPVP"];
                else
                    gunInfo = CharacterData.HumanWeaponInfo["APG"];
                Weapon = new APGWeapon(this, Mathf.Clamp(Mathf.FloorToInt(Stats.Ammunition * 0.7f) - 30, 2, 50), gunInfo["AmmoRound"].AsInt, gunInfo["CD"].AsFloat);
            }
            else if (humanWeapon == (int)HumanWeapon.Thunderspear)
            {
                if (SettingsManager.InGameCurrent.Misc.ThunderspearPVP.Value)
                {
                    int radiusStat = SettingsManager.AbilitySettings.BombRadius.Value;
                    int cdStat = SettingsManager.AbilitySettings.BombCooldown.Value;
                    int speedStat = SettingsManager.AbilitySettings.BombSpeed.Value;
                    int rangeStat = SettingsManager.AbilitySettings.BombRange.Value;
                    if (radiusStat + cdStat + speedStat + rangeStat > 16)
                    {
                        radiusStat = speedStat = 6;
                        rangeStat = 3;
                        cdStat = 1;
                    }
                    float travelTime = ((rangeStat * 60f) + 200f) / ((speedStat * 60f) + 200f);
                    float radius = (radiusStat * 4f) + 20f;
                    float cd = ((cdStat + 4) * -0.4f) + 5f;
                    float speed = (speedStat * 60f) + 200f;
                    Weapon = new ThunderspearWeapon(this, -1, -1, cd, radius, speed, travelTime, 0f);
                    if (CustomLogicManager.Evaluator.CurrentTime > 10f)
                        Weapon.SetCooldownLeft(5f);
                    else
                        Weapon.SetCooldownLeft(10f);
                }
                else
                {
                    var tsInfo = CharacterData.HumanWeaponInfo["Thunderspear"];
                    float travelTime = tsInfo["Range"].AsFloat / tsInfo["Speed"].AsFloat;
                    Weapon = new ThunderspearWeapon(this, Mathf.Clamp(Mathf.FloorToInt(Stats.Ammunition * 0.5f) - 20, 4, 30), tsInfo["AmmoRound"].AsInt, tsInfo["CD"].AsFloat, tsInfo["Radius"].AsFloat,
                        tsInfo["Speed"].AsFloat, travelTime, tsInfo["Delay"].AsFloat);
                }
            }
        }

        protected void SetupItems()
        {
            float cooldown = 10f;
            Items.Clear();
            Items.Add(new FlareItem(this, "Green", new Color(0f, 1f, 0f, 0.7f), cooldown));
            Items.Add(new FlareItem(this, "Red", new Color(1f, 0f, 0f, 0.7f), cooldown));
            Items.Add(new FlareItem(this, "Black", new Color(0f, 0f, 0f, 0.7f), cooldown));
            Items.Add(new FlareItem(this, "Purple", new Color(153f / 255, 0f, 204f / 255, 0.7f), cooldown));
            Items.Add(new FlareItem(this, "Blue", new Color(0f, 102f / 255, 204f / 255, 0.7f), cooldown));
            Items.Add(new FlareItem(this, "Yellow", new Color(1f, 1f, 0f, 0.7f), cooldown));
        }

        public void SetSpecial(string special)
        {
            CurrentSpecial = special;
            Special = HumanSpecials.GetSpecialUseable(this, special);
            ((InGameMenu)UIManager.CurrentMenu).HUDBottomHandler.SetSpecialIcon(HumanSpecials.GetSpecialIcon(special));
        }

        protected void LoadSkin(Player player = null)
        {
            if (IsMine())
            {
                if (SettingsManager.CustomSkinSettings.Human.SkinsEnabled.Value)
                {
                    HumanCustomSkinSet set = (HumanCustomSkinSet)SettingsManager.CustomSkinSettings.Human.GetSelectedSet();
                    string url = string.Join(",", new string[] { set.Horse.Value, set.Hair.Value, set.Eye.Value, set.Glass.Value, set.Face.Value,
                set.Skin.Value, set.Costume.Value, set.Logo.Value, set.GearL.Value, set.GearR.Value, set.Gas.Value, set.Hoodie.Value,
                    set.WeaponTrail.Value, set.ThunderspearL.Value, set.ThunderspearR.Value, set.HookLTiling.Value.ToString(), set.HookL.Value,
                    set.HookRTiling.Value.ToString(), set.HookR.Value });
                    int viewID = -1;
                    if (Horse != null)
                    {
                        viewID = Horse.gameObject.GetPhotonView().ViewID;
                    }
                    if (player == null)
                        Cache.PhotonView.RPC("LoadSkinRPC", RpcTarget.All, new object[] { viewID, url });
                    else
                        Cache.PhotonView.RPC("LoadSkinRPC", player, new object[] { viewID, url });
                }
            }
        }

        [PunRPC]
        public void LoadSkinRPC(int horse, string url, PhotonMessageInfo info)
        {
            if (info.Sender != photonView.Owner)
                return;
            HumanCustomSkinSettings settings = SettingsManager.CustomSkinSettings.Human;
            if (settings.SkinsEnabled.Value && (!settings.SkinsLocal.Value || photonView.IsMine))
            {
                StartCoroutine(_customSkinLoader.LoadSkinsFromRPC(new object[] { horse, url }));
            }
        }

        [PunRPC]
        public void SetHookStateRPC(bool left, int hookId, int state, PhotonMessageInfo info)
        {
            if (left)
                HookLeft.Hooks[hookId].OnSetHookState(state, info);
            else
                HookRight.Hooks[hookId].OnSetHookState(state, info);
        }

        [PunRPC]
        public void SetHookingRPC(bool left, int hookId, Vector3 baseVelocity, Vector3 relativeVelocity, PhotonMessageInfo info)
        {
            if (left)
                HookLeft.Hooks[hookId].OnSetHooking(baseVelocity, relativeVelocity, info);
            else
                HookRight.Hooks[hookId].OnSetHooking(baseVelocity, relativeVelocity, info);
        }

        [PunRPC]
        public void SetHookedRPC(bool left, int hookId, Vector3 position, int viewId, int objectId, PhotonMessageInfo info)
        {
            if (left)
                HookLeft.Hooks[hookId].OnSetHooked(position, viewId, objectId, info);
            else
                HookRight.Hooks[hookId].OnSetHooked(position, viewId, objectId, info);
        }

        [PunRPC]
        public void SetSmokeRPC(bool active, PhotonMessageInfo info)
        {
            if (info.Sender != Cache.PhotonView.Owner)
                return;
            var emission = HumanCache.Smoke.emission;
            emission.enabled = active;
        }

        protected void ToggleSparks(bool toggle)
        {
            ToggleSound(HumanSounds.Slide, toggle);
            if (toggle != HumanCache.Sparks.emission.enabled)
                Cache.PhotonView.RPC("ToggleSparksRPC", RpcTarget.All, new object[] { toggle });
        }

        [PunRPC]
        protected void ToggleSparksRPC(bool toggle, PhotonMessageInfo info)
        {
            if (info.Sender != Cache.PhotonView.Owner)
                return;
            var emission = HumanCache.Sparks.emission;
            emission.enabled = toggle;
        }

        public void SetThunderspears(bool hasLeft, bool hasRight)
        {
            photonView.RPC("SetThunderspearsRPC", RpcTarget.All, new object[] { hasLeft, hasRight });
        }

        [PunRPC]
        public void SetThunderspearsRPC(bool hasLeft, bool hasRight, PhotonMessageInfo info)
        {
            if (info.Sender != photonView.Owner)
                return;
            if (Setup._part_blade_l != null)
                Setup._part_blade_l.SetActive(hasLeft);
            if (Setup._part_blade_r != null)
                Setup._part_blade_r.SetActive(hasRight);
        }

        public void OnHooked(bool left, Vector3 position)
        {
            if (left)
            {
                _launchLeft = true;
                _launchLeftTime = 0f;
            }
            else
            {
                _launchRight = true;
                _launchRightTime = 0f;
            }
            if (State == HumanState.Grab || State == HumanState.Reload || MountState == HumanMountState.MapObject
                || State == HumanState.Stun)
                return;
            if (MountState == HumanMountState.Horse)
                Unmount(true);
            if (CarryState == HumanCarryState.Carry)
                Cache.PhotonView.RPC("UncarryRPC", RpcTarget.All, new object[0]);
            if (State != HumanState.Attack && State != HumanState.SpecialAttack)
                Idle();
            Vector3 v = (position - Cache.Transform.position).normalized * 20f;
            if (IsHookedLeft() && IsHookedRight())
                v *= 0.8f;
            if (State != HumanState.SpecialAttack)
            {
                FalseAttack();
                Idle();
                if (Setup.Weapon == HumanWeapon.AHSS || Setup.Weapon == HumanWeapon.APG)
                    CrossFade(HumanAnimations.AHSSHookForwardBoth, 0.1f);
                else if (left && !IsHookedRight())
                    CrossFade(HumanAnimations.AirHookLJust, 0.1f);
                else if (!left && !IsHookedLeft())
                    CrossFade(HumanAnimations.AirHookRJust, 0.1f);
                else
                {
                    CrossFade(HumanAnimations.Dash, 0.1f);
                }
            }
            Vector3 force = v;
            if (v.y < 30f)
                force += Vector3.up * (30f - v.y);
            if (position.y >= Cache.Transform.position.y)
                force += Vector3.up * (position.y - Cache.Transform.position.y) * 10f;
            Cache.Rigidbody.AddForce(force);
            TargetAngle = Mathf.Atan2(force.x, force.z) * Mathf.Rad2Deg;
            _targetRotation = GetTargetRotation();
            Cache.Transform.rotation = _targetRotation;
            Cache.Rigidbody.rotation = _targetRotation;
            ToggleSparks(false);
            _cancelGasDisable = true;
        }

        public void OnHookedHuman(bool left, Vector3 position, Human human)
        {
            if (State == HumanState.Grab || MountState == HumanMountState.MapObject || State == HumanState.Stun)
                return;
            if (!human.Dead && human != this)
            {
                _hookHuman = human;
                _hookHumanLeft = left;
                human.Cache.PhotonView.RPC("OnHookedByHuman", human.Cache.PhotonView.Owner, new object[] { Cache.PhotonView.ViewID });
                Vector3 launchForce = position - Cache.Transform.position;
                float num = Mathf.Pow(launchForce.magnitude, 0.1f);
                if (Grounded)
                    Cache.Rigidbody.AddForce(Vector3.up * Mathf.Min(launchForce.magnitude * 0.2f, (10f)), ForceMode.Impulse);
                Cache.Rigidbody.AddForce(launchForce * num * 0.1f, ForceMode.Impulse);
                _hookHumanConstantTimeLeft = 1f;
            }
        }

        public void UnhookHuman(bool left)
        {
            if (left == _hookHumanLeft)
                _hookHuman = null;
        }

        [PunRPC]
        public void OnHookedByHuman(int viewId, PhotonMessageInfo info)
        {
            var human = Util.FindCharacterByViewId(viewId);
            if (IsMine() && human != null && !Dead && human.Cache.PhotonView.Owner == info.Sender &&
                State != HumanState.Grab && CarryState != HumanCarryState.Carry && MountState == HumanMountState.None && human != this)
            {
                Vector3 direction = human.Cache.Transform.position - Cache.Transform.position;
                float loss = CharacterData.HumanWeaponInfo["Hook"]["InitialVelocityLoss"].AsFloat;
                Cache.Rigidbody.AddForce(-Cache.Rigidbody.velocity * loss, ForceMode.VelocityChange);
                float num = Mathf.Pow(direction.magnitude, 0.1f);
                if (Grounded)
                    Cache.Rigidbody.AddForce(Vector3.up * Mathf.Min(direction.magnitude * 0.2f, 10f), ForceMode.Impulse);
                Cache.Rigidbody.AddForce(direction * num * CharacterData.HumanWeaponInfo["Hook"]["InitialPullForce"].AsFloat, ForceMode.Impulse);
                CrossFade(HumanAnimations.Dash, 0.05f, 0.1f / Cache.Animation[HumanAnimations.Dash].length);
                State = HumanState.Stun;
                _stateTimeLeft = CharacterData.HumanWeaponInfo["Hook"]["StunTime"].AsFloat;
                FalseAttack();
                float facingDirection = Mathf.Atan2(direction.x, direction.z) * Mathf.Rad2Deg;
                Quaternion quaternion = Quaternion.Euler(0f, facingDirection, 0f);
                Cache.Rigidbody.rotation = quaternion;
                Cache.Transform.rotation = quaternion;
                _targetRotation = quaternion;
                TargetAngle = facingDirection;
            }
        }

        [PunRPC]
        public void OnStillHookedByHuman(int viewId, PhotonMessageInfo info)
        {
            var human = Util.FindCharacterByViewId(viewId);
            if (IsMine() && human != null && !Dead && human.Cache.PhotonView.Owner == info.Sender &&
                State != HumanState.Grab && CarryState != HumanCarryState.Carry && MountState == HumanMountState.None && human != this)
            {
                float loss = CharacterData.HumanWeaponInfo["Hook"]["ConstantVelocityLoss"].AsFloat;
                Cache.Rigidbody.AddForce(-Cache.Rigidbody.velocity * loss, ForceMode.VelocityChange);
                float constantPullForce = CharacterData.HumanWeaponInfo["Hook"]["ConstantPullForce"].AsFloat;
                if (constantPullForce > 0f)
                {
                    Vector3 direction = human.Cache.Transform.position - Cache.Transform.position;
                    float num = Mathf.Pow(direction.magnitude, 0.1f);
                    Cache.Rigidbody.AddForce(direction * num * constantPullForce, ForceMode.Impulse);
                }
            }
        }

        public void GetStunnedByTS(Vector3 origin)
        {
            Vector3 direction = Cache.Transform.position - origin;
            Cache.Rigidbody.AddForce(direction.normalized * CharacterData.HumanWeaponInfo["Thunderspear"]["StunForce"].AsFloat, ForceMode.VelocityChange);
            CrossFade(HumanAnimations.Dash, 0.05f, 0.1f / Cache.Animation[HumanAnimations.Dash].length);
            State = HumanState.Stun;
            _stateTimeLeft = CharacterData.HumanWeaponInfo["Thunderspear"]["StunDuration"].AsFloat;
            FalseAttack();
            float facingDirection = Mathf.Atan2(direction.x, direction.z) * Mathf.Rad2Deg;
            Quaternion quaternion = Quaternion.Euler(0f, facingDirection, 0f);
            Cache.Rigidbody.rotation = quaternion;
            Cache.Transform.rotation = quaternion;
            _targetRotation = quaternion;
            TargetAngle = facingDirection;
            Stats.UseTSGas();
            ((InGameMenu)UIManager.CurrentMenu).HUDBottomHandler.ShakeGas();
            EffectSpawner.Spawn(EffectPrefabs.GasBurst, Cache.Transform.position, Cache.Transform.rotation);
            PlaySound(HumanSounds.GasBurst);
            ((InGameCamera)SceneLoader.CurrentCamera).StartShake();
        }

        public void SetInterpolation(bool interpolate)
        {
            if (IsMine() && interpolate && SettingsManager.GraphicsSettings.InterpolationEnabled.Value)
                Cache.Rigidbody.interpolation = RigidbodyInterpolation.Interpolate;
            else
                Cache.Rigidbody.interpolation = RigidbodyInterpolation.None;
        }

        private void SetTriggerCollider(bool trigger)
        {
            if (IsMine())
            {
                _isTrigger = trigger;
                Cache.PhotonView.RPC("SetTriggerColliderRPC", RpcTarget.All, new object[] { trigger });
            }
        }

        [PunRPC]
        public void SetTriggerColliderRPC(bool trigger, PhotonMessageInfo info)
        {
            if (info.Sender != Cache.PhotonView.Owner)
                return;
            GetComponent<CapsuleCollider>().isTrigger = trigger;
        }

        private float GetReelAxis()
        {
            if (ReelInAxis != 0f)
                return ReelInAxis;
            return ReelOutAxis;
        }

        private float GetLeanAngle(Vector3 hookPosition, bool left)
        {
            if (Setup.Weapon != HumanWeapon.AHSS && Setup.Weapon != HumanWeapon.APG && State == HumanState.Attack)
                return 0f;
            float height = hookPosition.y - Cache.Transform.position.y;
            float dist = Vector3.Distance(hookPosition, Cache.Transform.position);
            float angle = Mathf.Acos(height / dist) * Mathf.Rad2Deg * 0.1f * (1f + Mathf.Pow(Cache.Rigidbody.velocity.magnitude, 0.2f));
            Vector3 v = hookPosition - Cache.Transform.position;
            float current = Mathf.Atan2(v.x, v.z) * Mathf.Rad2Deg;
            float target = Mathf.Atan2(Cache.Rigidbody.velocity.x, Cache.Rigidbody.velocity.z) * Mathf.Rad2Deg;
            float delta = Mathf.DeltaAngle(current, target);
            angle += Mathf.Abs(delta * 0.5f);
            if (State != HumanState.Attack)
                angle = Mathf.Min(angle, 80f);
            _leanLeft = delta > 0f;
            if (Setup.Weapon == HumanWeapon.AHSS || Setup.Weapon == HumanWeapon.APG)
                return angle * (delta >= 0f ? 1f : -1f);
            float multiplier = 0.5f;
            if ((left && delta < 0f) || (!left && delta > 0f))
                multiplier = 0.1f;
            return angle * (delta >= 0f ? multiplier : -multiplier);
        }

        public bool CanBladeAttack()
        {
            return Weapon is BladeWeapon && ((BladeWeapon)Weapon).CurrentDurability > 0f && State == HumanState.Idle;
        }

        public void StartSpecialAttack(string animation)
        {
            if (State == HumanState.Attack || State == HumanState.SpecialAttack)
                FalseAttack();
            PlayAnimation(animation);
            State = HumanState.SpecialAttack;
            ToggleSparks(false);
        }

        public void ActivateBlades()
        {
            if (!HumanCache.BladeHitLeft.IsActive())
            {
                HumanCache.BladeHitLeft.Activate();
                ToggleBladeTrails(true);
            }
            if (!HumanCache.BladeHitRight.IsActive())
            {
                HumanCache.BladeHitRight.Activate();
                ToggleBladeTrails(true);
            }
        }

        public void StartBladeSwing()
        {
            if (!Grounded && (HookLeft.IsHooked() || HookRight.IsHooked()))
            {
                if (SettingsManager.InputSettings.General.Left.GetKey())
                    AttackAnimation = (UnityEngine.Random.Range(0, 100) >= 50) ? HumanAnimations.Attack1HookL1 : HumanAnimations.Attack1HookL2;
                else if (SettingsManager.InputSettings.General.Right.GetKey())
                    AttackAnimation = (UnityEngine.Random.Range(0, 100) >= 50) ? HumanAnimations.Attack1HookR1 : HumanAnimations.Attack1HookR2;
                else if (_leanLeft)
                    AttackAnimation = (UnityEngine.Random.Range(0, 100) >= 50) ? HumanAnimations.Attack1HookL1 : HumanAnimations.Attack1HookL2;
                else
                    AttackAnimation = (UnityEngine.Random.Range(0, 100) >= 50) ? HumanAnimations.Attack1HookR1 : HumanAnimations.Attack1HookR2;
            }
            else if (SettingsManager.InputSettings.General.Left.GetKey())
                AttackAnimation = HumanAnimations.Attack2;
            else if (SettingsManager.InputSettings.General.Right.GetKey())
                AttackAnimation = HumanAnimations.Attack1;
            else
            {
                BaseTitan titan = FindNearestTitan();
                if (titan != null)
                    AttackAnimation = GetBladeAnimationTarget(titan.BaseTitanCache.Neck);
                else
                    AttackAnimation = GetBladeAnimationMouse();
            }
            if (Grounded)
            {
                Cache.Rigidbody.AddForce(Cache.Transform.forward * 200f);
            }
            PlayAnimationReset(AttackAnimation);
            _attackButtonRelease = false;
            State = HumanState.Attack;
            if (Grounded)
            {
                _attackRelease = true;
                _attackButtonRelease = true;
            }
            else
                _attackRelease = false;
            ToggleSparks(false);
        }

        private string GetBladeAnimationMouse()
        {
            if (Input.mousePosition.x < (Screen.width * 0.5))
                return HumanAnimations.Attack2;
            else
                return HumanAnimations.Attack1;
        }

        private string GetBladeAnimationTarget(Transform target)
        {
            Vector3 v = target.position - Cache.Transform.position;
            float current = -Mathf.Atan2(v.z, v.x) * Mathf.Rad2Deg;
            float delta = -Mathf.DeltaAngle(current, Cache.Transform.rotation.eulerAngles.y - 90f);
            if (((Mathf.Abs(delta) < 90f) && (v.magnitude < 6f)) && ((target.position.y <= (Cache.Transform.position.y + 2f)) && (target.position.y >= (Cache.Transform.position.y - 5f))))
                return HumanAnimations.Attack4;
            else if (delta > 0f)
                return HumanAnimations.Attack1;
            else
                return HumanAnimations.Attack2;
        }

        private BaseTitan FindNearestTitan()
        {
            float nearestDistance = float.PositiveInfinity;
            BaseTitan nearestTitan = null;
            foreach (BaseTitan titan in _inGameManager.Titans)
            {
                float distance = Vector3.Distance(Cache.Transform.position, titan.Cache.Transform.position);
                if (distance < nearestDistance)
                {
                    nearestTitan = titan;
                    nearestDistance = distance;
                }
            }
            foreach (BaseTitan titan in _inGameManager.Shifters)
            {
                float distance = Vector3.Distance(Cache.Transform.position, titan.Cache.Transform.position);
                if (distance < nearestDistance)
                {
                    nearestTitan = titan;
                    nearestDistance = distance;
                }
            }
            return nearestTitan;
        }

        private Human FindNearestHuman()
        {
            float nearestDistance = float.PositiveInfinity;
            Human nearestHuman = null;
            foreach (Human human in _inGameManager.Humans)
            {
                if(human != this && TeamInfo.SameTeam(human, Team))
                {
                    float distance = Vector3.Distance(Cache.Transform.position, human.Cache.Transform.position);
                    if (distance < nearestDistance)
                    {
                        nearestHuman = human;
                        nearestDistance = distance;
                    }
                }
            }
            return nearestHuman;
        }

        private void FalseAttack()
        {
            if (Setup.Weapon == HumanWeapon.AHSS || Setup.Weapon == HumanWeapon.Thunderspear || Setup.Weapon == HumanWeapon.APG)
            {
                if (!_attackRelease)
                    _attackRelease = true;
            }
            else
            {
                ToggleBladeTrails(false);
                HumanCache.BladeHitLeft.Deactivate();
                HumanCache.BladeHitRight.Deactivate();
                if (!_attackRelease)
                {
                    ContinueAnimation();
                    _attackRelease = true;
                }
            }
        }

        public void ContinueAnimation()
        {
            if (!_animationStopped)
                return;
            _animationStopped = false;
            Cache.PhotonView.RPC("ContinueAnimationRPC", RpcTarget.All, new object[0]);
        }

        [PunRPC]
        public void ContinueAnimationRPC(PhotonMessageInfo info)
        {
            if (info.Sender != Cache.PhotonView.Owner)
                return;
            foreach (AnimationState animation in Cache.Animation)
            {
                animation.speed = 1f;
            }
            CustomAnimationSpeed();
            string animationName = GetCurrentAnimation();
            if (animationName != "")
                PlayAnimation(animationName);
        }

        public void PauseAnimation()
        {
            if (_animationStopped)
                return;
            _animationStopped = true;
            Cache.PhotonView.RPC("PauseAnimationRPC", RpcTarget.All, new object[0]);
        }

        [PunRPC]
        public void PauseAnimationRPC(PhotonMessageInfo info)
        {
            if (info.Sender != Cache.PhotonView.Owner)
                return;
            foreach (AnimationState animation in Cache.Animation)
                animation.speed = 0f;
        }

        private void CustomAnimationSpeed()
        {
            Cache.Animation[HumanAnimations.SpecialLevi].speed = 1.85f;
            Cache.Animation[HumanAnimations.ChangeBlade].speed = 1.2f;
            Cache.Animation[HumanAnimations.AirRelease].speed = 0.6f;
            Cache.Animation[HumanAnimations.ChangeBladeAir].speed = 0.8f;
            Cache.Animation[HumanAnimations.AHSSGunReloadBoth].speed = 0.38f;
            Cache.Animation[HumanAnimations.AHSSGunReloadBothAir].speed = 0.5f;
            Cache.Animation[HumanAnimations.SpecialShifter].speed = 0.3f;
            if (Setup.Weapon == HumanWeapon.Thunderspear)
            {
                Cache.Animation[HumanAnimations.AHSSGunReloadBoth].speed = 0.76f;
                Cache.Animation[HumanAnimations.AHSSGunReloadBothAir].speed = 1f;
            }
            int refillPoints = Stats.Perks["RefillTime"].CurrPoints;
            Cache.Animation[HumanAnimations.Refill].speed = (refillPoints + 1);
        }

        private bool HasHook()
        {
            return HookLeft.HasHook() || HookRight.HasHook();
        }

        private bool IsHookedAny()
        {
            return IsHookedLeft() || IsHookedRight();
        }

        private bool IsHookedLeft()
        {
            return HookLeft.IsHooked();
        }

        private bool IsHookedRight()
        {
            return HookRight.IsHooked();
        }

        private bool IsFrontGrounded()
        {
            return CheckRaycastIgnoreTriggers(Cache.Transform.position + Cache.Transform.up * 1f, Cache.Transform.forward, 1f, GroundMask.value);
        }

        private bool IsPressDirectionTowardsHero()
        {
            if (!HasDirection)
                return false;
            return (Mathf.Abs(Mathf.DeltaAngle(TargetAngle, Cache.Transform.rotation.eulerAngles.y)) < 45f);
        }

        private bool IsUpFrontGrounded()
        {
            return CheckRaycastIgnoreTriggers(Cache.Transform.position + Cache.Transform.up * 3f, Cache.Transform.forward, 1.2f, GroundMask.value);
        }

        public bool IsFiringThunderspear()
        {
            return Setup.Weapon == HumanWeapon.Thunderspear && (Cache.Animation.IsPlaying(HumanAnimations.TSShootL) || Cache.Animation.IsPlaying(HumanAnimations.TSShootR) || Cache.Animation.IsPlaying(HumanAnimations.TSShootLAir) || Cache.Animation.IsPlaying(HumanAnimations.TSShootRAir));
        }
      
        private void ToggleBladeTrails(bool toggle)
        {
            if (IsMine())
                Cache.PhotonView.RPC("ToggleBladeTrailsRPC", RpcTarget.All, new object[] { toggle });
        }

        private void ToggleBlades(bool toggle)
        {
            if (IsMine())
                Cache.PhotonView.RPC("ToggleBladesRPC", RpcTarget.All, new object[] { toggle });
        }

        [PunRPC]
        protected void ToggleBladesRPC(bool toggle, PhotonMessageInfo info)
        {
            if (info.Sender != null && info.Sender != Cache.PhotonView.Owner)
                return;
            if (toggle)
            {
                Setup._part_blade_l.SetActive(true);
                Setup._part_blade_r.SetActive(true);
            }
            else
            {
                if (Setup.LeftTrail != null && Setup.RightTrail != null)
                {
                    Setup.LeftTrail.StopImmediate();
                    Setup.RightTrail.StopImmediate();
                }
                Setup._part_blade_l.SetActive(false);
                Setup._part_blade_r.SetActive(false);
            }
        }

        [PunRPC]
        protected void ToggleBladeTrailsRPC(bool toggle, PhotonMessageInfo info)
        {
            if (info.Sender != null && info.Sender != Cache.PhotonView.Owner)
                return;
            if (toggle && SettingsManager.GraphicsSettings.WeaponTrailEnabled.Value)
            {
                Setup.LeftTrail.Emit = true;
                Setup.RightTrail.Emit = true;
                Setup.LeftTrail._emitTime = 0f;
                Setup.RightTrail._emitTime = 0f;
            }
            else
            {
                Setup.LeftTrail._emitTime = 0.1f;
                Setup.RightTrail._emitTime = 0.1f;
            }
        }

        protected override string GetFootstepAudio(int phase)
        {
            return phase == 0 ? HumanSounds.Footstep1 : HumanSounds.Footstep2;
        }

        protected override int GetFootstepPhase()
        {
            if (Cache.Animation.IsPlaying(HumanAnimations.Run) || Cache.Animation.IsPlaying(HumanAnimations.RunTS))
            {
                float time = Cache.Animation[HumanAnimations.Run].normalizedTime % 1f;
                return (time >= 0.1f && time < 0.6f) ? 1 : 0;
            }
            else if (Cache.Animation.IsPlaying(HumanAnimations.RunBuffed))
            {
                float time = Cache.Animation[HumanAnimations.RunBuffed].normalizedTime % 1f;
                return (time >= 0.1f && time < 0.6f) ? 1 : 0;
            }
            return _stepPhase;
        }

        protected override void OnDestroy()
        {
            base.OnDestroy();
            if (HumanCache != null)
            {
                if (HumanCache.AHSSHit != null && HumanCache.AHSSHit.gameObject != null)
                    Destroy(HumanCache.AHSSHit.gameObject);
                if (HumanCache.APGHit != null && HumanCache.APGHit.gameObject != null)
                    Destroy(HumanCache.APGHit.gameObject);
            }
            if (Setup != null)
                Setup.DeleteDie();
        }

        protected void EnableSmartTitans()
        {
            int maxSmartTitans = 2;
            int currSmartTitans = 0;
            if (PhotonNetwork.IsMasterClient)
            {
                foreach (var titan in _inGameManager.Titans)
                {
                    if (titan != null && !titan.Dead && titan.AI && titan.TitanColliderToggler._entity._humans.Contains(gameObject) && titan.IsMine())
                    {
                        titan.GetComponent<BaseTitanAIController>().SmartAttack = true;
                        currSmartTitans += 1;
                        if (currSmartTitans >= maxSmartTitans)
                            return;
                    }
                }
                foreach (var titan in _inGameManager.Shifters)
                {
                    if (titan != null && !titan.Dead && titan.AI && titan.TitanColliderToggler._entity._humans.Contains(gameObject) && titan.IsMine())
                    {
                        titan.GetComponent<BaseTitanAIController>().SmartAttack = true;
                        currSmartTitans += 1;
                        if (currSmartTitans >= maxSmartTitans)
                            return;
                    }
                }
                /*
                RaycastHit hit;
                Vector3 velocity = GetVelocity();
                if (Physics.Raycast(Cache.Transform.position, velocity.normalized, out hit, velocity.magnitude, TitanDetectionMask.value))
                {
                    if (hit.collider.gameObject.layer == PhysicsLayer.EntityDetection)
                    {
                        var titan = hit.collider.gameObject.GetComponent<BaseTitan>();
                        if (titan != null && !titan.Dead && titan.AI && titan.IsMine())
                            titan.GetComponent<BaseTitanAIController>().SmartAttack = true;
                    }
                }
                */
            }
        }

        public Vector3 GetVelocity()
        {
            if (IsMine())
                return Cache.Rigidbody.velocity;
            else
                return MovementSync._correctVelocity;
        }

        protected override void CheckGround()
        {

            JustGrounded = false;
            if (CheckRaycastIgnoreTriggers(Cache.Transform.position + Vector3.up * 0.1f, -Vector3.up, GroundDistance, GroundMask.value))
            {
                if (!Grounded)
                    Grounded = JustGrounded = true;
            }
            else if (_needLean && (Setup.Weapon == HumanWeapon.AHSS || Setup.Weapon == HumanWeapon.APG))
            {
                if (CheckRaycastIgnoreTriggers(HumanCache.GroundLeft.position + Vector3.up * 0.1f, -Vector3.up, GroundDistance, GroundMask.value))
                {
                    if (!Grounded)
                        Grounded = JustGrounded = true;
                }
                else if (CheckRaycastIgnoreTriggers(HumanCache.GroundRight.position + Vector3.up * 0.1f, -Vector3.up, GroundDistance, GroundMask.value))
                {
                    if (!Grounded)
                        Grounded = JustGrounded = true;
                }
                else
                    Grounded = false;
            }
            else
                Grounded = false;
        }

        protected override List<Renderer> GetFPSDisabledRenderers()
        {
            List<Renderer> renderers = new List<Renderer>();
            if (FinishSetup)
            {
                AddRendererIfExists(renderers, Setup._part_head);
                AddRendererIfExists(renderers, Setup._part_hair);
                AddRendererIfExists(renderers, Setup._part_eye);
                AddRendererIfExists(renderers, Setup._part_glass);
                AddRendererIfExists(renderers, Setup._part_face);
                AddRendererIfExists(renderers, Setup._part_3dmg);
                AddRendererIfExists(renderers, Setup._part_belt);
                AddRendererIfExists(renderers, Setup._part_gas_l);
                AddRendererIfExists(renderers, Setup._part_gas_r);
                AddRendererIfExists(renderers, Setup._part_chest_1);
                AddRendererIfExists(renderers, Setup._part_chest_2);
            }
            return renderers;
        }

        protected override List<SkinnedMeshRenderer> GetFPSDisabledSkinnedRenderers()
        {
            List<SkinnedMeshRenderer> renderers = new List<SkinnedMeshRenderer>();
            AddSkinnedRendererIfExists(renderers, Setup._part_upper_body);
            AddSkinnedRendererIfExists(renderers, Setup._part_chest);
            AddSkinnedRendererIfExists(renderers, Setup._part_brand_1);
            AddSkinnedRendererIfExists(renderers, Setup._part_brand_2);
            AddSkinnedRendererIfExists(renderers, Setup._part_brand_3);
            AddSkinnedRendererIfExists(renderers, Setup._part_brand_4);
            AddSkinnedRendererIfExists(renderers, Setup._part_arm_l);
            AddSkinnedRendererIfExists(renderers, Setup._part_arm_r);
            AddSkinnedRendererIfExists(renderers, Setup._part_leg);
            return renderers;
        }

        protected override List<SkinnedMeshRenderer> GetFPSDisabledClothRenderers()
        {
            List<SkinnedMeshRenderer> renderers = new List<SkinnedMeshRenderer>();
            AddSkinnedRendererIfExists(renderers, Setup._part_hair_1);
            AddSkinnedRendererIfExists(renderers, Setup._part_cape);
            AddSkinnedRendererIfExists(renderers, Setup._part_chest_3);
            return renderers;
        }


        public HumanState State
        {
            get
            {
                return _state;
            }
            set
            {
                if (_state == HumanState.AirDodge || _state == HumanState.GroundDodge)
                    _dashTimeLeft = 0f;
                _state = value;
            }
        }
    }

    public enum HumanState
    {
        Idle,
        Attack,
        GroundDodge,
        AirDodge,
        Reload,
        Refill,
        Die,
        Grab,
        EmoteAction,
        SpecialAttack,
        SpecialAction,
        Slide,
        Run,
        Land,
        MountingHorse,
        Stun,
        WallSlide
    }

    public enum HumanMountState
    {
        None,
        Horse,
        MapObject
    }

    public enum HumanCarryState
    {
        None,
        Carry
    }

    public enum HumanWeapon
    {
        Blade,
        AHSS,
        Thunderspear,
        APG
    }

    public enum HumanDashDirection
    {
        None,
        Forward,
        Back,
        Left,
        Right
    }
}<|MERGE_RESOLUTION|>--- conflicted
+++ resolved
@@ -204,7 +204,6 @@
             return target;
         }
 
-<<<<<<< HEAD
         public Vector3 GetAimPoint(Vector3 origin, Vector3 direction)
         {
             RaycastHit hit;
@@ -226,10 +225,6 @@
         }
 
         
-        
-
-=======
->>>>>>> a2854e84
         public bool CanJump()
         {
             return (Grounded && CarryState != HumanCarryState.Carry && (State == HumanState.Idle || State == HumanState.Slide) &&

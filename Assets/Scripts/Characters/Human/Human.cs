--- conflicted
+++ resolved
@@ -482,15 +482,9 @@
 
         public void Ungrab(bool notifyTitan, bool idle)
         {
-<<<<<<< HEAD
-            if (notifyTitan && Grabber != null){
-                Grabber.Cache.PhotonView.RPC("UngrabRPC", Grabber.Cache.PhotonView.Owner, new object[0]);
-                Grabber.DisableArm(Grabber.HoldHumanLeft);
-            }
-=======
             if (notifyTitan && Grabber != null)
                 Grabber.Cache.PhotonView.RPC("UngrabRPC", RpcTarget.All, new object[] { Cache.PhotonView.ViewID });
->>>>>>> 7e268033
+                Grabber.DisableArm(Grabber.HoldHumanLeft);
             Grabber = null;
             GrabHand = null;
             SetTriggerCollider(false);

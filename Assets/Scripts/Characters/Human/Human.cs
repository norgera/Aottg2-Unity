--- conflicted
+++ resolved
@@ -812,17 +812,9 @@
             if (!Grounded || State != HumanState.Idle)
                 return false;
             State = HumanState.Refill;
-<<<<<<< HEAD
-            //if(Special is SupplySpecial && Special.UsesLeft == 0 )
             if (Special is SupplySpecial)
             {
-                
                 ((SupplySpecial)Special).Reset();
-=======
-            if (Special is SupplySpecial && Special.UsesLeft == 0)
-            {
-                Special.Reset();
->>>>>>> 8ba08e4c
             }
             ToggleSparks(false);
             CrossFade(HumanAnimations.Refill, 0.1f);

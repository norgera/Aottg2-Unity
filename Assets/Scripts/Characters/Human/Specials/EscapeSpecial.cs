--- conflicted
+++ resolved
@@ -50,7 +50,6 @@
             if (!human.Dead && human.Grabber != null && human.State == HumanState.Grab)
             {
                 human.Ungrab(true, false);
-<<<<<<< HEAD
                 if(human.Weapon is BladeWeapon)
                 {
                     EffectSpawner.Spawn(EffectPrefabs.Blood1, human.HumanCache.BladeHitLeft.transform.position, Quaternion.Euler(270f, 0f, 0f));
@@ -88,12 +87,7 @@
                     human.PlaySound(HumanSounds.GetRandomAPGShot());
                     human.SpecialActionState(0.5f);
                 }
-=======
-                EffectSpawner.Spawn(EffectPrefabs.Blood1, human.HumanCache.BladeHitLeft.transform.position, Quaternion.Euler(270f, 0f, 0f));
-                human.PlaySound(HumanSounds.BladeHit);
-                human.SpecialActionState(0.5f);
                 human.Cache.Rigidbody.velocity = Vector3.up * 30f;
->>>>>>> 7e268033
             }
         }
     }

﻿using Effects;
using System.Collections;
<<<<<<< HEAD
using TMPro;
=======
>>>>>>> b1f64c3e
using UnityEngine;

namespace Characters
{
    class StockSpecial : BaseHoldAttackSpecial
    {
        public StockSpecial(BaseCharacter owner) : base(owner)
        {
        }

        public override bool CanUse()
        {
            return base.CanUse() && _human.State == HumanState.Idle;
        }

        protected override void Activate()
        {
            ((Human)_owner).StartBladeSwing();
        }

        protected override void ActiveFixedUpdate()
        {
            base.ActiveFixedUpdate();
            if (_human.Cache.Animation[_human.AttackAnimation].normalizedTime >= 0.32f)
                _human.PauseAnimation();
            if (_human.Grounded)
            {
                IsActive = false;
                Deactivate();
            }
        }

        protected override void Deactivate()
        {
            _human.ContinueAnimation();
        }
    }
}<|MERGE_RESOLUTION|>--- conflicted
+++ resolved
@@ -1,9 +1,5 @@
 ﻿using Effects;
 using System.Collections;
-<<<<<<< HEAD
-using TMPro;
-=======
->>>>>>> b1f64c3e
 using UnityEngine;
 
 namespace Characters

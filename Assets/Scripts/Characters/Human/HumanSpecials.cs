--- conflicted
+++ resolved
@@ -5,11 +5,7 @@
 {
     class HumanSpecials
     {
-<<<<<<< HEAD
-        public static string[] AnySpecials = new string[] {"Potato", "Escape", "Dance", "Distract", "Smell", "Supply", "SmokeBomb", "Carry"};
-=======
-        public static string[] AnySpecials = new string[] {"Potato", "Escape", "Dance", "Distract", "Supply", "SmokeBomb", "Carry", "Switchback"};
->>>>>>> 7d6a9bb9
+        public static string[] AnySpecials = new string[] {"Potato", "Escape", "Dance", "Distract", "Smell", "Supply", "SmokeBomb", "Carry", "Switchback"};
         public static string[] AHSSSpecials = new string[] { "AHSSTwinShot" };
         public static string[] BladeSpecials = new string[] { "DownStrike", "Spin1", "Spin2", "Spin3", "BladeThrow" };
         public static string[] ShifterSpecials = new string[] { "Eren", "Annie", "Armored" };

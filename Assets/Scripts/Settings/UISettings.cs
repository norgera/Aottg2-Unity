﻿using System;
using UnityEngine;
using UI;
using ApplicationManagers;

namespace Settings
{
    class UISettings: SaveableSettingsContainer
    {
        protected override string FileName { get { return "UI.json"; } }
        public StringSetting UITheme = new StringSetting("Dark");
        public BoolSetting GameFeed = new BoolSetting(false);
        public BoolSetting FeedConsole = new BoolSetting(false);
        public BoolSetting ShowStylebar = new BoolSetting(true);
        public FloatSetting UIMasterScale = new FloatSetting(1f, minValue: 0.75f, maxValue: 1.5f);
        public FloatSetting CrosshairScale = new FloatSetting(1f, minValue: 0f, maxValue: 3f);
        public FloatSetting CrosshairTextScale = new FloatSetting(1f, minValue: 0f, maxValue: 2f);
        public StringSetting CrosshairSkin = new StringSetting(string.Empty, maxLength: 200);
        public FloatSetting HUDScale = new FloatSetting(1f, minValue: 0f, maxValue: 2f);
        public FloatSetting MinimapScale = new FloatSetting(1f, minValue: 0f, maxValue: 2f);
        public FloatSetting StylebarScale = new FloatSetting(1f, minValue: 0f, maxValue: 2f);
        public FloatSetting KillScoreScale = new FloatSetting(1f, minValue: 0f, maxValue: 2f);
        public FloatSetting KillFeedScale = new FloatSetting(1f, minValue: 0f, maxValue: 2f);
        public BoolSetting ShowCrosshairDistance = new BoolSetting(true);
        public IntSetting CrosshairStyle = new IntSetting(0);
        public IntSetting Speedometer = new IntSetting((int)SpeedometerType.Off);
        public BoolSetting ShowInterpolation = new BoolSetting(false);
        public BoolSetting ShowCrosshairArrows = new BoolSetting(false);
        public IntSetting KDR = new IntSetting((int)KDRMode.Off);
        public BoolSetting ShowPing = new BoolSetting(false);
        public BoolSetting ShowEmotes = new BoolSetting(true);
        public BoolSetting ShowKeybindTip = new BoolSetting(true);
        public BoolSetting ShowGameTime = new BoolSetting(false);
        public IntSetting ShowNames = new IntSetting(0);
        public IntSetting ShowHealthbars = new IntSetting(0);
        public IntSetting HumanNameDistance = new IntSetting(500, minValue: 0, maxValue: 100000);
        public IntSetting NameOverrideTarget = new IntSetting((int)ShowMode.None);
        public IntSetting NameBackgroundType = new IntSetting((int)NameStyleType.Off);
        public ColorSetting ForceNameColor = new ColorSetting(new Utility.Color255(255, 255, 255));
        public ColorSetting ForceBackgroundColor = new ColorSetting(new Utility.Color255(0, 0, 0, 100));
<<<<<<< HEAD
        public IntSetting MinNameLength = new IntSetting(0, minValue: 0, maxValue: 100);
        public IntSetting MaxNameLength = new IntSetting(20, minValue: 0, maxValue: 100);

=======
>>>>>>> c474ec71
        public BoolSetting FadeMainMenu = new BoolSetting(false);
        public BoolSetting FadeLoadscreen = new BoolSetting(true);
        public IntSetting ChatWidth = new IntSetting(320, minValue: 0, maxValue: 1000);
        public IntSetting ChatHeight = new IntSetting(295, minValue: 0, maxValue: 500);
        public IntSetting ChatFontSize = new IntSetting(18, minValue: 1, maxValue: 50);
        public IntSetting KillFeedCount = new IntSetting(3, minValue: 0, maxValue: 10);
        public BoolSetting JoinNotifications = new BoolSetting(true);
        public IntSetting Coordinates = new IntSetting((int)CoordinateMode.Off);

        public override void Apply()
        {
            base.Apply();
            if (UIManager.CurrentMenu != null)
            {
                UIManager.CurrentMenu.ApplyScale(SceneLoader.SceneName);

                if (UIManager.CurrentMenu is InGameMenu)
                {
                    InGameMenu igm = (InGameMenu)UIManager.CurrentMenu;
                    igm.ApplyUISettings();
                }

            }
        }
    }

    public enum NameStyleType
    {
        Off,
        Outline,
        Background
    }
    public enum SpeedometerType
    {
        Off,
        Speed,
        Damage
    }

    public enum ShowMode
    {
        All,
        Mine,
        Others,
        None
    }

    public enum KDRMode
    {
        Off,
        Mine,
        All
    }

    public enum CoordinateMode
    {
        Off,
        Minimap,
        BottomRight
    }
}<|MERGE_RESOLUTION|>--- conflicted
+++ resolved
@@ -38,12 +38,8 @@
         public IntSetting NameBackgroundType = new IntSetting((int)NameStyleType.Off);
         public ColorSetting ForceNameColor = new ColorSetting(new Utility.Color255(255, 255, 255));
         public ColorSetting ForceBackgroundColor = new ColorSetting(new Utility.Color255(0, 0, 0, 100));
-<<<<<<< HEAD
         public IntSetting MinNameLength = new IntSetting(0, minValue: 0, maxValue: 100);
         public IntSetting MaxNameLength = new IntSetting(20, minValue: 0, maxValue: 100);
-
-=======
->>>>>>> c474ec71
         public BoolSetting FadeMainMenu = new BoolSetting(false);
         public BoolSetting FadeLoadscreen = new BoolSetting(true);
         public IntSetting ChatWidth = new IntSetting(320, minValue: 0, maxValue: 1000);

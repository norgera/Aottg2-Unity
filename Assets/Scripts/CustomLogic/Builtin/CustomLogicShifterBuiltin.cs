﻿using Characters;
using Controllers;

namespace CustomLogic
{
    [CLType(Name = "Shifter", Abstract = true)]
    partial class CustomLogicShifterBuiltin : CustomLogicCharacterBuiltin
    {
        public readonly BaseShifter Shifter;
        public readonly BaseTitanAIController Controller;

        public CustomLogicShifterBuiltin(BaseShifter shifter) : base(shifter)
        {
            Shifter = shifter;
            Controller = shifter.GetComponent<BaseTitanAIController>();
        }

        [CLProperty("Shifter's name.")]
        public string Name
        {
<<<<<<< HEAD
            get => Shifter.Name;
            set => Shifter.Name = value;
        }

        [CLProperty("Shifter's guild.")]
        public string Guild
        {
            get => Shifter.Guild;
            set => Shifter.Guild = value;
        }

        [CLProperty("Shifter's size.")]
        public float Size
        {
            get => Shifter.Size;
            set { if (Shifter.IsMine()) Shifter.SetSize(value); }
        }

        [CLProperty("Shifter's base run speed. Final run speed is RunSpeedBase + Size * RunSpeedPerLevel.")]
        public float RunSpeedBase
        {
            get => Shifter.RunSpeedBase;
            set { if (Shifter.IsMine()) Shifter.RunSpeedBase = value; }
        }

        [CLProperty("Shifter's base walk speed. Final walk speed is WalkSpeedBase + Size * WalkSpeedPerLevel.")]
        public float WalkSpeedBase
        {
            get => Shifter.WalkSpeedBase;
            set { if (Shifter.IsMine()) Shifter.WalkSpeedBase = value; }
        }

        [CLProperty("Shifter's walk speed added per level.")]
        public float WalkSpeedPerLevel
        {
            get => Shifter.WalkSpeedPerLevel;
            set { if (Shifter.IsMine()) Shifter.WalkSpeedPerLevel = value; }
        }

        [CLProperty("Shifter's run speed added per level.")]
        public float RunSpeedPerLevel
        {
            get => Shifter.RunSpeedPerLevel;
            set { if (Shifter.IsMine()) Shifter.RunSpeedPerLevel = value; }
        }

        [CLProperty("Shifter's turn speed when running turn animation.")]
        public float TurnSpeed
        {
            get => Shifter.TurnSpeed;
            set { if (Shifter.IsMine()) Shifter.TurnSpeed = value; }
        }

        [CLProperty("Shifter's rotate speed when rotating body.")]
        public float RotateSpeed
        {
            get => Shifter.RotateSpeed;
            set { if (Shifter.IsMine()) Shifter.RotateSpeed = value; }
        }

        [CLProperty("Shifter's jump force when jumping.")]
        public float JumpForce
        {
            get => Shifter.JumpForce;
            set { if (Shifter.IsMine()) Shifter.JumpForce = value; }
        }

        [CLProperty("Shifter's pause delay after performing an action.")]
        public float ActionPause
        {
            get => Shifter.ActionPause;
            set { if (Shifter.IsMine()) Shifter.ActionPause = value; }
        }

        [CLProperty("Shifter's pause delay after performing an attack.")]
        public float AttackPause
        {
            get => Shifter.AttackPause;
            set { if (Shifter.IsMine()) Shifter.AttackPause = value; }
        }

        [CLProperty("Shifter's pause delay after performing a turn.")]
        public float TurnPause
        {
            get => Shifter.TurnPause;
            set { if (Shifter.IsMine()) Shifter.TurnPause = value; }
        }

        [CLProperty("(AI) shifter's detect range.")]
        public float DetectRange
        {
            get => Shifter.IsMine() && Shifter.AI ? Controller.DetectRange : 0;
            set { if (Shifter.IsMine() && Shifter.AI) Controller.SetDetectRange(value); }
        }

        [CLProperty("(AI) shifter's focus range.")]
        public float FocusRange
        {
            get => Shifter.IsMine() && Shifter.AI ? Controller.FocusRange : 0;
            set { if (Shifter.IsMine() && Shifter.AI) Controller.FocusRange = value; }
        }

        [CLProperty("(AI) shifter's focus time before switching targets.")]
        public float FocusTime
        {
            get => Shifter.IsMine() && Shifter.AI ? Controller.FocusTime : 0;
            set { if (Shifter.IsMine() && Shifter.AI) Controller.FocusTime = value; }
        }

        [CLProperty("(AI) Shifter's cooldown after performing a ranged attack.")]
        public float FarAttackCooldown => Shifter.IsMine() && Shifter.AI ? Controller.FarAttackCooldown : 0;

        [CLProperty("(AI) Shifter's wait time between being in range to attack and performing the attack.")]
        public float AttackWait => Shifter.IsMine() && Shifter.AI ? Controller.AttackWait : 0;

        [CLProperty("Shifter's attack animation speed.")]
        public float AttackSpeedMultiplier
        {
            get => Shifter.AttackSpeedMultiplier;
            set { if (Shifter.IsMine()) Shifter.AttackSpeedMultiplier = value; }
        }

        [CLProperty("(AI) Shifter uses pathfinding.")]
        public bool UsePathfinding
        {
            get => Shifter.IsMine() && Shifter.AI && Controller._usePathfinding;
            set { if (Shifter.IsMine() && Shifter.AI) Controller._usePathfinding = value; }
        }

        [CLProperty("The shifter's nape position.")]
        public CustomLogicVector3Builtin NapePosition => new CustomLogicVector3Builtin(Shifter.BaseTitanCache.NapeHurtbox.transform.position);

        [CLProperty("The length of the death animation.")]
        public float DeathAnimLength
        {
            get => Shifter.DeathAnimationLength;
            set { if (Shifter.IsMine()) Shifter.DeathAnimationLength = value; }
        }

        [CLMethod("Causes the (AI) shifter to move towards a position. If ignoreEnemies is true, will not engage enemies along the way.")]
        public void MoveTo(CustomLogicVector3Builtin position, float range, bool ignoreEnemies)
        {
            if (Shifter.IsMine() && !Shifter.Dead && Shifter.AI)
                Controller.MoveTo(position.Value, range, ignoreEnemies);
        }

        [CLMethod("Causes the (AI) shifter to target an enemy character or MapTargetable for focusTime seconds. If focusTime is 0 it will use the default focus time.")]
        public void Target(object enemyObj, float focus)
        {
            if (Shifter.IsMine() && !Shifter.Dead && Shifter.AI)
=======
            bool mine = Shifter.IsMine() && !Shifter.Dead;
            if (methodName == "MoveTo")
            {
                if (!mine || !Shifter.AI)
                    return null;
                var position = ((CustomLogicVector3Builtin)parameters[0]).Value;
                var range = parameters[1].UnboxToFloat();
                bool ignoreEnemies = (bool)parameters[2];
                Shifter.GetComponent<BaseTitanAIController>().MoveTo(position, range, ignoreEnemies);
                return null;
            }
            if (methodName == "Target")
            {
                if (!mine || !Shifter.AI)
                    return null;
                ITargetable enemy;
                if (parameters[0] is CustomLogicMapTargetableBuiltin mapTargetable)
                    enemy = mapTargetable.Value;
                else
                    enemy = ((CustomLogicCharacterBuiltin)parameters[0]).Character;
                var focus = parameters[1].UnboxToFloat();
                Shifter.GetComponent<BaseTitanAIController>().SetEnemy(enemy, focus);
                return null;
            }
            if (methodName == "Idle")
            {
                if (!mine || !Shifter.AI)
                    return null;
                var time = parameters[0].UnboxToFloat();
                Shifter.GetComponent<BaseTitanAIController>().ForceIdle(time);
                return null;
            }
            if (methodName == "Wander")
            {
                if (!mine || !Shifter.AI)
                    return null;
                Shifter.GetComponent<BaseTitanAIController>().CancelOrder();
                return null;
            }
            if (methodName == "Blind")
            {
                if (mine)
                    Shifter.Blind();
                return null;
            }
            if (methodName == "Cripple")
            {
                if (mine)
                {
                    var time = parameters[0].UnboxToFloat();
                    Shifter.Cripple(time);
                }
                return null;
            }
            if (methodName == "Emote")
            {
                if (mine)
                    Shifter.Emote((string)parameters[0]);
                return null;
            }
            return base.CallMethod(methodName, parameters);
        }

        public override object GetField(string name)
        {
            if (name == "Size")
                return Shifter.Size;
            if (name == "RunSpeedBase")
                return Shifter.RunSpeedBase;
            if (name == "WalkSpeedBase")
                return Shifter.WalkSpeedBase;
            if (name == "WalkSpeedPerLevel")
                return Shifter.WalkSpeedPerLevel;
            if (name == "RunSpeedPerLevel")
                return Shifter.RunSpeedPerLevel;
            if (name == "TurnSpeed")
                return Shifter.TurnSpeed;
            if (name == "RotateSpeed")
                return Shifter.RotateSpeed;
            if (name == "JumpForce")
                return Shifter.JumpForce;
            if (name == "ActionPause")
                return Shifter.ActionPause;
            if (name == "AttackPause")
                return Shifter.AttackPause;
            if (name == "TurnPause")
                return Shifter.TurnPause;
            if (name == "DetectRange")
            {
                if (Shifter.IsMine() && Shifter.AI)
                    return Shifter.GetComponent<BaseTitanAIController>().DetectRange;
                return 0;
            }
            if (name == "FocusRange")
            {
                if (Shifter.IsMine() && Shifter.AI)
                    return Shifter.GetComponent<BaseTitanAIController>().FocusRange;
                return 0;
            }
            if (name == "FocusTime")
            {
                if (Shifter.IsMine() && Shifter.AI)
                    return Shifter.GetComponent<BaseTitanAIController>().FocusTime;
                return 0;
            }
            if (name == "FarAttackCooldown")
            {
                if (Shifter.IsMine() && Shifter.AI)
                    return Shifter.GetComponent<BaseTitanAIController>().FarAttackCooldown;
                return 0;
            }
            if (name == "AttackWait")
            {
                if (Shifter.IsMine() && Shifter.AI)
                    return Shifter.GetComponent<BaseTitanAIController>().AttackWait;
                return 0;
            }
            if (name == "AttackSpeedMultiplier")
            {
                return Shifter.AttackSpeedMultiplier;
            }
            if (name == "UsePathfinding")
            {
                if (Shifter.IsMine() && Shifter.AI)
                    return Shifter.GetComponent<BaseTitanAIController>()._usePathfinding;
                return false;
            }
            if (name == "NapePosition")
            {
                return new CustomLogicVector3Builtin(Shifter.BaseTitanCache.NapeHurtbox.transform.position);
            }
            if (name == "DeathAnimLength")
            {
                return Shifter.DeathAnimationLength;
            }
            return base.GetField(name);
        }

        public override void SetField(string name, object value)
        {
            if (name == "Name")
                Character.Name = (string)value;
            else if (name == "Guild")
                Character.Guild = (string)value;
            if (!Shifter.IsMine())
                return;
            if (name == "Size")
                Shifter.SetSize(value.UnboxToFloat());
            else if (name == "RunSpeedBase")
                Shifter.RunSpeedBase = value.UnboxToFloat();
            else if (name == "WalkSpeedBase")
                Shifter.WalkSpeedBase = value.UnboxToFloat();
            else if (name == "RunSpeedPerLevel")
                Shifter.RunSpeedPerLevel = value.UnboxToFloat();
            else if (name == "WalkSpeedPerLevel")
                Shifter.WalkSpeedPerLevel = value.UnboxToFloat();
            else if (name == "TurnSpeed")
                Shifter.TurnSpeed = value.UnboxToFloat();
            else if (name == "RotateSpeed")
                Shifter.RotateSpeed = value.UnboxToFloat();
            else if (name == "JumpForce")
                Shifter.JumpForce = value.UnboxToFloat();
            else if (name == "ActionPause")
                Shifter.ActionPause = value.UnboxToFloat();
            else if (name == "AttackPause")
                Shifter.AttackPause = value.UnboxToFloat();
            else if (name == "TurnPause")
                Shifter.TurnPause = value.UnboxToFloat();
            else if (name == "DetectRange")
            {
                if (Shifter.AI)
                    Shifter.GetComponent<BaseTitanAIController>().SetDetectRange(value.UnboxToFloat());
            }
            else if (name == "FocusRange")
            {
                if (Shifter.AI)
                    Shifter.GetComponent<BaseTitanAIController>().FocusRange = value.UnboxToFloat();
            }
            else if (name == "FocusTime")
            {
                if (Shifter.AI)
                    Shifter.GetComponent<BaseTitanAIController>().FocusTime = value.UnboxToFloat();
            }
            else if (name == "FarAttackCooldown")
            {
                if (Shifter.AI)
                    Shifter.GetComponent<BaseTitanAIController>().FarAttackCooldown = value.UnboxToFloat();
            }
            else if (name == "AttackWait")
            {
                if (Shifter.AI)
                    Shifter.GetComponent<BaseTitanAIController>().AttackWait = value.UnboxToFloat();
            }
            else if (name == "AttackSpeedMultiplier")
            {
                Shifter.AttackSpeedMultiplier = value.UnboxToFloat();
            }
            else if (name == "DeathAnimLength")
            {
                Shifter.DeathAnimationLength = value.UnboxToFloat();
            }
            else if (name == "UsePathfinding")
>>>>>>> 79a871f3
            {
                ITargetable enemy = enemyObj is CustomLogicMapTargetableBuiltin mapTargetable
                                    ? mapTargetable.Value
                                    : ((CustomLogicCharacterBuiltin)enemyObj).Character;
                Controller.SetEnemy(enemy, focus);
            }
        }

        [CLMethod("Causes the (AI) shifter to idle for time seconds before beginning to wander. During idle the titan will not react or move at all.")]
        public void Idle(float time)
        {
            if (Shifter.IsMine() && !Shifter.Dead && Shifter.AI)
                Controller.ForceIdle(time);
        }

        [CLMethod("Causes the (AI) shifter to cancel any move commands and begin wandering randomly.")]
        public void Wander()
        {
            if (Shifter.IsMine() && !Shifter.Dead && Shifter.AI)
                Controller.CancelOrder();
        }

        [CLMethod("Causes the shifter to enter the blind state.")]
        public void Blind()
        {
            if (Shifter.IsMine() && !Shifter.Dead)
                Shifter.Blind();
        }

        [CLMethod("Causes the shifter to enter the cripple state.")]
        public void Cripple(float time)
        {
            if (Shifter.IsMine() && !Shifter.Dead)
                Shifter.Cripple(time);
        }
    }
}<|MERGE_RESOLUTION|>--- conflicted
+++ resolved
@@ -18,7 +18,6 @@
         [CLProperty("Shifter's name.")]
         public string Name
         {
-<<<<<<< HEAD
             get => Shifter.Name;
             set => Shifter.Name = value;
         }
@@ -169,210 +168,6 @@
         public void Target(object enemyObj, float focus)
         {
             if (Shifter.IsMine() && !Shifter.Dead && Shifter.AI)
-=======
-            bool mine = Shifter.IsMine() && !Shifter.Dead;
-            if (methodName == "MoveTo")
-            {
-                if (!mine || !Shifter.AI)
-                    return null;
-                var position = ((CustomLogicVector3Builtin)parameters[0]).Value;
-                var range = parameters[1].UnboxToFloat();
-                bool ignoreEnemies = (bool)parameters[2];
-                Shifter.GetComponent<BaseTitanAIController>().MoveTo(position, range, ignoreEnemies);
-                return null;
-            }
-            if (methodName == "Target")
-            {
-                if (!mine || !Shifter.AI)
-                    return null;
-                ITargetable enemy;
-                if (parameters[0] is CustomLogicMapTargetableBuiltin mapTargetable)
-                    enemy = mapTargetable.Value;
-                else
-                    enemy = ((CustomLogicCharacterBuiltin)parameters[0]).Character;
-                var focus = parameters[1].UnboxToFloat();
-                Shifter.GetComponent<BaseTitanAIController>().SetEnemy(enemy, focus);
-                return null;
-            }
-            if (methodName == "Idle")
-            {
-                if (!mine || !Shifter.AI)
-                    return null;
-                var time = parameters[0].UnboxToFloat();
-                Shifter.GetComponent<BaseTitanAIController>().ForceIdle(time);
-                return null;
-            }
-            if (methodName == "Wander")
-            {
-                if (!mine || !Shifter.AI)
-                    return null;
-                Shifter.GetComponent<BaseTitanAIController>().CancelOrder();
-                return null;
-            }
-            if (methodName == "Blind")
-            {
-                if (mine)
-                    Shifter.Blind();
-                return null;
-            }
-            if (methodName == "Cripple")
-            {
-                if (mine)
-                {
-                    var time = parameters[0].UnboxToFloat();
-                    Shifter.Cripple(time);
-                }
-                return null;
-            }
-            if (methodName == "Emote")
-            {
-                if (mine)
-                    Shifter.Emote((string)parameters[0]);
-                return null;
-            }
-            return base.CallMethod(methodName, parameters);
-        }
-
-        public override object GetField(string name)
-        {
-            if (name == "Size")
-                return Shifter.Size;
-            if (name == "RunSpeedBase")
-                return Shifter.RunSpeedBase;
-            if (name == "WalkSpeedBase")
-                return Shifter.WalkSpeedBase;
-            if (name == "WalkSpeedPerLevel")
-                return Shifter.WalkSpeedPerLevel;
-            if (name == "RunSpeedPerLevel")
-                return Shifter.RunSpeedPerLevel;
-            if (name == "TurnSpeed")
-                return Shifter.TurnSpeed;
-            if (name == "RotateSpeed")
-                return Shifter.RotateSpeed;
-            if (name == "JumpForce")
-                return Shifter.JumpForce;
-            if (name == "ActionPause")
-                return Shifter.ActionPause;
-            if (name == "AttackPause")
-                return Shifter.AttackPause;
-            if (name == "TurnPause")
-                return Shifter.TurnPause;
-            if (name == "DetectRange")
-            {
-                if (Shifter.IsMine() && Shifter.AI)
-                    return Shifter.GetComponent<BaseTitanAIController>().DetectRange;
-                return 0;
-            }
-            if (name == "FocusRange")
-            {
-                if (Shifter.IsMine() && Shifter.AI)
-                    return Shifter.GetComponent<BaseTitanAIController>().FocusRange;
-                return 0;
-            }
-            if (name == "FocusTime")
-            {
-                if (Shifter.IsMine() && Shifter.AI)
-                    return Shifter.GetComponent<BaseTitanAIController>().FocusTime;
-                return 0;
-            }
-            if (name == "FarAttackCooldown")
-            {
-                if (Shifter.IsMine() && Shifter.AI)
-                    return Shifter.GetComponent<BaseTitanAIController>().FarAttackCooldown;
-                return 0;
-            }
-            if (name == "AttackWait")
-            {
-                if (Shifter.IsMine() && Shifter.AI)
-                    return Shifter.GetComponent<BaseTitanAIController>().AttackWait;
-                return 0;
-            }
-            if (name == "AttackSpeedMultiplier")
-            {
-                return Shifter.AttackSpeedMultiplier;
-            }
-            if (name == "UsePathfinding")
-            {
-                if (Shifter.IsMine() && Shifter.AI)
-                    return Shifter.GetComponent<BaseTitanAIController>()._usePathfinding;
-                return false;
-            }
-            if (name == "NapePosition")
-            {
-                return new CustomLogicVector3Builtin(Shifter.BaseTitanCache.NapeHurtbox.transform.position);
-            }
-            if (name == "DeathAnimLength")
-            {
-                return Shifter.DeathAnimationLength;
-            }
-            return base.GetField(name);
-        }
-
-        public override void SetField(string name, object value)
-        {
-            if (name == "Name")
-                Character.Name = (string)value;
-            else if (name == "Guild")
-                Character.Guild = (string)value;
-            if (!Shifter.IsMine())
-                return;
-            if (name == "Size")
-                Shifter.SetSize(value.UnboxToFloat());
-            else if (name == "RunSpeedBase")
-                Shifter.RunSpeedBase = value.UnboxToFloat();
-            else if (name == "WalkSpeedBase")
-                Shifter.WalkSpeedBase = value.UnboxToFloat();
-            else if (name == "RunSpeedPerLevel")
-                Shifter.RunSpeedPerLevel = value.UnboxToFloat();
-            else if (name == "WalkSpeedPerLevel")
-                Shifter.WalkSpeedPerLevel = value.UnboxToFloat();
-            else if (name == "TurnSpeed")
-                Shifter.TurnSpeed = value.UnboxToFloat();
-            else if (name == "RotateSpeed")
-                Shifter.RotateSpeed = value.UnboxToFloat();
-            else if (name == "JumpForce")
-                Shifter.JumpForce = value.UnboxToFloat();
-            else if (name == "ActionPause")
-                Shifter.ActionPause = value.UnboxToFloat();
-            else if (name == "AttackPause")
-                Shifter.AttackPause = value.UnboxToFloat();
-            else if (name == "TurnPause")
-                Shifter.TurnPause = value.UnboxToFloat();
-            else if (name == "DetectRange")
-            {
-                if (Shifter.AI)
-                    Shifter.GetComponent<BaseTitanAIController>().SetDetectRange(value.UnboxToFloat());
-            }
-            else if (name == "FocusRange")
-            {
-                if (Shifter.AI)
-                    Shifter.GetComponent<BaseTitanAIController>().FocusRange = value.UnboxToFloat();
-            }
-            else if (name == "FocusTime")
-            {
-                if (Shifter.AI)
-                    Shifter.GetComponent<BaseTitanAIController>().FocusTime = value.UnboxToFloat();
-            }
-            else if (name == "FarAttackCooldown")
-            {
-                if (Shifter.AI)
-                    Shifter.GetComponent<BaseTitanAIController>().FarAttackCooldown = value.UnboxToFloat();
-            }
-            else if (name == "AttackWait")
-            {
-                if (Shifter.AI)
-                    Shifter.GetComponent<BaseTitanAIController>().AttackWait = value.UnboxToFloat();
-            }
-            else if (name == "AttackSpeedMultiplier")
-            {
-                Shifter.AttackSpeedMultiplier = value.UnboxToFloat();
-            }
-            else if (name == "DeathAnimLength")
-            {
-                Shifter.DeathAnimationLength = value.UnboxToFloat();
-            }
-            else if (name == "UsePathfinding")
->>>>>>> 79a871f3
             {
                 ITargetable enemy = enemyObj is CustomLogicMapTargetableBuiltin mapTargetable
                                     ? mapTargetable.Value
@@ -408,5 +203,40 @@
             if (Shifter.IsMine() && !Shifter.Dead)
                 Shifter.Cripple(time);
         }
+            // else if (name == "FocusRange")
+            // {
+            //     if (Shifter.AI)
+            //         Shifter.GetComponent<BaseTitanAIController>().FocusRange = value.UnboxToFloat();
+            // }
+            // else if (name == "FocusTime")
+            // {
+            //     if (Shifter.AI)
+            //         Shifter.GetComponent<BaseTitanAIController>().FocusTime = value.UnboxToFloat();
+            // }
+            // else if (name == "FarAttackCooldown")
+            // {
+            //     if (Shifter.AI)
+            //         Shifter.GetComponent<BaseTitanAIController>().FarAttackCooldown = value.UnboxToFloat();
+            // }
+            // else if (name == "AttackWait")
+            // {
+            //     if (Shifter.AI)
+            //         Shifter.GetComponent<BaseTitanAIController>().AttackWait = value.UnboxToFloat();
+            // }
+            // else if (name == "AttackSpeedMultiplier")
+            // {
+            //     Shifter.AttackSpeedMultiplier = value.UnboxToFloat();
+            // }
+            // else if (name == "DeathAnimLength")
+            // {
+            //     Shifter.DeathAnimationLength = value.UnboxToFloat();
+            // }
+            // else if (name == "UsePathfinding")
+            // {
+            //     if (Shifter.AI)
+            //         Shifter.GetComponent<BaseTitanAIController>()._usePathfinding = (bool)value;
+            // }
+            // else
+            //     base.SetField(name, value);
     }
 }
﻿using Characters;
using Controllers;
using System.Collections.Generic;
using UnityEngine;

namespace CustomLogic
{
    class CustomLogicShifterBuiltin : CustomLogicCharacterBuiltin
    {
        public BaseShifter Shifter;

        public CustomLogicShifterBuiltin(BaseShifter shifter) : base(shifter, "Shifter")
        {
            Shifter = shifter;
        }
        public override object CallMethod(string methodName, List<object> parameters)
        {
            if (Shifter != null && !Shifter.Dead)
            {
                if (Shifter.IsMine())
                {
                    if (methodName == "MoveTo")
                    {
                        if (!Shifter.AI)
                            return null;
                        var position = ((CustomLogicVector3Builtin)parameters[0]).Value;
                        var range = parameters[1].UnboxToFloat();
                        bool ignoreEnemies = (bool)parameters[2];
                        Shifter.GetComponent<BaseTitanAIController>().MoveTo(position, range, ignoreEnemies);
                        return null;
                    }
                    if (methodName == "Target")
                    {
                        if (!Shifter.AI)
                            return null;
                        var enemy = (CustomLogicCharacterBuiltin)parameters[0];
                        var focus = parameters[1].UnboxToFloat();
                        Shifter.GetComponent<BaseTitanAIController>().SetEnemy(enemy.Character, focus);
                        return null;
<<<<<<< HEAD
                    ITargetable enemy;
                    if (parameters[0] is CustomLogicMapTargetableBuiltin mapTargetable)
                        enemy = mapTargetable.Value;
                    else
                        enemy = ((CustomLogicCharacterBuiltin)parameters[0]).Character;
                    var focus = parameters[1].UnboxToFloat();
                    Shifter.GetComponent<BaseTitanAIController>().SetEnemy(enemy, focus);
                    return null;
                }
                if (methodName == "Idle")
                {
                    if (!Shifter.AI)
=======
                    }
                    if (methodName == "Idle")
                    {
                        if (!Shifter.AI)
                            return null;
                        var time = parameters[0].UnboxToFloat();
                        Shifter.GetComponent<BaseTitanAIController>().ForceIdle(time);
>>>>>>> 48ff5d0a
                        return null;
                    }
                    if (methodName == "Wander")
                    {
                        if (!Shifter.AI)
                            return null;
                        Shifter.GetComponent<BaseTitanAIController>().CancelOrder();
                        return null;
                    }
                    if (methodName == "Blind")
                    {
                        Shifter.Blind();
                        return null;
                    }
                    if (methodName == "Cripple")
                    {
                        Shifter.Cripple();
                        return null;
                    }
                    if (methodName == "Emote")
                    {
                        Shifter.Emote((string)parameters[0]);
                        return null;
                    }
                }
                return base.CallMethod(methodName, parameters);
            }
            return null;
        }

        public override object GetField(string name)
        {
            if (name == "Size")
                return Shifter.Size;
            if (name == "DetectRange")
            {
                if (Shifter.IsMine() && Shifter.AI)
                    return Shifter.GetComponent<BaseTitanAIController>().DetectRange;
                return null;
            }
            if (name == "FocusRange")
            {
                if (Shifter.IsMine() && Shifter.AI)
                    return Shifter.GetComponent<BaseTitanAIController>().FocusRange;
                return null;
            }
            if (name == "NapePosition")
            {
                return new CustomLogicVector3Builtin(Shifter.BaseTitanCache.NapeHurtbox.transform.position);
            }
            if (name == "DeathAnimLength")
            {
                return Shifter.DeathAnimationLength;
            }
            return base.GetField(name);
        }

        public override void SetField(string name, object value)
        {
            if (!Shifter.IsMine())
                return;
            if (name == "Size")
                Shifter.SetSize((float)value);
            else if (name == "DetectRange")
            {
                if (Shifter.AI)
                    Shifter.GetComponent<BaseTitanAIController>().SetDetectRange(value.UnboxToFloat());
            }
            else if (name == "FocusRange")
            {
                if (Shifter.AI)
                    Shifter.GetComponent<BaseTitanAIController>().FocusRange = value.UnboxToFloat();
            }
            if (name == "DeathAnimLength")
            {
                Shifter.DeathAnimationLength = value.UnboxToFloat();
            }
            else
                base.SetField(name, value);
        }
    }
}<|MERGE_RESOLUTION|>--- conflicted
+++ resolved
@@ -33,24 +33,14 @@
                     {
                         if (!Shifter.AI)
                             return null;
-                        var enemy = (CustomLogicCharacterBuiltin)parameters[0];
+                        ITargetable enemy;
+                        if (parameters[0] is CustomLogicMapTargetableBuiltin mapTargetable)
+                            enemy = mapTargetable.Value;
+                        else
+                            enemy = ((CustomLogicCharacterBuiltin)parameters[0]).Character;
                         var focus = parameters[1].UnboxToFloat();
-                        Shifter.GetComponent<BaseTitanAIController>().SetEnemy(enemy.Character, focus);
+                        Shifter.GetComponent<BaseTitanAIController>().SetEnemy(enemy, focus);
                         return null;
-<<<<<<< HEAD
-                    ITargetable enemy;
-                    if (parameters[0] is CustomLogicMapTargetableBuiltin mapTargetable)
-                        enemy = mapTargetable.Value;
-                    else
-                        enemy = ((CustomLogicCharacterBuiltin)parameters[0]).Character;
-                    var focus = parameters[1].UnboxToFloat();
-                    Shifter.GetComponent<BaseTitanAIController>().SetEnemy(enemy, focus);
-                    return null;
-                }
-                if (methodName == "Idle")
-                {
-                    if (!Shifter.AI)
-=======
                     }
                     if (methodName == "Idle")
                     {
@@ -58,7 +48,6 @@
                             return null;
                         var time = parameters[0].UnboxToFloat();
                         Shifter.GetComponent<BaseTitanAIController>().ForceIdle(time);
->>>>>>> 48ff5d0a
                         return null;
                     }
                     if (methodName == "Wander")

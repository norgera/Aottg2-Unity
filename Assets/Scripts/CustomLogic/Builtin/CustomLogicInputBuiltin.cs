using ApplicationManagers;
using Characters;
using GameManagers;
using Settings;
using System.Collections.Generic;
using UI;
using UnityEngine;
using Utility;

namespace CustomLogic
{
    [CLType(Abstract = true, Static = true, InheritBaseMembers = true)]
    class CustomLogicInputBuiltin: CustomLogicClassInstanceBuiltin
    {
        public CustomLogicInputBuiltin(): base("Input")
        {
        }

        private static KeybindSetting GetKeybind(string key)
        {
            string[] strArr = key.Split('/');
            KeybindSetting keybind = (KeybindSetting)((SaveableSettingsContainer)SettingsManager.InputSettings.Settings[strArr[0]]).Settings[strArr[1]];
            return keybind;
        }

        private static bool CanKey()
        {
            var gameManager = (InGameManager)SceneLoader.CurrentGameManager;
            if (gameManager.GlobalPause)
                return false;
<<<<<<< HEAD
            bool inMenu = InGameMenu.InMenu() || ChatManager.IsChatActive() || CustomLogicManager.Cutscene;
            return !inMenu;
        }

        [CLMethod(description: "Gets the key name the player assigned to the key setting")]
        public static string GetKeyName(string key)
        {
            KeybindSetting keybind = GetKeybind(key);
            return keybind.ToString();
        }

        [CLMethod(description: "Returns true if the key is being held down")]
        public static bool GetKeyHold(string key)
        {
            KeybindSetting keybind = GetKeybind(key);
            return keybind.GetKey(true) && CanKey();
        }

        [CLMethod(description: "Returns true if the key was pressed down this frame")]
        public static bool GetKeyDown(string key)
        {
            KeybindSetting keybind = GetKeybind(key);
            return keybind.GetKeyDown(true) && CanKey();
        }

        [CLMethod(description: "Returns true if the key was released this frame")]
        public static bool GetKeyUp(string key)
        {
            KeybindSetting keybind = GetKeybind(key);
            return keybind.GetKeyUp(true) && CanKey();
        }

        [CLMethod(description: "Returns the position the player is aiming at")]
        public static CustomLogicVector3Builtin GetMouseAim()
        {
            RaycastHit hit;
            Ray ray = SceneLoader.CurrentCamera.Camera.ScreenPointToRay(CursorManager.GetInGameMousePosition());
            Vector3 target = ray.origin + ray.direction * 1000f;
            if (Physics.Raycast(ray, out hit, 1000f, Human.AimMask.value))
                target = hit.point;
            return new CustomLogicVector3Builtin(target);
        }

        [CLMethod(description: "Returns the ray the player is aiming at")]
        public static CustomLogicVector3Builtin GetCursorAimDirection()
        {
            Ray ray = SceneLoader.CurrentCamera.Camera.ScreenPointToRay(CursorManager.GetInGameMousePosition());
            return new CustomLogicVector3Builtin(ray.direction);
        }

        [CLMethod(description: "Returns the speed of the mouse")]
        public static CustomLogicVector3Builtin GetMouseSpeed()
        {
            Vector3 speed = new Vector3(Input.GetAxis("Mouse X"), Input.GetAxis("Mouse Y"), 0f);
            return new CustomLogicVector3Builtin(speed);
        }

        [CLMethod(description: "Returns the position of the mouse")]
        public static CustomLogicVector3Builtin GetMousePosition()
        {
            Vector3 position = Input.mousePosition;
            return new CustomLogicVector3Builtin(position);
        }

        [CLMethod(description: "Returns the dimensions of the screen")]
        public static CustomLogicVector3Builtin GetScreenDimensions()
        {
            Vector3 dimensions = new Vector3(Screen.width, Screen.height, 0f);
            return new CustomLogicVector3Builtin(dimensions);
        }

        [CLMethod(description: "Sets whether the key is enabled by default")]
        public static void SetKeyDefaultEnabled(string key, bool enabled)
        {
            KeybindSetting keybind = GetKeybind(key);
            if (enabled && CustomLogicManager.KeybindDefaultDisabled.Contains(keybind))
                CustomLogicManager.KeybindDefaultDisabled.Remove(keybind);
            else if (!enabled && !CustomLogicManager.KeybindDefaultDisabled.Contains(keybind))
                CustomLogicManager.KeybindDefaultDisabled.Add(keybind);
        }

        [CLMethod(description: "Sets whether the key is being held down")]
        public static void SetKeyHold(string key, bool enabled)
        {
            KeybindSetting keybind = GetKeybind(key);
            if (!enabled && CustomLogicManager.KeybindHold.Contains(keybind))
                CustomLogicManager.KeybindHold.Remove(keybind);
            else if (enabled && !CustomLogicManager.KeybindHold.Contains(keybind))
                CustomLogicManager.KeybindHold.Add(keybind);
=======
            }
            if (name == "GetKeyName")
            {
                KeybindSetting keybind = GetKeybind((string)parameters[0]);
                return keybind.ToString();
            }
            if (name == "GetMouseAim")
            {
                RaycastHit hit;
                Ray ray = SceneLoader.CurrentCamera.Camera.ScreenPointToRay(CursorManager.GetInGameMousePosition());
                Vector3 target = ray.origin + ray.direction * 1000f;
                if (Physics.Raycast(ray, out hit, 1000f, Human.AimMask.value))
                    target = hit.point;
                return new CustomLogicVector3Builtin(target);
            }
            if (name == "CursorAimDirection")
            {
                Ray ray = SceneLoader.CurrentCamera.Camera.ScreenPointToRay(CursorManager.GetInGameMousePosition());
                return new CustomLogicVector3Builtin(ray.direction);
            }
            if (name == "GetMouseSpeed")
            {
                Vector3 speed = new Vector3(Input.GetAxis("Mouse X"), Input.GetAxis("Mouse Y"), 0f);
                return new CustomLogicVector3Builtin(speed);
            }
            if (name == "GetMousePosition")
            {
                Vector3 position = Input.mousePosition;
                return new CustomLogicVector3Builtin(position);
            }
            if (name == "GetScreenDimensions")
            {
                Vector3 dimensions = new Vector3(Screen.width, Screen.height, 0f);
                return new CustomLogicVector3Builtin(dimensions);
            }
            if (name == "SetKeyDefaultEnabled")
            {
                KeybindSetting keybind = GetKeybind((string)parameters[0]);
                bool enabled = (bool)parameters[1];
                if (enabled && CustomLogicManager.KeybindDefaultDisabled.Contains(keybind))
                    CustomLogicManager.KeybindDefaultDisabled.Remove(keybind);
                else if (!enabled && !CustomLogicManager.KeybindDefaultDisabled.Contains(keybind))
                    CustomLogicManager.KeybindDefaultDisabled.Add(keybind);
                return null;
            }
            if (name == "SetKeyHold")
            {
                KeybindSetting keybind = GetKeybind((string)parameters[0]);
                bool enabled = (bool)parameters[1];
                if (!enabled && CustomLogicManager.KeybindHold.Contains(keybind))
                    CustomLogicManager.KeybindHold.Remove(keybind);
                else if (enabled && !CustomLogicManager.KeybindHold.Contains(keybind))
                    CustomLogicManager.KeybindHold.Add(keybind);
                return null;
            }
            return base.CallMethod(name, parameters);
>>>>>>> 7e268033
        }
    }
}<|MERGE_RESOLUTION|>--- conflicted
+++ resolved
@@ -28,7 +28,6 @@
             var gameManager = (InGameManager)SceneLoader.CurrentGameManager;
             if (gameManager.GlobalPause)
                 return false;
-<<<<<<< HEAD
             bool inMenu = InGameMenu.InMenu() || ChatManager.IsChatActive() || CustomLogicManager.Cutscene;
             return !inMenu;
         }
@@ -118,64 +117,6 @@
                 CustomLogicManager.KeybindHold.Remove(keybind);
             else if (enabled && !CustomLogicManager.KeybindHold.Contains(keybind))
                 CustomLogicManager.KeybindHold.Add(keybind);
-=======
-            }
-            if (name == "GetKeyName")
-            {
-                KeybindSetting keybind = GetKeybind((string)parameters[0]);
-                return keybind.ToString();
-            }
-            if (name == "GetMouseAim")
-            {
-                RaycastHit hit;
-                Ray ray = SceneLoader.CurrentCamera.Camera.ScreenPointToRay(CursorManager.GetInGameMousePosition());
-                Vector3 target = ray.origin + ray.direction * 1000f;
-                if (Physics.Raycast(ray, out hit, 1000f, Human.AimMask.value))
-                    target = hit.point;
-                return new CustomLogicVector3Builtin(target);
-            }
-            if (name == "CursorAimDirection")
-            {
-                Ray ray = SceneLoader.CurrentCamera.Camera.ScreenPointToRay(CursorManager.GetInGameMousePosition());
-                return new CustomLogicVector3Builtin(ray.direction);
-            }
-            if (name == "GetMouseSpeed")
-            {
-                Vector3 speed = new Vector3(Input.GetAxis("Mouse X"), Input.GetAxis("Mouse Y"), 0f);
-                return new CustomLogicVector3Builtin(speed);
-            }
-            if (name == "GetMousePosition")
-            {
-                Vector3 position = Input.mousePosition;
-                return new CustomLogicVector3Builtin(position);
-            }
-            if (name == "GetScreenDimensions")
-            {
-                Vector3 dimensions = new Vector3(Screen.width, Screen.height, 0f);
-                return new CustomLogicVector3Builtin(dimensions);
-            }
-            if (name == "SetKeyDefaultEnabled")
-            {
-                KeybindSetting keybind = GetKeybind((string)parameters[0]);
-                bool enabled = (bool)parameters[1];
-                if (enabled && CustomLogicManager.KeybindDefaultDisabled.Contains(keybind))
-                    CustomLogicManager.KeybindDefaultDisabled.Remove(keybind);
-                else if (!enabled && !CustomLogicManager.KeybindDefaultDisabled.Contains(keybind))
-                    CustomLogicManager.KeybindDefaultDisabled.Add(keybind);
-                return null;
-            }
-            if (name == "SetKeyHold")
-            {
-                KeybindSetting keybind = GetKeybind((string)parameters[0]);
-                bool enabled = (bool)parameters[1];
-                if (!enabled && CustomLogicManager.KeybindHold.Contains(keybind))
-                    CustomLogicManager.KeybindHold.Remove(keybind);
-                else if (enabled && !CustomLogicManager.KeybindHold.Contains(keybind))
-                    CustomLogicManager.KeybindHold.Add(keybind);
-                return null;
-            }
-            return base.CallMethod(name, parameters);
->>>>>>> 7e268033
         }
     }
 }
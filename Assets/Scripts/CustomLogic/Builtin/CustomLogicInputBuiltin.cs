--- conflicted
+++ resolved
@@ -55,7 +55,6 @@
                     target = hit.point;
                 return new CustomLogicVector3Builtin(target);
             }
-<<<<<<< HEAD
             if (name == "GetMouseSpeed")
             {
                 Vector3 speed = new Vector3(Input.GetAxis("Mouse X"), Input.GetAxis("Mouse Y"), 0f);
@@ -70,7 +69,6 @@
             {
                 Vector3 dimensions = new Vector3(Screen.width, Screen.height, 0f);
                 return new CustomLogicVector3Builtin(dimensions);
-=======
             if (name == "SetKeyDefaultEnabled")
             {
                 KeybindSetting keybind = GetKeybind((string)parameters[0]);
@@ -88,7 +86,6 @@
                     CustomLogicManager.KeybindHold.Remove(keybind);
                 else if (enabled && !CustomLogicManager.KeybindHold.Contains(keybind))
                     CustomLogicManager.KeybindHold.Add(keybind);
->>>>>>> 91ef6fa3
             }
             return base.CallMethod(name, parameters);
         }

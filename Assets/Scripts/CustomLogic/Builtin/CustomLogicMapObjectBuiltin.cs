--- conflicted
+++ resolved
@@ -47,43 +47,7 @@
         {
             get
             {
-<<<<<<< HEAD
                 if (_needSetRotation)
-=======
-                string name = (string)parameters[0];
-                if (name == "Daylight")
-                {
-                    var light = Value.GameObject.AddComponent<Light>();
-                    light.type = LightType.Directional;
-                    light.color = ((CustomLogicColorBuiltin)parameters[1]).Value.ToColor();
-                    light.intensity = parameters[2].UnboxToFloat();
-                    light.shadows = LightShadows.Soft;
-                    light.shadowStrength = 0.8f;
-                    light.shadowBias = 0.2f;
-                    bool weatherControlled = (bool)parameters[3];
-                    if (weatherControlled)
-                        MapLoader.Daylight.Add(light);
-                    MapLoader.RegisterMapLight(light, true);
-                }
-                else if (name == "PointLight")
-                {
-                    var light = Value.GameObject.AddComponent<Light>();
-                    light.type = LightType.Point;
-                    light.color = ((CustomLogicColorBuiltin)parameters[1]).Value.ToColor();
-                    light.intensity = parameters[2].UnboxToFloat();
-                    light.range = parameters[3].UnboxToFloat();
-                    light.shadows = LightShadows.None;
-                    light.renderMode = LightRenderMode.ForcePixel;
-                    light.bounceIntensity = 0f;
-                    MapLoader.RegisterMapLight(light, false);
-                }
-                else if (name == "Tag")
-                {
-                    var tag = (string)parameters[1];
-                    MapLoader.RegisterTag(tag, Value);
-                }
-                else if (name == "Rigidbody")
->>>>>>> cb7e29ec
                 {
                     _internalRotation = Value.GameObject.transform.rotation.eulerAngles;
                     _needSetRotation = false;
@@ -688,6 +652,7 @@
                 bool weatherControlled = (bool)parameter3;
                 if (weatherControlled)
                     MapLoader.Daylight.Add(light);
+                MapLoader.RegisterMapLight(light, true);
             }
             else if (name == "PointLight")
             {
@@ -699,7 +664,7 @@
                 light.shadows = LightShadows.None;
                 light.renderMode = LightRenderMode.ForcePixel;
                 light.bounceIntensity = 0f;
-                MapLoader.RegisterMapLight(light);
+                MapLoader.RegisterMapLight(light, false);
             }
             else if (name == "Tag")
             {

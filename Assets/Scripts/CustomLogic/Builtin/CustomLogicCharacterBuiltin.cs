--- conflicted
+++ resolved
@@ -84,7 +84,6 @@
                 if (Character.IsMine())
                     Character.Cache.Transform.rotation = value.Value;
             }
-<<<<<<< HEAD
         }
 
         [CLProperty(Description = "Velocity of the character.")]
@@ -92,19 +91,6 @@
         {
             get => new CustomLogicVector3Builtin(Character.Cache.Rigidbody.velocity);
             set
-=======
-            if (name == "ForceAnimation")
-            {
-                string anim = (string)parameters[0];
-                float fade = 0.1f;
-                if (parameters.Count > 1)
-                    fade = (float)parameters[1];
-                if (Character.IsMine() && !Character.Dead)
-                    Character.ForceAnimation(anim, fade);
-                return null;
-            }
-            if (name == "GetAnimationLength")
->>>>>>> cb7e29ec
             {
                 if (!Character.IsMine()) return;
                 Character.SetKinematic(false, 1f);
@@ -230,6 +216,13 @@
         {
             if (Character.IsMine() && !Character.Dead)
                 Character.CrossFadeIfNotPlaying(animation, fade);
+        }
+
+        [CLMethod(Description = "Forces the character to play an animation. If the fade parameter is provided, will crossfade the animation by this timestep. Available animations can be found here: Human, Titan, Annie, Eren. Use the right-hand string value for the animation.")]
+        public void ForceAnimation(string animation, float fade = 0.1f)
+        {
+            if (Character.IsMine() && !Character.Dead)
+                Character.ForceAnimation(animation, fade);
         }
 
         [CLMethod(Description = "Gets the length of animation.")]

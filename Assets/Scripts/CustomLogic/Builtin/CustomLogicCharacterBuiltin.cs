﻿using Characters;
using System;
using System.Collections.Generic;
using System.Linq;
using UnityEngine;

namespace CustomLogic
{
    // todo: all property setters should check IsMine()
    [CLType(Name = "Character", Abstract = true)]
    abstract partial class CustomLogicCharacterBuiltin : BuiltinClassInstance, ICustomLogicEquals
    {
        public readonly BaseCharacter Character;

        protected CustomLogicCharacterBuiltin(BaseCharacter character)
        {
            Character = character;
            Variables["IsCharacter"] = true;
        }

        [CLProperty(Description = "Player who owns this character.")]
        public CustomLogicPlayerBuiltin Player => new CustomLogicPlayerBuiltin(Character.Cache.PhotonView.Owner);

        [CLProperty(Description = "Is this character AI?")]
        public bool IsAI => Character.AI;

        [CLProperty(Description = "Network view ID of the character.")]
        public int ViewID => Character.Cache.PhotonView.ViewID;

        [CLProperty(Description = "Is this character mine?")]
        public bool IsMine => Character.IsMine();

        [CLProperty]
        public bool IsMainCharacter => Character.IsMainCharacter();

        [CLProperty(Description = "Unity transform of the character.")]
        public CustomLogicTransformBuiltin Transform => new CustomLogicTransformBuiltin(Character.Cache.Transform);

        [CLProperty(Description = "Position of the character.")]
        public CustomLogicVector3Builtin Position
        {
            get => new CustomLogicVector3Builtin(Character.Cache.Transform.position);
            set
            {
                if (Character.IsMine())
                    Character.Cache.Transform.position = value.Value;
            }
        }

        [CLProperty(Description = "Rotation of the character.")]
        public CustomLogicVector3Builtin Rotation
        {
            get => new CustomLogicVector3Builtin(Character.Cache.Transform.rotation.eulerAngles);
            set
            {
                if (Character.IsMine())
                    Character.Cache.Transform.rotation = Quaternion.Euler(value.Value);
            }

        }

        [CLProperty(Description = "Quaternion rotation of the character.")]
        public CustomLogicQuaternionBuiltin QuaternionRotation
        {
            get => new CustomLogicQuaternionBuiltin(Character.Cache.Transform.rotation);
            set
            {
                if (Character.IsMine())
                    Character.Cache.Transform.rotation = value.Value;
            }
        }

        [CLProperty(Description = "Velocity of the character.")]
        public CustomLogicVector3Builtin Velocity
        {
            get => new CustomLogicVector3Builtin(Character.Cache.Rigidbody.velocity);
            set
            {
                if (Character.IsMine())
                    Character.Cache.Rigidbody.velocity = value.Value;
            }
        }

        [CLProperty(Description = "Forward direction of the character.")]
        public CustomLogicVector3Builtin Forward
        {
            get => new CustomLogicVector3Builtin(Character.Cache.Transform.forward);
            set
            {
                if (Character.IsMine())
                    Character.Cache.Transform.forward = value.Value;
            }
        }

        [CLProperty(Description = "Right direction of the character.")]
        public CustomLogicVector3Builtin Right
        {
            get => new CustomLogicVector3Builtin(Character.Cache.Transform.right);
            set
            {
                if (Character.IsMine())
                    Character.Cache.Transform.right = value.Value;
            }
        }

        [CLProperty(Description = "Up direction of the character.")]
        public CustomLogicVector3Builtin Up
        {
            get => new CustomLogicVector3Builtin(Character.Cache.Transform.up);
            set
            {
<<<<<<< HEAD
                if (Character.IsMine())
                    Character.Cache.Transform.up = value.Value;
=======
                string anim = (string)parameters[0];
                return Character.Animation.GetLength(anim);
>>>>>>> f0112330
            }
        }

        [CLProperty(Description = "If the character has a target direction it is turning towards.")]
        public bool HasTargetDirection => Character.HasDirection;

        [CLProperty(Description = "The character's target direction.")]
        public CustomLogicVector3Builtin TargetDirection => new CustomLogicVector3Builtin(Character.GetTargetDirection());

        [CLProperty(Description = "Team character belongs to.")]
        public string Team
        {
            get => Character.Team;
            set
            {
                if (Character.IsMine())
                    Character.SetTeam(value);
            }
        }

        [CLProperty(Description = "The display name of the character.")]
        public string Name
        {
            get => Character.Name;
            set
            {
                Character.Name = value;
            }
        }

        [CLProperty(Description = "The guild name of the character.")]
        public string Guild
        {
            get => Character.Guild;
            set
            {
                Character.Guild = value;
            }
        }

        [CLProperty(Description = "Character's current health.")]
        public float Health
        {
            get => Character.CurrentHealth;
            set
            {
<<<<<<< HEAD
                if (Character.IsMine())
                    Character.SetCurrentHealth((int)value);
=======
                Vector3 force = ((CustomLogicVector3Builtin)parameters[0]).Value;
                string forceMode = "Acceleration";
                if (parameters.Count > 1)
                {
                    forceMode = (string)parameters[1];
                }
                ForceMode mode = ForceMode.Acceleration;
                switch (forceMode)
                {
                    case "Force":
                        mode = ForceMode.Force;
                        break;
                    case "Acceleration":
                        mode = ForceMode.Acceleration;
                        break;
                    case "Impulse":
                        mode = ForceMode.Impulse;
                        break;
                    case "VelocityChange":
                        mode = ForceMode.VelocityChange;
                        break;
                }
                if (Character.IsMine())
                {
                    Character.SetKinematic(false, 1f);
                    Character.Cache.Rigidbody.AddForce(force, mode);
                }
                return null;
>>>>>>> f0112330
            }
        }

        [CLProperty(Description = "Character's maximum health.")]
        public float MaxHealth
        {
            get => Character.MaxHealth;
            set
            {
                if (Character.IsMine())
                    Character.SetMaxHealth((int)value);
            }
        }

        [CLProperty(Description = "Is custom damage dealing enabled.")]
        public bool CustomDamageEnabled
        {
            get => Character.CustomDamageEnabled;
            set
            {
                if (Character.IsMine())
                    Character.CustomDamageEnabled = value;
            }
        }

        [CLProperty(Description = "Amount of custom damage to deal per attack.")]
        public int CustomDamage
        {
            get => Character.CustomDamage;
            set
            {
                if (Character.IsMine())
                    Character.CustomDamage = value;
            }
<<<<<<< HEAD
        }

        [CLProperty(Description = "Character's current playing animation.")]
        public string CurrentAnimation => Character.GetCurrentAnimation();

        [CLProperty(Description = "Character's grounded status.")]
        public bool Grounded => Character.Grounded;

        [CLMethod(Description = "Kills the character. Callable by non-owners.")]
        public void GetKilled(string killer) => Character.GetKilled(killer);

        [CLMethod(Description = "Damages the character and kills it if its health reaches 0. Callable by non-owners.")]
        public void GetDamaged(string killer, int damage) => Character.GetDamaged(killer, damage);

        [CLMethod(Description = "Causes the character to emote. The list of available emotes is the same as those shown in the in-game emote menu.")]
        public void Emote(string emote)
        {
            if (Character.IsMine() && !Character.Dead)
                Character.Emote(emote);
        }

        [CLMethod(Description = "Causes the character to play an animation.  If the fade parameter is provided, will crossfade the animation by this timestep. Available animations can be found here: Human, Titan, Annie, Eren. Use the right-hand string value for the animation.")]
        public void PlayAnimation(string animation, float fade = 0.1f)
        {
            if (Character.IsMine() && !Character.Dead)
                Character.CrossFadeIfNotPlaying(animation, fade);
        }

        [CLMethod(Description = "Gets the length of animation.")]
        public float GetAnimationLength(string animation)
        {
            return Character.Cache.Animation[animation].length;
        }

        [CLMethod(Description = "Plays a sound if present in the character. Available sound names can be found here: Humans, Shifters, Titans. Note that shifters also have all titan sounds.")]
        public void PlaySound(string sound)
        {
            if (Character.IsMine() && !Character.Dead && !Character.IsPlayingSound(sound))
                Character.PlaySound(sound);
        }

        [CLMethod(Description = "Stops the sound.")]
        public void StopSound(string sound)
        {
            if (Character.IsMine() && !Character.Dead && Character.IsPlayingSound(sound))
                Character.StopSound(sound);
        }

        [CLMethod(Description = "Rotates the character such that it is looking towards a world position.")]
        public void LookAt(CustomLogicVector3Builtin position)
        {
            if (Character.IsMine() && !Character.Dead)
                Character.Cache.Transform.LookAt(position.Value);
        }

        [CLMethod(Description = "Adds a force to the character with given force vector and optional mode. Valid modes are Force, Acceleration, Impulse, VelocityChange with default being Acceleration.")]
        public void AddForce(CustomLogicVector3Builtin force, string mode = "Acceleration")
        {
            // parse mode as Forcemode enum
            var useForceMode = Enum.TryParse(mode, out ForceMode forceMode) ? forceMode : ForceMode.Acceleration;
            Character.Cache.Rigidbody.AddForce(force.Value, useForceMode);
        }

        [CLMethod(description: "Reveaal the titan for a set number of seconds.")]
        public void Reveal(float delay)
        {
            Character.Reveal(0, delay);
        }

        [CLMethod(Description = "Adds an outline effect with the given color and mode. Valid modes are: OutlineAll, OutlineVisible, OutlineHidden, OutlineAndSilhouette, SilhouetteOnly, OutlineAndLightenColor")]
        public void AddOutline(CustomLogicColorBuiltin color = null, string mode = "OutlineAll")
        {
            Color outlineColor = Color.white;
            if (color != null)
                outlineColor = color.Value.ToColor();

            Outline.Mode outlineMode = (Outline.Mode)Enum.Parse(typeof(Outline.Mode), mode);

            Character.AddOutlineWithColor(outlineColor, outlineMode);
        }

        [CLMethod(Description = "Removes the outline effect from the character.")]
        public void RemoveOutline()
        {
            Character.RemoveOutline();
=======
            return base.CallMethod(name, parameters);
        }

        public override object GetField(string name)
        {
            if (name == "Player")
                return new CustomLogicPlayerBuiltin(Character.Cache.PhotonView.Owner);
            if (name == "ViewID")
                return Character.Cache.PhotonView.ViewID;
            if (name == "IsMine")
                return Character.IsMine();
            if (name == "Name")
                return Character.Name;
            if (name == "Guild")
                return Character.Guild;
            if (name == "IsMainCharacter")
                return Character.IsMainCharacter();
            if (name == "Transform")
                return new CustomLogicTransformBuiltin(Character.Cache.Transform);
            if (name == "Position")
                return new CustomLogicVector3Builtin(Character.Cache.Transform.position);
            if (name == "Rotation")
                return new CustomLogicVector3Builtin(Character.Cache.Transform.rotation.eulerAngles);
            if (name == "QuaternionRotation")
                return new CustomLogicQuaternionBuiltin(Character.Cache.Transform.rotation);
            if (name == "Velocity")
                return new CustomLogicVector3Builtin(Character.Cache.Rigidbody.velocity);
            if (name == "Forward")
                return new CustomLogicVector3Builtin(Character.Cache.Transform.forward);
            if (name == "Right")
                return new CustomLogicVector3Builtin(Character.Cache.Transform.right);
            if (name == "Up")
                return new CustomLogicVector3Builtin(Character.Cache.Transform.up);
            if (name == "HasTargetDirection")
                return Character.HasDirection;
            if (name == "TargetDirection")
                return new CustomLogicVector3Builtin(Character.GetTargetDirection());
            if (name == "Team")
                return Character.Team;
            if (name == "IsCharacter")
                return true;
            if (name == "Health")
                return Character.CurrentHealth;
            if (name == "MaxHealth")
                return Character.MaxHealth;
            if (name == "CustomDamageEnabled")
                return Character.CustomDamageEnabled;
            if (name == "CustomDamage")
                return Character.CustomDamage;
            if (name == "CurrentAnimation")
                return Character.GetCurrentAnimation();
            if (name == "IsAI")
                return Character.AI;
            if (name == "Grounded")
                return Character.Grounded;
            return base.GetField(name);
        }

        public override void SetField(string name, object value)
        {
            if (name == "Name")
                Character.Name = (string)value;
            else if (name == "Guild")
                Character.Guild = (string)value;
            if (!Character.IsMine())
                return;
            if (name == "Position")
                Character.Cache.Transform.position = ((CustomLogicVector3Builtin)value).Value;
            else if (name == "Rotation")
                Character.Cache.Transform.rotation = Quaternion.Euler(((CustomLogicVector3Builtin)value).Value);
            else if (name == "QuaternionRotation")
                Character.Cache.Transform.rotation = ((CustomLogicQuaternionBuiltin)value).Value;
            else if (name == "Velocity")
            {
                Character.SetKinematic(false, 1f);
                Character.Cache.Rigidbody.velocity = ((CustomLogicVector3Builtin)value).Value;
            }
            else if (name == "Forward")
                Character.Cache.Transform.forward = ((CustomLogicVector3Builtin)value).Value;
            else if (name == "Right")
                Character.Cache.Transform.right = ((CustomLogicVector3Builtin)value).Value;
            else if (name == "Up")
                Character.Cache.Transform.up = ((CustomLogicVector3Builtin)value).Value;
            else if (name == "Health")
                Character.SetCurrentHealth(value.UnboxToInt());
            else if (name == "MaxHealth")
                Character.SetMaxHealth(value.UnboxToInt());
            else if (name == "Team")
                Character.SetTeam((string)value);
            else if (name == "CustomDamageEnabled")
                Character.CustomDamageEnabled = (bool)value;
            else if (name == "CustomDamage")
                Character.CustomDamage = value.UnboxToInt();
            else if (name == "Name")
                Character.Name = (string)value;
            else if (name == "Guild")
                Character.Guild = (string)value;
            else
                base.SetField(name, value);
>>>>>>> f0112330
        }

        public override bool Equals(object other)
        {
            if (other == null)
                return Character == null;
            if (!(other is CustomLogicCharacterBuiltin))
                return false;
            return Character == ((CustomLogicCharacterBuiltin)other).Character;
        }



        public bool __Eq__(object self, object other)
        {
            return self.Equals(other);
        }

        public int __Hash__()
        {

            return GetHashCode();
        }
        public override int GetHashCode()
        {
            // TODO: Implement a better hash code
            // May want to override this to view id or something else for better player comparisons instead of unity player object comparison
            // ex: dict[player] = 1; player.die(); dict[OnPlayerSpawn player] = KEY ERROR.
            return Character.GetHashCode();
        }
    }
}<|MERGE_RESOLUTION|>--- conflicted
+++ resolved
@@ -20,6 +20,108 @@
 
         [CLProperty(Description = "Player who owns this character.")]
         public CustomLogicPlayerBuiltin Player => new CustomLogicPlayerBuiltin(Character.Cache.PhotonView.Owner);
+        // public override object CallMethod(string name, List<object> parameters)
+        // {
+        //     if (name == "GetKilled")
+        //     {
+        //         string killer = (string)parameters[0];
+        //         Character.GetKilled(killer);
+        //         return null;
+        //     }
+        //     if (name == "GetDamaged")
+        //     {
+        //         string killer = (string)parameters[0];
+        //         int damage = parameters[1].UnboxToInt();
+        //         Character.GetDamaged(killer, damage);
+        //         return null;
+        //     }
+        //     if (name == "Emote")
+        //     {
+        //         string emote = (string)parameters[0];
+        //         if (Character.IsMine() && !Character.Dead)
+        //             Character.Emote(emote);
+        //         return null;
+        //     }
+        //     if (name == "PlayAnimation")
+        //     {
+        //         string anim = (string)parameters[0];
+        //         float fade = 0.1f;
+        //         if (parameters.Count > 1)
+        //             fade = (float)parameters[1];
+        //         if (Character.IsMine() && !Character.Dead)
+        //             Character.CrossFadeIfNotPlaying(anim, fade);
+        //         return null;
+        //     }
+        //     if (name == "GetAnimationLength")
+        //     {
+        //         string anim = (string)parameters[0];
+        //         return Character.Animation.GetLength(anim);
+        //     }
+        //     if (name == "PlaySound")
+        //     {
+        //         string sound = (string)parameters[0];
+        //         if (Character.IsMine() && !Character.Dead && !Character.IsPlayingSound(sound))
+        //             Character.PlaySound(sound);
+        //         return null;
+        //     }
+        //     if (name == "StopSound")
+        //     {
+        //         string sound = (string)parameters[0];
+        //         if (Character.IsMine() && !Character.Dead && Character.IsPlayingSound(sound))
+        //             Character.StopSound(sound);
+        //         return null;
+        //     }
+        //     if (name == "LookAt")
+        //     {
+        //         Vector3 position = ((CustomLogicVector3Builtin)parameters[0]).Value;
+        //         if (Character.IsMine() && !Character.Dead)
+        //             Character.Cache.Transform.LookAt(position);
+        //         return null;
+        //     }
+        //     if (name == "AddForce")
+        //     {
+        //         Vector3 force = ((CustomLogicVector3Builtin)parameters[0]).Value;
+        //         string forceMode = "Acceleration";
+        //         if (parameters.Count > 1)
+        //         {
+        //             forceMode = (string)parameters[1];
+        //         }
+        //         ForceMode mode = ForceMode.Acceleration;
+        //         switch (forceMode)
+        //         {
+        //             case "Force":
+        //                 mode = ForceMode.Force;
+        //                 break;
+        //             case "Acceleration":
+        //                 mode = ForceMode.Acceleration;
+        //                 break;
+        //             case "Impulse":
+        //                 mode = ForceMode.Impulse;
+        //                 break;
+        //             case "VelocityChange":
+        //                 mode = ForceMode.VelocityChange;
+        //                 break;
+        //         }
+        //         if (Character.IsMine())
+        //         {
+        //             Character.SetKinematic(false, 1f);
+        //             Character.Cache.Rigidbody.AddForce(force, mode);
+        //         }
+        //         return null;
+        //     }
+        //     if (name == "Reveal")
+        //     {
+        //         Character.Reveal(0, parameters[0].UnboxToFloat());
+        //         return null;
+        //     }
+        //     if (name == "AddOutline")
+        //     {
+        //         Color color = Color.white;
+        //         Outline.Mode mode = Outline.Mode.OutlineAll;
+        //         if (parameters.Count > 0)
+        //             color = ((CustomLogicColorBuiltin)parameters[0]).Value.ToColor();
+        //         if (parameters.Count > 1)
+        //             mode = (Outline.Mode)Enum.Parse(typeof(Outline.Mode), (string)parameters[1]);
 
         [CLProperty(Description = "Is this character AI?")]
         public bool IsAI => Character.AI;
@@ -109,13 +211,8 @@
             get => new CustomLogicVector3Builtin(Character.Cache.Transform.up);
             set
             {
-<<<<<<< HEAD
                 if (Character.IsMine())
                     Character.Cache.Transform.up = value.Value;
-=======
-                string anim = (string)parameters[0];
-                return Character.Animation.GetLength(anim);
->>>>>>> f0112330
             }
         }
 
@@ -162,39 +259,8 @@
             get => Character.CurrentHealth;
             set
             {
-<<<<<<< HEAD
                 if (Character.IsMine())
                     Character.SetCurrentHealth((int)value);
-=======
-                Vector3 force = ((CustomLogicVector3Builtin)parameters[0]).Value;
-                string forceMode = "Acceleration";
-                if (parameters.Count > 1)
-                {
-                    forceMode = (string)parameters[1];
-                }
-                ForceMode mode = ForceMode.Acceleration;
-                switch (forceMode)
-                {
-                    case "Force":
-                        mode = ForceMode.Force;
-                        break;
-                    case "Acceleration":
-                        mode = ForceMode.Acceleration;
-                        break;
-                    case "Impulse":
-                        mode = ForceMode.Impulse;
-                        break;
-                    case "VelocityChange":
-                        mode = ForceMode.VelocityChange;
-                        break;
-                }
-                if (Character.IsMine())
-                {
-                    Character.SetKinematic(false, 1f);
-                    Character.Cache.Rigidbody.AddForce(force, mode);
-                }
-                return null;
->>>>>>> f0112330
             }
         }
 
@@ -229,7 +295,6 @@
                 if (Character.IsMine())
                     Character.CustomDamage = value;
             }
-<<<<<<< HEAD
         }
 
         [CLProperty(Description = "Character's current playing animation.")]
@@ -315,107 +380,45 @@
         public void RemoveOutline()
         {
             Character.RemoveOutline();
-=======
-            return base.CallMethod(name, parameters);
-        }
-
-        public override object GetField(string name)
-        {
-            if (name == "Player")
-                return new CustomLogicPlayerBuiltin(Character.Cache.PhotonView.Owner);
-            if (name == "ViewID")
-                return Character.Cache.PhotonView.ViewID;
-            if (name == "IsMine")
-                return Character.IsMine();
-            if (name == "Name")
-                return Character.Name;
-            if (name == "Guild")
-                return Character.Guild;
-            if (name == "IsMainCharacter")
-                return Character.IsMainCharacter();
-            if (name == "Transform")
-                return new CustomLogicTransformBuiltin(Character.Cache.Transform);
-            if (name == "Position")
-                return new CustomLogicVector3Builtin(Character.Cache.Transform.position);
-            if (name == "Rotation")
-                return new CustomLogicVector3Builtin(Character.Cache.Transform.rotation.eulerAngles);
-            if (name == "QuaternionRotation")
-                return new CustomLogicQuaternionBuiltin(Character.Cache.Transform.rotation);
-            if (name == "Velocity")
-                return new CustomLogicVector3Builtin(Character.Cache.Rigidbody.velocity);
-            if (name == "Forward")
-                return new CustomLogicVector3Builtin(Character.Cache.Transform.forward);
-            if (name == "Right")
-                return new CustomLogicVector3Builtin(Character.Cache.Transform.right);
-            if (name == "Up")
-                return new CustomLogicVector3Builtin(Character.Cache.Transform.up);
-            if (name == "HasTargetDirection")
-                return Character.HasDirection;
-            if (name == "TargetDirection")
-                return new CustomLogicVector3Builtin(Character.GetTargetDirection());
-            if (name == "Team")
-                return Character.Team;
-            if (name == "IsCharacter")
-                return true;
-            if (name == "Health")
-                return Character.CurrentHealth;
-            if (name == "MaxHealth")
-                return Character.MaxHealth;
-            if (name == "CustomDamageEnabled")
-                return Character.CustomDamageEnabled;
-            if (name == "CustomDamage")
-                return Character.CustomDamage;
-            if (name == "CurrentAnimation")
-                return Character.GetCurrentAnimation();
-            if (name == "IsAI")
-                return Character.AI;
-            if (name == "Grounded")
-                return Character.Grounded;
-            return base.GetField(name);
-        }
-
-        public override void SetField(string name, object value)
-        {
-            if (name == "Name")
-                Character.Name = (string)value;
-            else if (name == "Guild")
-                Character.Guild = (string)value;
-            if (!Character.IsMine())
-                return;
-            if (name == "Position")
-                Character.Cache.Transform.position = ((CustomLogicVector3Builtin)value).Value;
-            else if (name == "Rotation")
-                Character.Cache.Transform.rotation = Quaternion.Euler(((CustomLogicVector3Builtin)value).Value);
-            else if (name == "QuaternionRotation")
-                Character.Cache.Transform.rotation = ((CustomLogicQuaternionBuiltin)value).Value;
-            else if (name == "Velocity")
-            {
-                Character.SetKinematic(false, 1f);
-                Character.Cache.Rigidbody.velocity = ((CustomLogicVector3Builtin)value).Value;
-            }
-            else if (name == "Forward")
-                Character.Cache.Transform.forward = ((CustomLogicVector3Builtin)value).Value;
-            else if (name == "Right")
-                Character.Cache.Transform.right = ((CustomLogicVector3Builtin)value).Value;
-            else if (name == "Up")
-                Character.Cache.Transform.up = ((CustomLogicVector3Builtin)value).Value;
-            else if (name == "Health")
-                Character.SetCurrentHealth(value.UnboxToInt());
-            else if (name == "MaxHealth")
-                Character.SetMaxHealth(value.UnboxToInt());
-            else if (name == "Team")
-                Character.SetTeam((string)value);
-            else if (name == "CustomDamageEnabled")
-                Character.CustomDamageEnabled = (bool)value;
-            else if (name == "CustomDamage")
-                Character.CustomDamage = value.UnboxToInt();
-            else if (name == "Name")
-                Character.Name = (string)value;
-            else if (name == "Guild")
-                Character.Guild = (string)value;
-            else
-                base.SetField(name, value);
->>>>>>> f0112330
+            // if (name == "Name")
+            //     Character.Name = (string)value;
+            // else if (name == "Guild")
+            //     Character.Guild = (string)value;
+            // if (!Character.IsMine())
+            //     return;
+            // if (name == "Position")
+            //     Character.Cache.Transform.position = ((CustomLogicVector3Builtin)value).Value;
+            // else if (name == "Rotation")
+            //     Character.Cache.Transform.rotation = Quaternion.Euler(((CustomLogicVector3Builtin)value).Value);
+            // else if (name == "QuaternionRotation")
+            //     Character.Cache.Transform.rotation = ((CustomLogicQuaternionBuiltin)value).Value;
+            // else if (name == "Velocity")
+            // {
+            //     Character.SetKinematic(false, 1f);
+            //     Character.Cache.Rigidbody.velocity = ((CustomLogicVector3Builtin)value).Value;
+            // }
+            // else if (name == "Forward")
+            //     Character.Cache.Transform.forward = ((CustomLogicVector3Builtin)value).Value;
+            // else if (name == "Right")
+            //     Character.Cache.Transform.right = ((CustomLogicVector3Builtin)value).Value;
+            // else if (name == "Up")
+            //     Character.Cache.Transform.up = ((CustomLogicVector3Builtin)value).Value;
+            // else if (name == "Health")
+            //     Character.SetCurrentHealth(value.UnboxToInt());
+            // else if (name == "MaxHealth")
+            //     Character.SetMaxHealth(value.UnboxToInt());
+            // else if (name == "Team")
+            //     Character.SetTeam((string)value);
+            // else if (name == "CustomDamageEnabled")
+            //     Character.CustomDamageEnabled = (bool)value;
+            // else if (name == "CustomDamage")
+            //     Character.CustomDamage = value.UnboxToInt();
+            // else if (name == "Name")
+            //     Character.Name = (string)value;
+            // else if (name == "Guild")
+            //     Character.Guild = (string)value;
+            // else
+            //     base.SetField(name, value);
         }
 
         public override bool Equals(object other)

--- conflicted
+++ resolved
@@ -19,32 +19,29 @@
             JSONNode jsonNode;
             try
             {
-<<<<<<< HEAD
                 jsonNode = JSON.Parse(json);
+                // string str = ((string)parameters[0]).Trim();
+                // JSONNode json;
+                // try
+                // {
+                //     json = JSON.Parse((string)parameters[0]);
+                // }
+                // catch
+                // {
+                //     json = new JSONString(str);
+                // }
+                // try
+                // {
+                //     return LoadJSON(json);
+                // }
+                // catch
+                // {
+                //     return null;
+                // }
             }
             catch
             {
                 jsonNode = new JSONString(jsonTrim);
-=======
-                string str = ((string)parameters[0]).Trim();
-                JSONNode json;
-                try
-                {
-                    json = JSON.Parse((string)parameters[0]);
-                }
-                catch
-                {
-                    json = new JSONString(str);
-                }
-                try
-                {
-                    return LoadJSON(json);
-                }
-                catch
-                {
-                    return null;
-                }
->>>>>>> f0112330
             }
             try
             {

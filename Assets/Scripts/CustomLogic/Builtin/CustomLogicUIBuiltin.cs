﻿using ApplicationManagers;
using Characters;
using GameManagers;
using Photon.Pun;
using Photon.Realtime;
using Settings;
using System.Collections.Generic;
using UI;
using Utility;
using UnityEngine;

namespace CustomLogic
{
    [CLType(Name = "UI", Static = true, Abstract = true)]
    partial class CustomLogicUIBuiltin : BuiltinClassInstance
    {
        private static readonly Dictionary<string, string> LastSetLabels = new();

        private static readonly object[] SetLabelRpcArgs = new object[3];
        private const string SetLabelRpc = nameof(RPCManager.SetLabelRPC);

        private static InGameMenu Menu => (InGameMenu)UIManager.CurrentMenu;

        [CLConstructor]
        public CustomLogicUIBuiltin()
        {
        }

        public void OnPlayerJoin(Player player)
        {
            if (PhotonNetwork.IsMasterClient)
            {
                foreach (var key in LastSetLabels.Keys)
                {
                    SetLabelRpcArgs[0] = key;
                    SetLabelRpcArgs[1] = LastSetLabels[key];
                    SetLabelRpcArgs[2] = 0f;
                    RPCManager.PhotonView.RPC(SetLabelRpc, player, SetLabelRpcArgs);
                }
            }
        }

        /// <summary>"TopCenter" constant</summary>
        [CLProperty] public static string TopCenter => "TopCenter";

        /// <summary>"TopLeft" constant</summary>
        [CLProperty] public static string TopLeft => "TopLeft";

        /// <summary>"TopRight" constant</summary>
        [CLProperty] public static string TopRight => "TopRight";

        /// <summary>"MiddleCenter" constant</summary>
        [CLProperty] public static string MiddleCenter => "MiddleCenter";

        /// <summary>"MiddleLeft" constant</summary>
        [CLProperty] public static string MiddleLeft => "MiddleLeft";

        /// <summary>"MiddleRight" constant</summary>
        [CLProperty] public static string MiddleRight => "MiddleRight";

        /// <summary>"BottomCenter" constant</summary>
        [CLProperty] public static string BottomCenter => "BottomCenter";

        /// <summary>"BottomLeft" constant</summary>
        [CLProperty] public static string BottomLeft => "BottomLeft";

        /// <summary>"BottomRight" constant</summary>
        [CLProperty] public static string BottomRight => "BottomRight";

        /// <summary>
        /// Sets the label at a certain location. Valid types: "TopCenter", "TopLeft", "TopRight", "MiddleCenter", "MiddleLeft", "MiddleRight", "BottomLeft", "BottomRight", "BottomCenter".
        /// </summary>
        [CLMethod] public static void SetLabel(string label, string message) => InGameManager.SetLabel(label, message);

        /// <summary>
        /// Sets the label for a certain time, after which it will be cleared.
        /// </summary>
        [CLMethod] public static void SetLabelForTime(string label, string message, float time) => InGameManager.SetLabel(label, message, time);

        /// <summary>
        /// Sets the label for all players. Master client only. Be careful not to call this often.
        /// </summary>
        [CLMethod]
        public static void SetLabelAll(string label, string message)
        {
            if (PhotonNetwork.IsMasterClient)
            {
                if (!LastSetLabels.ContainsKey(label) || message != LastSetLabels[label])
                {
                    SetLabelRpcArgs[0] = label;
                    SetLabelRpcArgs[1] = message;
                    SetLabelRpcArgs[2] = 0f;
                    RPCManager.PhotonView.RPC(SetLabelRpc, RpcTarget.All, SetLabelRpcArgs);
                }
                LastSetLabels[label] = message;
            }
        }

        /// <summary>
        /// Sets the label for all players for a certain time. Master client only.
        /// </summary>
        [CLMethod]
        public static void SetLabelForTimeAll(string label, string message, float time)
        {
            if (PhotonNetwork.IsMasterClient)
            {
                SetLabelRpcArgs[0] = label;
                SetLabelRpcArgs[1] = message;
                SetLabelRpcArgs[2] = time;
                RPCManager.PhotonView.RPC(SetLabelRpc, RpcTarget.All, SetLabelRpcArgs);
            }
        }

        /// <summary>
        /// Creates a new popup. This popup is hidden until shown.
        /// </summary>
        [CLMethod]
        public static string CreatePopup(string popupName, string title, int width, int height)
        {
            Menu.CreateCustomPopup(popupName, title, width, height);
            return popupName;
        }

        /// <summary>Shows the popup with given name.</summary>
        [CLMethod] public static void ShowPopup(string popupName) => Menu.GetCustomPopup(popupName).Show();

        /// <summary>Hides the popup with given name.</summary>
        [CLMethod] public static void HidePopup(string popupName) => Menu.GetCustomPopup(popupName).Hide();

        /// <summary>Clears all elements in popup with given name.</summary>
        [CLMethod] public static void ClearPopup(string popupName) => Menu.GetCustomPopup(popupName).Clear();

        /// <summary>Adds a text row to the popup with label as content.</summary>
        [CLMethod] public static void AddPopupLabel(string popupName, string label) => Menu.GetCustomPopup(popupName).AddLabel(label);

        /// <summary>Adds a button row to the popup with given button name and display text. When button is pressed, OnButtonClick is called in Main with buttonName parameter.</summary>
        [CLMethod] public static void AddPopupButton(string popupName, string label, string callback) => Menu.GetCustomPopup(popupName).AddButton(label, callback);

        /// <summary>Adds a button to the bottom bar of the popup.</summary>
        [CLMethod] public static void AddPopupBottomButton(string popupName, string label, string callback) => Menu.GetCustomPopup(popupName).AddBottomButton(label, callback);

        /// <summary>Adds a list of buttons in a row to the popup.</summary>
        [CLMethod] public static void AddPopupButtons(string popupName, CustomLogicListBuiltin labels, CustomLogicListBuiltin callbacks) => Menu.GetCustomPopup(popupName).AddButtons(labels.List, callbacks.List);

        /// <summary>Returns a wrapped string given style and args.</summary>
        [CLMethod]
        public static string WrapStyleTag(string text, string style, string arg = null)
        {
            if (arg == null)
                return $"<{style}>{text}</{style}>";
            return $"<{style}={arg}>{text}</{style}>";
        }

        /// <summary>Gets translated locale from the current Language.json file with given category, subcategory, and key pattern.</summary>
        [CLMethod] public static string GetLocale(string cat, string sub, string key) => UIManager.GetLocale(cat, sub, key);

        /// <summary>Returns the current language (e.g. "English" or "简体中文").</summary>
        [CLMethod] public static string GetLanguage() => SettingsManager.GeneralSettings.Language.Value;

        /// <summary>Shows the change character menu if main character is Human.</summary>
        [CLMethod]
        public static void ShowChangeCharacterMenu()
        {
            var inGameManager = (InGameManager)SceneLoader.CurrentGameManager;
            if (inGameManager.CurrentCharacter != null && inGameManager.CurrentCharacter is Human)
            {
                Menu.ShowCharacterChangeMenu();
            }
<<<<<<< HEAD
        }

        /// <summary>Sets the display of the scoreboard header (default "Kills / Deaths...")</summary>
        [CLMethod] public static void SetScoreboardHeader(string header) => CustomLogicManager.Evaluator.ScoreboardHeader = header;

        /// <summary>
        /// Sets which Player custom property to read from to display on the scoreboard. If set to empty string, will use the default "Kills / Deaths..." display.
        /// </summary>
        [CLMethod] public static void SetScoreboardProperty(string property) => CustomLogicManager.Evaluator.ScoreboardProperty = $"CL:{property}";

        /// <summary>Gets the color of the specified item. See theme json for reference.</summary>
        [CLMethod]
        public static CustomLogicColorBuiltin GetThemeColor(string panel, string category, string item)
        {
            var color = new Color255(UIManager.GetThemeColor(panel, category, item));
            return new CustomLogicColorBuiltin(color);
        }

        [CLMethod("Returns if the given popup is active")]
        public static bool IsPopupActive(string popupName) => Menu.GetCustomPopup(popupName).IsActive;

        [CLProperty("Returns a list of all popups")]
        public static CustomLogicListBuiltin Popups
        {
            get
=======
            if (name == "GetPopups")
>>>>>>> 79a871f3
            {
                var result = new CustomLogicListBuiltin();
                foreach (var popup in Menu.GetAllCustomPopups())
                    result.List.Add(popup);
                return result;
            }
        }
    }
}<|MERGE_RESOLUTION|>--- conflicted
+++ resolved
@@ -166,7 +166,6 @@
             {
                 Menu.ShowCharacterChangeMenu();
             }
-<<<<<<< HEAD
         }
 
         /// <summary>Sets the display of the scoreboard header (default "Kills / Deaths...")</summary>
@@ -191,10 +190,13 @@
         [CLProperty("Returns a list of all popups")]
         public static CustomLogicListBuiltin Popups
         {
+            // if (name == "IsPopupActive")
+            // {
+            //     string popupName = (string)parameters[0];
+            //     return menu.GetCustomPopup(popupName).IsActive;
+            // }
+            // if (name == "GetPopups")
             get
-=======
-            if (name == "GetPopups")
->>>>>>> 79a871f3
             {
                 var result = new CustomLogicListBuiltin();
                 foreach (var popup in Menu.GetAllCustomPopups())

--- conflicted
+++ resolved
@@ -304,17 +304,12 @@
         private void EvaluateMethodForCallbacks(string methodName, List<object> parameters = null)
         {
             // for loop instead of foreach because the list might be modified during the loop
-<<<<<<< HEAD
-            for (int i = 0; i < _callback.Count; i++)
-                EvaluateMethod(_callback[i], methodName, parameters ?? emptyList);
-=======
             if (_callbacks.ContainsKey(methodName))
             {
                 var callback = _callbacks[methodName];
                 for (int i = 0; i < callback.Count; i++)
                     EvaluateMethod(callback[i], methodName, parameters);
             }
->>>>>>> 48ff5d0a
         }
 
         public void LoadMapObjectComponents(MapObject obj, bool init = false)

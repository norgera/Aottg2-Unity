--- conflicted
+++ resolved
@@ -1,4 +1,4 @@
-    using ApplicationManagers;
+using ApplicationManagers;
 using Characters;
 using GameManagers;
 using Map;
@@ -520,7 +520,6 @@
         {
             if (CustomLogicBuiltinTypes.IsBuiltinType(className))
             {
-<<<<<<< HEAD
                 if (CustomLogicBuiltinTypes.IsAbstract(className))
                     throw new Exception("Cannot instantiate abstract type " + className);
 
@@ -532,7 +531,6 @@
             {
                 RunAssignmentsClassInstance(classInstance);
                 EvaluateMethod(classInstance, "Init", parameterValues);
-=======
                 classInstance = new CustomLogicClassInstance(className);
                 if (init)
                 {
@@ -540,7 +538,6 @@
                     EvaluateMethod(classInstance, "Init", parameterValues);
                     classInstance.Inited = true;
                 }
->>>>>>> 79a871f3
             }
             return classInstance;
         }
@@ -731,15 +728,11 @@
                             bool nextIter = EvaluateBlock(classInstance, localVariables, conditional.Statements, out object nextResult);
                             if (nextIter)
                             {
-<<<<<<< HEAD
                                 if (nextResult is not CustomLogicContinueExpressionAst && nextResult is not CustomLogicBreakExpressionAst)
                                 {
                                     result = nextResult;
                                     return nextIter;
                                 }
-=======
-                                return nextResult;
->>>>>>> 79a871f3
                             }
                             conditionalState = ConditionalEvalState.PassedIf;
                         }
@@ -771,15 +764,11 @@
                             bool nextIter = EvaluateBlock(classInstance, localVariables, conditional.Statements, out object nextResult);
                             if (nextIter)
                             {
-<<<<<<< HEAD
                                 if (nextResult is not CustomLogicContinueExpressionAst && nextResult is not CustomLogicBreakExpressionAst)
                                 {
                                     result = nextResult;
                                     return nextIter;
                                 }
-=======
-                                return nextResult;
->>>>>>> 79a871f3
                             }
                         }
                         conditionalState = ConditionalEvalState.None;
@@ -795,15 +784,11 @@
                             bool nextIter = EvaluateBlock(classInstance, localVariables, conditional.Statements, out object nextResult);
                             if (nextIter)
                             {
-<<<<<<< HEAD
                                 if (nextResult is not CustomLogicContinueExpressionAst && nextResult is not CustomLogicBreakExpressionAst)
                                 {
                                     result = nextResult;
                                     return nextIter;
                                 }
-=======
-                                return nextResult;
->>>>>>> 79a871f3
                             }
                             conditionalState = ConditionalEvalState.PassedElseIf;
                         }

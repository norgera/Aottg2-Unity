--- conflicted
+++ resolved
@@ -72,11 +72,8 @@
             ElementFactory.CreateToggleSetting(DoublePanelRight, style, SettingsManager.UISettings.FadeLoadscreen, UIManager.GetLocale(cat, sub, "FadeLoadscreen"), tooltip: UIManager.GetLocale(cat, sub, "FadeLoadscreenTooltip"));
             ElementFactory.CreateToggleSetting(DoublePanelRight, style, SettingsManager.UISettings.ShowInterpolation, UIManager.GetLocale(cat, sub, "ShowInterpolation"), tooltip: UIManager.GetLocale(cat, sub, "ShowInterpolationTooltip"));
             ElementFactory.CreateToggleSetting(DoublePanelRight, style, SettingsManager.UISettings.ShowKeybindTip, UIManager.GetLocale(cat, sub, "ShowKeybindTip"), tooltip: UIManager.GetLocale(cat, sub, "ShowKeybindTooltip"));
-<<<<<<< HEAD
+            ElementFactory.CreateInputSetting(DoublePanelRight, style, settings.KillFeedCount, UIManager.GetLocale(cat, sub, "KillFeedCount"), tooltip: UIManager.GetLocale(cat, sub, "KillFeedCountTooltip"), elementWidth: 100f);
             ElementFactory.CreateToggleSetting(DoublePanelRight, style, settings.ShowChatTimestamp, UIManager.GetLocale(cat, sub, "ShowChatTimestamp"));
-=======
-            ElementFactory.CreateInputSetting(DoublePanelRight, style, settings.KillFeedCount, UIManager.GetLocale(cat, sub, "KillFeedCount"), tooltip: UIManager.GetLocale(cat, sub, "KillFeedCountTooltip"), elementWidth: 100f);
->>>>>>> 71b12ee8
             ElementFactory.CreateInputSetting(DoublePanelRight, style, settings.ChatWidth, UIManager.GetLocale(cat, sub, "ChatWidth"), elementWidth: 100f);
             ElementFactory.CreateInputSetting(DoublePanelRight, style, settings.ChatHeight, UIManager.GetLocale(cat, sub, "ChatHeight"), elementWidth: 100f);
             ElementFactory.CreateInputSetting(DoublePanelRight, style, settings.ChatFontSize, UIManager.GetLocale(cat, sub, "ChatFontSize"), elementWidth: 100f);

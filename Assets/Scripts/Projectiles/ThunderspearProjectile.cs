﻿using Settings;
using UnityEngine;
using Photon;
using Characters;
using System.Collections.Generic;
using System.Collections;
using Effects;
using ApplicationManagers;
using GameManagers;
using UI;
using Utility;
using CustomLogic;
using Cameras;
using System;

namespace Projectiles
{
    // Create enum
    public enum TSKillType
    {
        Air,
        Ground,
        Kill,
        ArmorHit,
        CloseShot,
        MaxRangeShot
    }

    class ThunderspearProjectile : BaseProjectile
    {
        Color _color;
        float _radius;
        public Vector3 InitialPlayerVelocity;
        Vector3 _lastPosition;
        static LayerMask _collideMask = PhysicsLayer.GetMask(PhysicsLayer.MapObjectAll, PhysicsLayer.MapObjectEntities, PhysicsLayer.MapObjectProjectiles,
            PhysicsLayer.TitanPushbox);
        static LayerMask _blockMask = PhysicsLayer.GetMask(PhysicsLayer.MapObjectAll, PhysicsLayer.MapObjectEntities, PhysicsLayer.MapObjectProjectiles,
            PhysicsLayer.TitanPushbox, PhysicsLayer.Human);
        bool _wasImpact = false;
        bool _wasMaxRange = false;
        bool _isEmbed = false;
        Transform _embedParent = null;
        Vector3 _embedPosition = Vector3.zero;
        Vector3 _startPosition = Vector3.zero;
        bool _isAA = false;
        float _embedTime;
        public static Color CritColor = new Color(0.475f, 0.7f, 1f);

        protected override void SetupSettings(object[] settings)
        {
            _radius = (float)settings[0];
            _color = (Color)settings[1];
            _lastPosition = transform.position;
            _startPosition = transform.position;
        }

        protected override void RegisterObjects()
        {
            var trail = transform.Find("Trail").GetComponent<ParticleSystem>();
            var flame = transform.Find("Flame").GetComponent<ParticleSystem>();
            var model = transform.Find("ThunderspearModel").gameObject;
            _hideObjects.Add(flame.gameObject);
            _hideObjects.Add(model);
            if (SettingsManager.AbilitySettings.ShowBombColors.Value)
            {
                var main = trail.main;
                main.startColor = _color;
                main = flame.main;
                main.startColor = _color;
            }
        }

        private void OnCollisionEnter(Collision collision)
        {
            if (photonView.IsMine && !Disabled)
            {
                _wasImpact = true;
                _rigidbody.velocity = Vector3.zero;
                foreach (Collider c in _colliders)
                    c.enabled = false;
                if (SettingsManager.InGameCurrent.Misc.ThunderspearPVP.Value)
                {
                    Explode();
                }
                else
                {
                    _isEmbed = true;
                    _embedTime = Time.fixedTime;
                    _velocity = (-collision.contacts[0].normal + _velocity.normalized).normalized;
                    _embedParent = collision.transform;
                    float embedDistance = 0.1f;
                    if (collision.transform.root.GetComponent<BaseTitan>() != null)
                        embedDistance = 0.5f;
                    _embedPosition = collision.transform.InverseTransformPoint(collision.contacts[0].point + _velocity * embedDistance);
                    _transform.position = collision.contacts[0].point + _velocity * embedDistance;
                    _transform.rotation = Quaternion.LookRotation(_velocity);
                    var travelDistance = Vector3.Distance(_startPosition, _transform.position);
                    float embed1Time = GetStat("Embed1Time") + GetStat("Embed1TimeMultiplier") * InitialPlayerVelocity.magnitude;
                    embed1Time = Mathf.Min(embed1Time, GetStat("Embed1TimeMax"));
                    embed1Time = Mathf.Max(embed1Time, GetStat("Embed1TimeMin"));
                    float embed2Time = Mathf.Max(GetStat("Embed2TimeTotal") - travelDistance * GetStat("Embed2TimeMultiplier"), 0f);
                    _timeLeft = embed1Time + embed2Time;
                    if (Vector3.Distance(_transform.position, _startPosition) < GetStat("AATriggerRange"))
                    {
                        _isAA = true;
                    }
                }
            }
        }


        protected override void OnExceedLiveTime()
        {
            _wasMaxRange = true;
            if (!_isEmbed)
                Explode();
            else
                DestroySelf();
        }

        public void Explode()
        {
            if (!Disabled)
            {
                float effectRadius;
                float restrictAngle = GetStat("RestrictAngle");
                Color color = _color;
                if (SettingsManager.InGameCurrent.Misc.ThunderspearPVP.Value)
                    effectRadius = _radius * 2f;
                else
                {
                    if (_isEmbed)
                    {
                        float timePassed = Time.fixedTime - _embedTime;
                        float embed1Time = GetStat("Embed1Time") + GetStat("Embed1TimeMultiplier") * InitialPlayerVelocity.magnitude;
                        embed1Time = Mathf.Min(embed1Time, GetStat("Embed1TimeMax"));
                        embed1Time = Mathf.Max(embed1Time, GetStat("Embed1TimeMin"));
                        if (timePassed <= embed1Time)
                        {
                            _radius = _radius * GetStat("RadiusEmbed1Multiplier");
                            restrictAngle = GetStat("RestrictAngleEmbed1");
                            color = CritColor;
                        }
                        else
                        {
                            _radius = _radius * GetStat("RadiusEmbed2Multiplier");
                            restrictAngle = GetStat("RestrictAngleEmbed2");
                        }
                    }
                    effectRadius = _radius * 4f;
                }
                int killedPlayer = KillPlayersInRadius(_radius);
                int killedTitan = KillTitansInRadius(_radius, restrictAngle);
                int currentPriority = _wasImpact ? (int)TSKillType.Ground : (int)TSKillType.Air;
                currentPriority = Mathf.Max(currentPriority, (int)killedPlayer);
                currentPriority = Mathf.Max(currentPriority, (int)killedTitan);
                TSKillType soundPriority = (TSKillType)currentPriority;
                EffectSpawner.Spawn(
                    EffectPrefabs.ThunderspearExplode,
                    transform.position,
                    transform.rotation,
                    effectRadius,
                    true,
                    new object[] { color, soundPriority, _wasImpact }
                );
                StunMyHuman();
                DestroySelf();
            }
        }

        void StunMyHuman()
        {
            if (_owner == null || !(_owner is Human) || !_owner.IsMainCharacter())
                return;
            if (SettingsManager.InGameCurrent.Misc.ThunderspearPVP.Value)
                return;
            float range = CharacterData.HumanWeaponInfo["Thunderspear"]["StunRange"].AsFloat;
            RaycastHit hit;
            if (Vector3.Distance(_owner.Cache.Transform.position, transform.position) < range)
            {
                ((Human)_owner).GetStunnedByTS(transform.position);
            }
        }

        int KillTitansInRadius(float radius, float restrictAngle)
        {
            var position = transform.position;
            var colliders = Physics.OverlapSphere(position, radius, PhysicsLayer.GetMask(PhysicsLayer.Hurtbox));
            int soundPriority = (int)TSKillType.Air;

            foreach (var collider in colliders)
            {
                var titan = collider.transform.root.gameObject.GetComponent<BaseTitan>();
                var handler = collider.gameObject.GetComponent<CustomLogicCollisionHandler>();
                if (handler != null)
                {
                    var damage = CalculateDamage();
                    handler.GetHit(_owner, _owner.Name, damage, "Thunderspear", transform.position);
                    continue;
                }
                if (titan != null && titan != _owner && !TeamInfo.SameTeam(titan, _team) && !titan.Dead)
                {
                    if (collider == titan.BaseTitanCache.NapeHurtbox)
                    {
                        bool angle = titan.CheckNapeAngle(position, restrictAngle);
                        float titanHealth = titan.CurrentHealth;
                        int damage = 100;
                        if (_owner == null || !(_owner is Human))
                        {
                            titan.GetHit("Thunderspear", damage, "Thunderspear", collider.name);
                        }
                        else if (!_isEmbed && angle)
                        {
                            damage = 0;
                            titan.GetHit("Thunderspear", damage, "TitanStun", collider.name);
                        }
                        else if (angle)
                        {
                            damage = CalculateDamage();
                            ((InGameMenu)UIManager.CurrentMenu).ShowKillScore(damage);
                            ((InGameCamera)SceneLoader.CurrentCamera).TakeSnapshot(titan.BaseTitanCache.Neck.position, damage);
                            titan.GetHit(_owner, damage, "Thunderspear", collider.name);
                        }
<<<<<<< HEAD
                        if(((Human)_owner).Special is RechargeableUseable)
                        {
                            ((RechargeableUseable)((Human)_owner).Special).ReduceCooldown();
                        }
                        if (titan.CurrentHealth <= 0)
=======
                        else if (_isEmbed)
                        {
                            damage = 0;
                            titan.GetHit("Thunderspear", damage, "TitanStun", collider.name);
                        }
                        if (damage >= titanHealth)
>>>>>>> 7e268033
                            soundPriority = Mathf.Max(soundPriority, (int)TSKillType.Kill);
                        else
                            soundPriority = Mathf.Max(soundPriority, (int)TSKillType.ArmorHit);
                    }
                }
            }
            return soundPriority;
        }

        int KillPlayersInRadius(float radius)
        {
            var gameManager = (InGameManager)SceneLoader.CurrentGameManager;
            var position = transform.position;
            int soundPriority = (int)TSKillType.Air;

            foreach (Human human in gameManager.Humans)
            {
                if (human == null || human.Dead)
                    continue;
                if (Vector3.Distance(human.Cache.Transform.position, position) < radius && human != _owner && !TeamInfo.SameTeam(human, _team))
                {
                    float humanHealth = human.CurrentHealth;
                    if (_owner == null || !(_owner is Human))
                        human.GetHit("", 100, "Thunderspear", "");
                    else
                    {
                        var damage = CalculateDamage();
                        human.GetHit(_owner, damage, "Thunderspear", "");
                        ((InGameMenu)UIManager.CurrentMenu).ShowKillScore(damage);
                        ((InGameCamera)SceneLoader.CurrentCamera).TakeSnapshot(human.Cache.Transform.position, damage);
                    }

                    if (human.CurrentHealth <= 0)
                    {
                        // if distance is less than 10, it's a close shot
                        if (Vector3.Distance(position, _owner.Cache.Transform.position) < radius)
                            soundPriority = Mathf.Max(soundPriority, (int)TSKillType.CloseShot);
                        else if (_wasMaxRange)
                            soundPriority = Mathf.Max(soundPriority, (int)TSKillType.MaxRangeShot);
                        else
                            soundPriority = Mathf.Max(soundPriority, (int)TSKillType.Kill);
                    }
                    else
                        soundPriority = Mathf.Max(soundPriority, (int)TSKillType.ArmorHit);

                }
            }
            return soundPriority;
        }

        int CalculateDamage()
        {
            float multiplier = CharacterData.HumanWeaponInfo["Thunderspear"]["DamageMultiplier"].AsFloat;
            if (SettingsManager.InGameCurrent.Misc.ThunderspearPVP.Value)
                multiplier = 1f;
            int damage = Mathf.Max((int)(InitialPlayerVelocity.magnitude * 10f *
            multiplier), 10);
            if (_owner != null && _owner is Human)
            {
                var human = (Human)_owner;
                if (human.CustomDamageEnabled)
                    return human.CustomDamage;
            }
            return damage;
        }

        protected override void Update()
        {
            base.Update();
            if (_photonView.IsMine)
            {
                if (_velocity.magnitude > 0f)
                    transform.rotation = Quaternion.LookRotation(_velocity);
            }
        }

        protected void FixedUpdate()
        {
            if (_photonView.IsMine)
            {
                if (_isEmbed)
                {
                    _rigidbody.velocity = Vector3.zero;
                    if (_embedParent != null)
                        _transform.position = _embedParent.TransformPoint(_embedPosition);
                    if (_owner != null && _isAA)
                    {
                        Explode();
                    }
                    return;
                }
                RaycastHit hit;
                Vector3 direction = (transform.position - _lastPosition);
                if (Physics.SphereCast(_lastPosition, 0.5f, direction.normalized, out hit, direction.magnitude, _collideMask))
                {
                    transform.position = hit.point;
                }
                _lastPosition = transform.position;
            }
        }

        float GetStat(string field)
        {
            return CharacterData.HumanWeaponInfo["Thunderspear"][field].AsFloat;
        }
    }
}<|MERGE_RESOLUTION|>--- conflicted
+++ resolved
@@ -221,20 +221,16 @@
                             ((InGameCamera)SceneLoader.CurrentCamera).TakeSnapshot(titan.BaseTitanCache.Neck.position, damage);
                             titan.GetHit(_owner, damage, "Thunderspear", collider.name);
                         }
-<<<<<<< HEAD
-                        if(((Human)_owner).Special is RechargeableUseable)
-                        {
-                            ((RechargeableUseable)((Human)_owner).Special).ReduceCooldown();
-                        }
-                        if (titan.CurrentHealth <= 0)
-=======
                         else if (_isEmbed)
                         {
                             damage = 0;
                             titan.GetHit("Thunderspear", damage, "TitanStun", collider.name);
                         }
+                        if(((Human)_owner).Special is RechargeableUseable)
+                        {
+                            ((RechargeableUseable)((Human)_owner).Special).ReduceCooldown();
+                        }
                         if (damage >= titanHealth)
->>>>>>> 7e268033
                             soundPriority = Mathf.Max(soundPriority, (int)TSKillType.Kill);
                         else
                             soundPriority = Mathf.Max(soundPriority, (int)TSKillType.ArmorHit);

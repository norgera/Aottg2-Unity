--- conflicted
+++ resolved
@@ -279,20 +279,10 @@
 
         int CalculateDamage(bool dmgOverride=false)
         {
-<<<<<<< HEAD
-            float damageMultiplier = CharacterData.HumanWeaponInfo["Thunderspear"]["DamageMultiplier"].AsFloat;
-            if (dmgOverride)
-            {
-                damageMultiplier = 1;
-            }
-            int damage = Mathf.Max((int)(InitialPlayerVelocity.magnitude * 10f * damageMultiplier), 10);
-=======
             float multiplier = CharacterData.HumanWeaponInfo["Thunderspear"]["DamageMultiplier"].AsFloat;
             if (SettingsManager.InGameCurrent.Misc.ThunderspearPVP.Value)
                 multiplier = 1f;
-            int damage = Mathf.Max((int)(InitialPlayerVelocity.magnitude * 10f *
-            multiplier), 10);
->>>>>>> 7e268033
+            int damage = Mathf.Max((int)(InitialPlayerVelocity.magnitude * 10f * multiplier), 10);
             if (_owner != null && _owner is Human)
             {
                 var human = (Human)_owner;

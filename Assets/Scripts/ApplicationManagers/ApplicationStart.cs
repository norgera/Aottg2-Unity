--- conflicted
+++ resolved
@@ -76,11 +76,7 @@
             EventManager.InvokeFinishInit();
             if (ApplicationConfig.DevelopmentMode)
                 DebugTesting.RunLateTests();
-<<<<<<< HEAD
-            //DiscordManager.Init();
-=======
-            DiscordManager.Init();
->>>>>>> 9f871f5a
+                DiscordManager.Init();
         }
     }
 }
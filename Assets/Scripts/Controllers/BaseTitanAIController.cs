﻿using Settings;
using Characters;
using UnityEngine;
using System.Collections.Generic;
using SimpleJSONFixed;
using Utility;
using GameManagers;
using UnityEngine.UIElements;

namespace Controllers
{
    class BaseTitanAIController : BaseAIController
    {
        protected BaseTitan _titan;
        public TitanAIState AIState = TitanAIState.Idle;
        public bool SmartAttack = false;
        public float DetectRange;
        public float CloseAttackRange;
        public float FarAttackRange;
        public float FocusRange;
        public float FocusTime;
        public float AttackWait;
        public float ChaseAngleTimeMin;
        public float ChaseAngleTimeMax;
        public float ChaseAngleMinRange;
        public bool IsRun;
        public bool IsTurn;
        public float TurnAngle;
        protected Vector3 _moveToPosition;
        protected float _moveAngle;
        protected bool _moveToActive;
        protected float _moveToRange;
        protected bool _moveToIgnoreEnemies;
        public Dictionary<string, float> AttackChances = new Dictionary<string, float>();
        public Dictionary<string, string> AttackGroups = new Dictionary<string, string>();
        public Dictionary<string, TitanAttackInfo> AttackInfos;
        protected float _stateTimeLeft;
        protected float _focusTimeLeft;
        protected float _attackRange;
        protected BaseCharacter _enemy;
        protected AICharacterDetection _detection;
        protected string _attack;
        protected float _attackCooldownLeft;
        protected float _waitAttackTime;
        private CapsuleCollider _mainCollider;

        // pathing
        private bool _collidedLastFrame = false;
        private readonly int _sampleRayCount = 6;
        private readonly float _sampleRayRange = 120f;
        private readonly float _targetWeight = 1f;
        private readonly float _collisionWeight = 140f;
        private float _collisionAvoidDistance => this._attackRange * 2; // 100f;
        private float _collisionDetectionDistance => this._attackRange * 2;
        private readonly bool _useCollisionAvoidance = true;

        protected override void Awake()
        {
            base.Awake();
            _titan = GetComponent<BaseTitan>();
            _mainCollider = _titan.GetComponent<CapsuleCollider>();
        }

        protected override void Start()
        {
            Idle();
        }

        public void MoveTo(Vector3 position, float range, bool ignore)
        {
            _moveToPosition = position;
            _moveToActive = true;
            _moveToRange = range;
            _moveToIgnoreEnemies = ignore;
        }

        public void CancelOrder()
        {
            _moveToActive = false;
            if (AIState == TitanAIState.ForcedIdle)
                Idle();
            _enemy = null;
        }

        public void ForceIdle(float time)
        {
            Idle();
            AIState = TitanAIState.ForcedIdle;
            _stateTimeLeft = time;
        }

        public virtual void Init(JSONNode data)
        {
            DetectRange = data["DetectRange"].AsFloat;
            CloseAttackRange = data["CloseAttackRange"].AsFloat;
            FarAttackRange = data["FarAttackRange"].AsFloat;
            FocusRange = data["FocusRange"].AsFloat;
            FocusTime = data["FocusTime"].AsFloat;
            AttackWait = data["AttackWait"].AsFloat;
            ChaseAngleTimeMin = data["ChaseAngleTimeMin"].AsFloat;
            ChaseAngleTimeMax = data["ChaseAngleTimeMax"].AsFloat;
            ChaseAngleMinRange = data["ChaseAngleMinRange"].AsFloat;
            IsRun = data["IsRun"].AsBool;
            IsTurn = data["IsTurn"].AsBool;
            TurnAngle = data["TurnAngle"].AsFloat;
            AttackInfos = CharacterData.TitanAttackInfos[data["Type"].Value];
            foreach (string attack in data["Attacks"].Keys)
            {
                float chance = data["Attacks"][attack];
                if (attack.EndsWith("*"))
                {
                    string prefix = attack.Substring(0, attack.Length - 1);
                    foreach (string anyAttack in AttackInfos.Keys)
                    {
                        if (anyAttack.StartsWith(prefix))
                        {
                            AttackChances.Add(anyAttack, chance);
                            AttackGroups.Add(anyAttack, prefix);
                        }
                    }
                }
                else
                    AttackChances.Add(attack, chance);
            }
            _detection = AICharacterDetection.Create(_titan, DetectRange);
        }

        public void SetDetectRange(float range)
        {
            _detection.SetRange(range);
            DetectRange = range;
        }

        public void SetEnemy(BaseCharacter enemy, float focusTime = 0f)
        {
            _enemy = enemy;
            if (focusTime == 0f)
                focusTime = FocusTime;
            _focusTimeLeft = focusTime;
        }

        protected override void FixedUpdate()
        {
            _focusTimeLeft -= Time.deltaTime;
            _stateTimeLeft -= Time.deltaTime;
            if (_titan.Dead)
                return;
            if (_titan.State != TitanState.Attack && _titan.State != TitanState.Eat)
                _attackCooldownLeft -= Time.deltaTime;
            if (AIState == TitanAIState.ForcedIdle)
            {
                if (_stateTimeLeft <= 0f)
                    Idle();
                else
                    return;
            }
            if (_enemy != null)
            {
                if (_enemy.Dead)
                    _enemy = null;
            }
            if (_focusTimeLeft <= 0f || _enemy == null)
            {
                var enemy = FindNearestEnemy();
                if (enemy != null)
                    _enemy = enemy;
                else if (_enemy != null)
                {
                    if (Vector3.Distance(_titan.Cache.Transform.position, _enemy.Cache.Transform.position) > FocusRange)
                        _enemy = null;
                }
                _focusTimeLeft = FocusTime;
            }
            _titan.TargetEnemy = _enemy;
            if (_moveToActive && _moveToIgnoreEnemies)
                _enemy = null;
            if (AIState == TitanAIState.Idle || AIState == TitanAIState.Wander || AIState == TitanAIState.SitIdle)
            {
                if (_enemy == null)
                {
                    if (_moveToActive)
                        MoveToPosition();
                    else if (_stateTimeLeft <= 0f)
                    {
                        if (AIState == TitanAIState.Idle)
                        {
                            if (!IsCrawler() && !IsShifter() && RandomGen.Roll(0.3f))
                                Sit();
                            else
                                Wander();
                        }
                        else
                            Idle();
                    }
                }
                else
                {
                    _attackRange = CloseAttackRange * _titan.Size;
                    MoveToEnemy(true);
                }
            }
            else if (AIState == TitanAIState.MoveToPosition)
            {
                float distance = Vector3.Distance(_character.Cache.Transform.position, _moveToPosition);
                if (_enemy != null)
                {
                    _attackRange = CloseAttackRange * _titan.Size;
                    MoveToEnemy(true);
                }
                else if (distance < _moveToRange || !_moveToActive)
                {
                    _moveToActive = false;
                    Idle();
                }
                else if (_stateTimeLeft <= 0)
                    MoveToPosition(true);                    
                else
                    _titan.TargetAngle = GetMoveToAngle(_moveToPosition, true);
            }
            else if (AIState == TitanAIState.MoveToEnemy)
            {
                if (_enemy == null)
                    Idle();
                else if (_stateTimeLeft <= 0f && Util.DistanceIgnoreY(_character.Cache.Transform.position, _enemy.Cache.Transform.position) > ChaseAngleMinRange)
                {
                    MoveToEnemy(true);
                }
                else
                {
                    bool inRange = Util.DistanceIgnoreY(_character.Cache.Transform.position, _enemy.Cache.Transform.position) <= _attackRange;
                    if (inRange)
                    {
                        if (AttackWait <= 0f)
                        {
                            var validAttacks = GetValidAttacks();
                            if (validAttacks.Count > 0)
                                Attack(validAttacks);
                            else if (GetEnemyAngle(_enemy) > TurnAngle && HasClearLineOfSight(_enemy.Cache.Transform.position))
                            {
                                _moveAngle = 0f;
                                _titan.TargetAngle = GetChaseAngle(_enemy.Cache.Transform.position);
                                _titan.Turn(_titan.GetTargetDirection());
                                //Debug.DrawRay(_titan.Cache.Transform.TransformPoint(_mainCollider.center), _titan.GetTargetDirection() * 100, Color.black);
                            }
<<<<<<< HEAD
                            else
                            {
                                MoveToEnemy(true);
                                //Debug.DrawRay(_titan.Cache.Transform.TransformPoint(_mainCollider.center), _titan.GetTargetDirection() * 100, Color.white);
                            }
                                
=======
                            else if (_stateTimeLeft <= 0f)
                                MoveToEnemy(false);
>>>>>>> e96505a1
                        }
                        else
                        {
                            var validAttacks = GetValidAttacks();
                            if (validAttacks.Count > 0)
                                WaitAttack();
                            else if (_stateTimeLeft <= 0f)
                                MoveToEnemy(false);
                        }
                    }
                    else
                    {
                        inRange = Util.DistanceIgnoreY(_character.Cache.Transform.position, _enemy.Cache.Transform.position) <= FarAttackRange;
                        var validAttacks = GetValidAttacks(true);
                        if (inRange && validAttacks.Count > 0)
                            Attack(validAttacks);
                        else if (HasClearLineOfSight(_enemy.Cache.Transform.position) == false)
                        {
                            _titan.TargetAngle = GetMoveToAngle(_enemy.Cache.Transform.position, true);
                            // Debug.DrawRay(_titan.Cache.Transform.TransformPoint(_mainCollider.center), _titan.GetTargetDirection() * 100, Color.magenta);
                        }
                        else
                        {
                            _titan.TargetAngle = GetChaseAngle(_enemy.Cache.Transform.position);
                            //Debug.DrawRay(_titan.Cache.Transform.TransformPoint(_mainCollider.center), _titan.GetTargetDirection() * 100, Color.yellow);
                        }
                    }
                }
            }
            else if (AIState == TitanAIState.WaitAttack)
            {
                if (_enemy == null)
                {
                    Idle();
                    return;
                }
                if (_stateTimeLeft <= 0f)
                {
                    _waitAttackTime += Time.deltaTime;
                    bool inRange = Util.DistanceIgnoreY(_character.Cache.Transform.position, _enemy.Cache.Transform.position) <= _attackRange;
                    _titan.HasDirection = false;
                    if (!inRange)
                        MoveToEnemy();
                    else
                    {
                        var validAttacks = GetValidAttacks();
                        if (validAttacks.Count > 0)
                            Attack(validAttacks);
                        else if (GetEnemyAngle(_enemy) > TurnAngle)
                        {
                            _moveAngle = 0f;
                            _titan.TargetAngle = GetChaseAngle(_enemy.Cache.Transform.position);
                            _titan.Turn(_titan.GetTargetDirection());
                            //Debug.DrawRay(_titan.Cache.Transform.TransformPoint(_mainCollider.center), _titan.GetTargetDirection() * 100, Color.red);
                        }
                        else
                        {
                            MoveToEnemy();
                            /*
                            _titan.HasDirection = true;
                            _titan.IsWalk = !IsRun;
                            _moveAngle = 0f;
                            _titan.TargetAngle = GetChaseAngle(_enemy.Cache.Transform.position);
<<<<<<< HEAD
                            //Debug.DrawRay(_titan.Cache.Transform.TransformPoint(_mainCollider.center), _titan.GetTargetDirection() * 100, Color.cyan);
=======
                            */
>>>>>>> e96505a1
                        }
                    }
                }
            }
            else if (AIState == TitanAIState.Action)
            {
                if (_titan.State == TitanState.Idle)
                    Idle();
            }
            SmartAttack = false;
        }

        protected float GetEnemyAngle(BaseCharacter enemy)
        {
            Vector3 direction = (enemy.Cache.Transform.position - _character.Cache.Transform.position);
            direction.y = 0f;
            return Mathf.Abs(Vector3.Angle(_character.Cache.Transform.forward, direction.normalized));
        }

        protected float GetChaseAngle(Vector3 position)
        {
            return GetChaseAngleGivenDirection((position - _character.Cache.Transform.position).normalized);
        }

        protected float GetChaseAngleGivenDirection(Vector3 direction)
        {
            float angle = GetTargetAngle(direction);
            angle += _moveAngle;
            // angle = Mathf.LerpAngle(_titan.TargetAngle, angle, Time.fixedDeltaTime);
            if (angle > 360f)
                angle -= 360f;
            if (angle < 0f)
                angle += 360f;
            return angle;
        }

        protected float GetMoveToAngle(Vector3 target, bool avoidCollisions = false)
        {
            var goalDirection = target - _titan.Cache.Transform.position;
            var resultDirection = (target - _titan.Cache.Transform.position).normalized * _targetWeight;
            bool col = false;
            if (avoidCollisions && _useCollisionAvoidance)
            {
                if (IsHeadingForCollision())
                {
                    col = true;
                    _collidedLastFrame = true;
                    _moveAngle = 0; // Random.Range(-10f, 10f);
                    resultDirection += GetFreeDirection(goalDirection).normalized * _collisionWeight;
                }
                else
                    _collidedLastFrame = false;
            }
            resultDirection = new Vector3(resultDirection.x, 0, resultDirection.z);
            resultDirection = resultDirection.normalized;
            var result =  GetChaseAngleGivenDirection(resultDirection);

            if (col)
                Debug.DrawRay(_titan.Cache.Transform.TransformPoint(_mainCollider.center), resultDirection * 100, Color.magenta);
            else
                Debug.DrawRay(_titan.Cache.Transform.TransformPoint(_mainCollider.center), resultDirection * 100, Color.white);

            return result;
        }

        protected bool IsHeadingForCollision()
        {
            RaycastHit hit;
            float colliderRadius = _mainCollider.radius * _titan.Cache.Transform.localScale.x;
            var start = _titan.Cache.Transform.TransformPoint(_mainCollider.center) + _titan.Cache.Transform.forward * -1 * colliderRadius;

            LayerMask mask = PhysicsLayer.GetMask(PhysicsLayer.MapObjectEntities);
            if (Physics.SphereCast(start, colliderRadius, _titan.Cache.Transform.forward, out hit, _collisionDetectionDistance, mask))
            {
                // display the ray
                Debug.DrawRay(start, _titan.Cache.Transform.forward * hit.distance, Color.red, 1);
                return true;
            }
            Debug.DrawRay(start, _titan.Cache.Transform.forward * _collisionDetectionDistance, Color.green, 1);
            return false;
        }

        protected bool HasClearLineOfSight(Vector3 target)
        {
            float colliderRadius = _mainCollider.radius * _titan.Cache.Transform.localScale.x * 0.5f;
            var start = _titan.Cache.Transform.TransformPoint(_mainCollider.center) + _titan.Cache.Transform.forward * -1 * colliderRadius;
            var left = _titan.Cache.Transform.TransformPoint(_mainCollider.center) + _titan.Cache.Transform.forward * -1 * colliderRadius + _titan.Cache.Transform.right * -1 * colliderRadius;
            var right = _titan.Cache.Transform.TransformPoint(_mainCollider.center) + _titan.Cache.Transform.forward * -1 * colliderRadius + _titan.Cache.Transform.right * colliderRadius;
            return HasLineOfSight(left, target) && HasLineOfSight(right, target);
        }

        protected bool HasLineOfSight(Vector3 start, Vector3 target)
        {
            RaycastHit hit;
            var direction = target - start;

            if (direction.magnitude > 100)
                return false;

            direction = direction.normalized;

            LayerMask mask = PhysicsLayer.GetMask(PhysicsLayer.MapObjectEntities, PhysicsLayer.Human);
            if (Physics.Raycast(start, direction, out hit, 100, mask))
            {
                if (hit.collider.gameObject.layer == PhysicsLayer.Human)
                {
                    Debug.DrawRay(start, direction * hit.distance, Color.cyan);
                    return true;
                }
                else
                {
                    Debug.DrawRay(start, direction * hit.distance, Color.gray);
                    return false;
                }
                    
            }
            return true;
        }

        private bool Approximately(float a, float b, float precision)
        {
            return (a - b) < precision;
        }

        protected Vector3 GetFreeDirection(Vector3 goalDirection)
        {
            float rayDelta = _sampleRayRange / _sampleRayCount;
            Vector3 bestDirection = _titan.Cache.Transform.forward;
            float bestDirScore = 0;
            float bestDirAlignment = 0;
            float bestPreviousAlignment = 0;

            float colliderRadius = _mainCollider.radius * _titan.Cache.Transform.localScale.x * 1f;
            Vector3 colliderCenter = _titan.Cache.Transform.TransformPoint(_mainCollider.center);
            var start = colliderCenter + _titan.Cache.Transform.forward * -1.3f * colliderRadius;

            for (int i = 0; i < _sampleRayCount; i++)
            {
                Vector3 rayDirection = Quaternion.AngleAxis(i * rayDelta - _sampleRayRange / 2, _titan.Cache.Transform.up) * _titan.Cache.Transform.forward;
                RaycastHit hit;
                if (Physics.SphereCast(start, colliderRadius, rayDirection, out hit, _collisionAvoidDistance, PhysicsLayer.GetMask(PhysicsLayer.MapObjectEntities)))
                {
                    Vector3 rayActualDirection = (start + rayDirection.normalized * hit.distance) - colliderCenter;
                    float alignment = Vector3.Dot(rayActualDirection, goalDirection.normalized);
                    float prevAlignment = Vector3.Dot(_titan.GetTargetDirection(), rayActualDirection.normalized);

                    if (Approximately(hit.distance, bestDirScore, 0.001f))
                    {
                        if (Approximately(alignment, bestDirAlignment, 0.001f))
                        {
                            if (Approximately(prevAlignment, bestPreviousAlignment, 0.001f) && prevAlignment > bestPreviousAlignment)
                            {
                                bestDirection = rayActualDirection;
                                bestDirScore = hit.distance;
                                bestDirAlignment = alignment;
                                bestPreviousAlignment = prevAlignment;
                            }
                        }
                        else if (alignment > bestPreviousAlignment)
                        {
                            bestDirection = rayActualDirection;
                            bestDirScore = hit.distance;
                            bestDirAlignment = alignment;
                            bestPreviousAlignment = prevAlignment;
                        }
                    }
                    else if (hit.distance > bestDirScore)
                    {
                        bestDirection = rayActualDirection;
                        bestDirScore = hit.distance;
                        bestDirAlignment = alignment;
                        bestPreviousAlignment = prevAlignment;
                    }

                    // Draw the ray to the hit point
                    //Debug.DrawRay(start, rayDirection * hit.distance, Color.red);

                }
                else
                {
                    Vector3 rayActualDirection = (start + rayDirection.normalized * _collisionAvoidDistance) - colliderCenter;
                    Debug.DrawRay(start, rayDirection * _collisionAvoidDistance, Color.blue);
                    return rayActualDirection;
                    /*float alignment = Vector3.Dot(rayActualDirection, goalDirection.normalized);
                    float prevAlignment = Vector3.Dot(_titan.GetTargetDirection(), rayActualDirection.normalized);

                    if (Mathf.Approximately(_collisionAvoidDistance, bestDirScore))
                    {
                        if (Mathf.Approximately(alignment, bestDirAlignment))
                        {
                            if (Mathf.Approximately(prevAlignment, bestPreviousAlignment) && prevAlignment > bestPreviousAlignment)
                            {
                                bestDirection = rayActualDirection;
                                bestDirScore = _collisionAvoidDistance;
                                bestDirAlignment = alignment;
                                bestPreviousAlignment = prevAlignment;
                            }
                        }
                        else if (alignment > bestPreviousAlignment)
                        {
                            bestDirection = rayActualDirection;
                            bestDirScore = _collisionAvoidDistance;
                            bestDirAlignment = alignment;
                            bestPreviousAlignment = prevAlignment;
                        }
                    }
                    else if (_collisionAvoidDistance > bestDirScore)
                    {
                        bestDirection = rayActualDirection;
                        bestDirScore = _collisionAvoidDistance;
                        bestDirAlignment = alignment;
                        bestPreviousAlignment = prevAlignment;
                    }*/
                }
            }
            return bestDirection;
        }

        protected bool IsCrawler()
        {
            return _titan is BasicTitan && ((BasicTitan)_titan).IsCrawler;
        }

        protected bool IsShifter()
        {
            return _titan is BaseShifter;
        }

        protected void Idle()
        {
            AIState = TitanAIState.Idle;
            _titan.HasDirection = false;
            _titan.IsSit = false;
            _stateTimeLeft = Random.Range(2f, 6f);
        }

        protected void Wander()
        {
            AIState = TitanAIState.Wander;
            _titan.HasDirection = true;
            _titan.TargetAngle = Random.Range(0f, 360f);
            _titan.IsWalk = true;
            _titan.IsSit = false;
            if (IsCrawler())
                _titan.IsWalk = false;
            float angle = Vector3.Angle(_titan.Cache.Transform.forward, _titan.GetTargetDirection());
            if (Mathf.Abs(angle) > 60f)
                _titan.Turn(_titan.GetTargetDirection());
            _stateTimeLeft = Random.Range(2f, 8f);
        }

        protected void Sit()
        {
            AIState = TitanAIState.SitIdle;
            _titan.IsSit = true;
            _stateTimeLeft = Random.Range(6f, 12f);
        }

        protected void MoveToEnemy(bool avoidCollisions = false)
        {
            AIState = TitanAIState.MoveToEnemy;
            _titan.HasDirection = true;
            _titan.IsSit = false;
            _titan.IsWalk = !IsRun;
            bool dodgeRange = Util.DistanceIgnoreY(_character.Cache.Transform.position, _enemy.Cache.Transform.position) > ChaseAngleMinRange;
            if (dodgeRange)
                _moveAngle = Random.Range(-45f, 45f);
            else
                _moveAngle = 0f;
            _titan.TargetAngle = GetMoveToAngle(_enemy.Cache.Transform.position, avoidCollisions);
            _stateTimeLeft = Random.Range(ChaseAngleTimeMin, ChaseAngleTimeMax);
        }

        protected void MoveToPosition(bool avoidCollisions = false)
        {
            AIState = TitanAIState.MoveToPosition;
            _titan.HasDirection = true;
            _titan.IsSit = false;
            _titan.IsWalk = !IsRun;
            _moveAngle = Random.Range(-45f, 45f);
            _titan.TargetAngle = GetMoveToAngle(_moveToPosition, avoidCollisions);
            _stateTimeLeft = Random.Range(ChaseAngleTimeMin, ChaseAngleTimeMax);
        }

        protected void Attack(List<string> validAttacks)
        {
            _titan.HasDirection = false;
            string attack = GetRandomAttack(validAttacks);
            if (attack == "" || !_titan.CanAttack())
                Idle();
            else
            {
                _attack = attack;
                AIState = TitanAIState.Action;
                _titan.Attack(_attack);
            }
        }

        protected void WaitAttack()
        {
            AIState = TitanAIState.WaitAttack;
            _titan.HasDirection = false;
            _stateTimeLeft = AttackWait;
            _waitAttackTime = 0f;
        }

        protected BaseCharacter FindNearestEnemy()
        {
            if (_detection.Enemies.Count == 0)
                return null;
            Vector3 position = _titan.Cache.Transform.position;
            float nearestDistance = float.PositiveInfinity;
            BaseCharacter nearestCharacter = null;
            foreach (BaseCharacter character in _detection.Enemies)
            {
                if (character == null || character.Dead)
                    continue;
                float distance = Vector3.Distance(character.Cache.Transform.position, position);
                if (distance < nearestDistance)
                {
                    nearestDistance = distance;
                    nearestCharacter = character;
                }
            }
            return nearestCharacter;
        }

        private string GetRandomAttack(List<string> validAttacks)
        {
            float total = 0f;
            Dictionary<string, int> groupCount = new Dictionary<string, int>();
            foreach (var attack in validAttacks)
            {
                var info = AttackInfos[attack];
                if (AttackGroups.ContainsKey(attack))
                {
                    string group = AttackGroups[attack];
                    if (!groupCount.ContainsKey(group))
                    {
                        groupCount.Add(group, 0);
                        total += AttackChances[attack];
                    }
                    groupCount[group]++;
                }
                else
                    total += AttackChances[attack];
            }
            if (total == 0f)
                return string.Empty;
            float r = Random.Range(0f, total);
            float start = 0f;
            foreach (var attack in validAttacks)
            {
                float chance = AttackChances[attack];
                if (AttackGroups.ContainsKey(attack))
                {
                    string group = AttackGroups[attack];
                    int count = groupCount[group];
                    chance = (chance / (float)count);
                }
                if (r >= start && r < start + chance)
                    return attack;
                start += chance;
            }
            return validAttacks[0];
        }

        protected virtual List<string> GetValidAttacks(bool farOnly = false)
        {
            var validAttacks = new List<string>();
            if (_enemy == null || !_titan.CanAttack())
                return validAttacks;
            Vector3 worldPosition = _enemy.Cache.Transform.position;
            Vector3 velocity = Vector3.zero;
            Vector3 relativePosition;
            bool isHuman = _enemy is Human;
            if (isHuman)
            {
                velocity = ((Human)_enemy).GetVelocity();
                relativePosition = _character.Cache.Transform.InverseTransformPoint(_enemy.Cache.Transform.position);
            }
            else
            {
                var titan = (BaseTitan)_enemy;
                relativePosition = _character.Cache.Transform.InverseTransformPoint(titan.BaseTitanCache.Hip.position);
            }
            foreach (string attackName in AttackChances.Keys)
            {
                var attackInfo = AttackInfos[attackName];
                if (attackInfo.HumanOnly && !isHuman)
                    continue;
                if (farOnly && !attackInfo.FarOnly)
                    continue;
                if (!SmartAttack || attackInfo.FarOnly || !isHuman)
                {
                    if (attackInfo.CheckSimpleAttack(relativePosition))
                        validAttacks.Add(attackName);
                }
                else
                {
                    if (attackInfo.CheckSmartAttack(_titan.Cache.Transform, worldPosition, velocity, _titan.GetAttackSpeed(attackName), _titan.Size))
                        validAttacks.Add(attackName);
                }
            }
            return validAttacks;
        }
    }

    public enum TitanAIState
    {
        Idle,
        Wander,
        SitIdle,
        MoveToEnemy,
        MoveToPosition,
        Action,
        WaitAttack,
        ForcedIdle
    }
}<|MERGE_RESOLUTION|>--- conflicted
+++ resolved
@@ -242,17 +242,12 @@
                                 _titan.Turn(_titan.GetTargetDirection());
                                 //Debug.DrawRay(_titan.Cache.Transform.TransformPoint(_mainCollider.center), _titan.GetTargetDirection() * 100, Color.black);
                             }
-<<<<<<< HEAD
                             else
                             {
                                 MoveToEnemy(true);
                                 //Debug.DrawRay(_titan.Cache.Transform.TransformPoint(_mainCollider.center), _titan.GetTargetDirection() * 100, Color.white);
                             }
                                 
-=======
-                            else if (_stateTimeLeft <= 0f)
-                                MoveToEnemy(false);
->>>>>>> e96505a1
                         }
                         else
                         {
@@ -316,11 +311,8 @@
                             _titan.IsWalk = !IsRun;
                             _moveAngle = 0f;
                             _titan.TargetAngle = GetChaseAngle(_enemy.Cache.Transform.position);
-<<<<<<< HEAD
                             //Debug.DrawRay(_titan.Cache.Transform.TransformPoint(_mainCollider.center), _titan.GetTargetDirection() * 100, Color.cyan);
-=======
                             */
->>>>>>> e96505a1
                         }
                     }
                 }

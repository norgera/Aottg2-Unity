%YAML 1.1
%TAG !u! tag:unity3d.com,2011:
--- !u!114 &11400000
MonoBehaviour:
  m_ObjectHideFlags: 0
  m_CorrespondingSourceObject: {fileID: 0}
  m_PrefabInstance: {fileID: 0}
  m_PrefabAsset: {fileID: 0}
  m_GameObject: {fileID: 0}
  m_Enabled: 1
  m_EditorHideFlags: 0
  m_Script: {fileID: 11500000, guid: 9f3758f8f58fdef43803eb9be1df0608, type: 3}
  m_Name: PhotonServerSettings
  m_EditorClassIdentifier: 
  AppSettings:
    AppIdRealtime: 28521206-90d0-41b1-93b0-f35460fef0b6
    AppIdFusion: 
    AppIdChat: 
    AppIdVoice: eea04957-6920-49fb-955e-1b6d660bb1e3
    AppVersion: 
    UseNameServer: 1
    FixedRegion: 
    Server: 
    Port: 0
    ProxyServer: 
    Protocol: 0
    EnableProtocolFallback: 1
    AuthMode: 0
    EnableLobbyStatistics: 0
    NetworkLogging: 1
  DevRegion: devch
  PunLogging: 0
  EnableSupportLogger: 0
  RunInBackground: 1
  StartInOfflineMode: 0
  RpcList:
  - ClickRpc
  - DestroyRpc
  - DestroySpaceship
  - Fire
  - RespawnSpaceship
  - ChatRPC
  - ContinueAnimationRPC
  - CrossFadeRPC
  - DisableArmRPC
  - DisableRPC
  - DistractRPC
  - EmoteEmojiRPC
  - EmoteTextRPC
  - EndGameRPC
  - GameSettingsRPC
  - GetDamagedRPC
  - GetHitRPC
  - GetKilledRPC
  - GrabRPC
  - InitRPC
  - LaughRPC
  - LoadBuiltinLogicRPC
  - LoadBuiltinMapRPC
  - LoadCachedLogicRPC
  - LoadCachedMapRPC
  - LoadLevelSkinRPC
  - LoadSkinRPC
  - LoadSkyboxRPC
  - MarkDeadRPC
  - MarkTransformingRPC
  - MountRPC
  - NotifyDamagedRPC
  - NotifyDieRPC
  - NotifyPlayerJoinedRPC
  - NotifyPlayerSpawnRPC
  - OnHookedByHuman
  - OnStillHookedByHuman
  - PauseAnimationRPC
  - PauseGameRPC
  - PlayAnimationResetRPC
  - PlayAnimationRPC
  - PlayerInfoRPC
  - PlaySoundRPC
  - PreRestartGameRPC
  - RestartGameRPC
  - SendMessageRPC
  - SetCrawlerRPC
  - SetHealthRPC
  - SetHookedRPC
  - SetHookingRPC
  - SetHookStateRPC
  - SetInterpolationRPC
  - SetLabelRPC
  - SetSizeRPC
  - SetSmokeRPC
  - SetTeamRPC
  - SetThunderspearsRPC
  - SetTriggerColliderRPC
  - SetupRPC
  - SetWeatherRPC
  - ShowKillFeedRPC
  - SpawnEffectRPC
  - SpawnPlayerAtRPC
  - SpawnPlayerRPC
  - StartUnpauseGameRPC
  - StopSoundRPC
  - SyncCurrentTimeRPC
  - TestRPC
  - ToggleSparksRPC
  - TransferLogicRPC
  - TransferMapRPC
  - TransferNetworkViewRPC
  - UngrabRPC
  - UnmountRPC
  - UnpauseGameRPC
  - SyncRPC
  - SpawnSpawnableRPC
  - CarryRPC
  - Uncarry
  - UncarryRPC
  - CarryStateRPC
  - UncarryStateRPC
  - CrossFadeWithSpeedRPC
  - ClearRockRPC
<<<<<<< HEAD
  - CantHearYou
  - ChangeColour
  - HeresWhy
  - EmoteVoiceRPC
  - StopVoiceRPC
=======
  - ToggleBladeTrailsRPC
  - ToggleBladesRPC
>>>>>>> dfea706b
  DisableAutoOpenWizard: 1
  ShowSettings: 1
  DevRegionSetOnce: 1<|MERGE_RESOLUTION|>--- conflicted
+++ resolved
@@ -118,16 +118,13 @@
   - UncarryStateRPC
   - CrossFadeWithSpeedRPC
   - ClearRockRPC
-<<<<<<< HEAD
   - CantHearYou
   - ChangeColour
   - HeresWhy
   - EmoteVoiceRPC
   - StopVoiceRPC
-=======
   - ToggleBladeTrailsRPC
   - ToggleBladesRPC
->>>>>>> dfea706b
   DisableAutoOpenWizard: 1
   ShowSettings: 1
   DevRegionSetOnce: 1
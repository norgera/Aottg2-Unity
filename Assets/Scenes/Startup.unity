%YAML 1.1
%TAG !u! tag:unity3d.com,2011:
--- !u!29 &1
OcclusionCullingSettings:
  m_ObjectHideFlags: 0
  serializedVersion: 2
  m_OcclusionBakeSettings:
    smallestOccluder: 5
    smallestHole: 0.25
    backfaceThreshold: 100
  m_SceneGUID: 00000000000000000000000000000000
  m_OcclusionCullingData: {fileID: 0}
--- !u!104 &2
RenderSettings:
  m_ObjectHideFlags: 0
  serializedVersion: 9
  m_Fog: 1
  m_FogColor: {r: 0.5, g: 0.5, b: 0.5, a: 1}
  m_FogMode: 2
  m_FogDensity: 0
  m_LinearFogStart: 0
  m_LinearFogEnd: 300
  m_AmbientSkyColor: {r: 0.41865435, g: 0.46778217, b: 0.5660378, a: 1}
  m_AmbientEquatorColor: {r: 0.114, g: 0.125, b: 0.133, a: 1}
  m_AmbientGroundColor: {r: 0.047, g: 0.043, b: 0.035, a: 1}
  m_AmbientIntensity: 1
  m_AmbientMode: 3
  m_SubtractiveShadowColor: {r: 0.42, g: 0.478, b: 0.627, a: 1}
  m_SkyboxMaterial: {fileID: 0}
  m_HaloStrength: 0.5
  m_FlareStrength: 1
  m_FlareFadeSpeed: 3
  m_HaloTexture: {fileID: 0}
  m_SpotCookie: {fileID: 10001, guid: 0000000000000000e000000000000000, type: 0}
  m_DefaultReflectionMode: 0
  m_DefaultReflectionResolution: 128
  m_ReflectionBounces: 1
  m_ReflectionIntensity: 0
  m_CustomReflection: {fileID: 0}
  m_Sun: {fileID: 0}
  m_IndirectSpecularColor: {r: 0, g: 0, b: 0, a: 1}
  m_UseRadianceAmbientProbe: 0
--- !u!157 &3
LightmapSettings:
  m_ObjectHideFlags: 0
  serializedVersion: 12
  m_GIWorkflowMode: 1
  m_GISettings:
    serializedVersion: 2
    m_BounceScale: 1
    m_IndirectOutputScale: 1
    m_AlbedoBoost: 1
    m_EnvironmentLightingMode: 0
    m_EnableBakedLightmaps: 1
    m_EnableRealtimeLightmaps: 0
  m_LightmapEditorSettings:
    serializedVersion: 12
    m_Resolution: 2
    m_BakeResolution: 40
    m_AtlasSize: 1024
    m_AO: 0
    m_AOMaxDistance: 1
    m_CompAOExponent: 1
    m_CompAOExponentDirect: 0
    m_ExtractAmbientOcclusion: 0
    m_Padding: 2
    m_LightmapParameters: {fileID: 0}
    m_LightmapsBakeMode: 1
    m_TextureCompression: 1
    m_ReflectionCompression: 2
    m_MixedBakeMode: 2
    m_BakeBackend: 1
    m_PVRSampling: 1
    m_PVRDirectSampleCount: 32
    m_PVRSampleCount: 512
    m_PVRBounces: 2
    m_PVREnvironmentSampleCount: 256
    m_PVREnvironmentReferencePointCount: 2048
    m_PVRFilteringMode: 1
    m_PVRDenoiserTypeDirect: 1
    m_PVRDenoiserTypeIndirect: 1
    m_PVRDenoiserTypeAO: 1
    m_PVRFilterTypeDirect: 0
    m_PVRFilterTypeIndirect: 0
    m_PVRFilterTypeAO: 0
    m_PVREnvironmentMIS: 1
    m_PVRCulling: 1
    m_PVRFilteringGaussRadiusDirect: 1
    m_PVRFilteringGaussRadiusIndirect: 5
    m_PVRFilteringGaussRadiusAO: 2
    m_PVRFilteringAtrousPositionSigmaDirect: 0.5
    m_PVRFilteringAtrousPositionSigmaIndirect: 2
    m_PVRFilteringAtrousPositionSigmaAO: 1
    m_ExportTrainingData: 0
    m_TrainingDataDestination: TrainingData
    m_LightProbeSampleCountMultiplier: 4
  m_LightingDataAsset: {fileID: 112000000, guid: 8d1a7db9da515e946b5707bec522ea2e, type: 2}
  m_LightingSettings: {fileID: 0}
--- !u!196 &4
NavMeshSettings:
  serializedVersion: 2
  m_ObjectHideFlags: 0
  m_BuildSettings:
    serializedVersion: 3
    agentTypeID: 0
    agentRadius: 0.5
    agentHeight: 2
    agentSlope: 45
    agentClimb: 0.4
    ledgeDropHeight: 0
    maxJumpAcrossDistance: 0
    minRegionArea: 2
    manualCellSize: 0
    cellSize: 0.16666667
    manualTileSize: 0
    tileSize: 256
    buildHeightMesh: 0
    maxJobWorkers: 0
    preserveTilesOutsideBounds: 0
    debug:
      m_Flags: 0
  m_NavMeshData: {fileID: 0}
--- !u!1001 &79530972
PrefabInstance:
  m_ObjectHideFlags: 0
  serializedVersion: 2
  m_Modification:
    serializedVersion: 3
    m_TransformParent: {fileID: 0}
    m_Modifications:
    - target: {fileID: -3501475053071111579, guid: 443b002075a9ebd43bae8fad6d9ed68f, type: 3}
      propertyPath: priority
      value: 0
      objectReference: {fileID: 0}
    - target: {fileID: 2917358069394398583, guid: 443b002075a9ebd43bae8fad6d9ed68f, type: 3}
      propertyPath: m_Name
      value: MainPPVolume
      objectReference: {fileID: 0}
    - target: {fileID: 2917358069394398583, guid: 443b002075a9ebd43bae8fad6d9ed68f, type: 3}
      propertyPath: m_IsActive
      value: 1
      objectReference: {fileID: 0}
    - target: {fileID: 6003641754467535902, guid: 443b002075a9ebd43bae8fad6d9ed68f, type: 3}
      propertyPath: m_LocalPosition.x
      value: -42.20192
      objectReference: {fileID: 0}
    - target: {fileID: 6003641754467535902, guid: 443b002075a9ebd43bae8fad6d9ed68f, type: 3}
      propertyPath: m_LocalPosition.y
      value: 81.37275
      objectReference: {fileID: 0}
    - target: {fileID: 6003641754467535902, guid: 443b002075a9ebd43bae8fad6d9ed68f, type: 3}
      propertyPath: m_LocalPosition.z
      value: -241.08943
      objectReference: {fileID: 0}
    - target: {fileID: 6003641754467535902, guid: 443b002075a9ebd43bae8fad6d9ed68f, type: 3}
      propertyPath: m_LocalRotation.w
      value: 1
      objectReference: {fileID: 0}
    - target: {fileID: 6003641754467535902, guid: 443b002075a9ebd43bae8fad6d9ed68f, type: 3}
      propertyPath: m_LocalRotation.x
      value: 0
      objectReference: {fileID: 0}
    - target: {fileID: 6003641754467535902, guid: 443b002075a9ebd43bae8fad6d9ed68f, type: 3}
      propertyPath: m_LocalRotation.y
      value: 0
      objectReference: {fileID: 0}
    - target: {fileID: 6003641754467535902, guid: 443b002075a9ebd43bae8fad6d9ed68f, type: 3}
      propertyPath: m_LocalRotation.z
      value: 0
      objectReference: {fileID: 0}
    - target: {fileID: 6003641754467535902, guid: 443b002075a9ebd43bae8fad6d9ed68f, type: 3}
      propertyPath: m_LocalEulerAnglesHint.x
      value: 0
      objectReference: {fileID: 0}
    - target: {fileID: 6003641754467535902, guid: 443b002075a9ebd43bae8fad6d9ed68f, type: 3}
      propertyPath: m_LocalEulerAnglesHint.y
      value: 0
      objectReference: {fileID: 0}
    - target: {fileID: 6003641754467535902, guid: 443b002075a9ebd43bae8fad6d9ed68f, type: 3}
      propertyPath: m_LocalEulerAnglesHint.z
      value: 0
      objectReference: {fileID: 0}
    m_RemovedComponents: []
    m_RemovedGameObjects: []
    m_AddedGameObjects: []
    m_AddedComponents:
    - targetCorrespondingSourceObject: {fileID: 2917358069394398583, guid: 443b002075a9ebd43bae8fad6d9ed68f, type: 3}
      insertIndex: -1
      addedObject: {fileID: 98788606}
  m_SourcePrefab: {fileID: 100100000, guid: 443b002075a9ebd43bae8fad6d9ed68f, type: 3}
--- !u!1 &98788603 stripped
GameObject:
  m_CorrespondingSourceObject: {fileID: 2917358069394398583, guid: 443b002075a9ebd43bae8fad6d9ed68f, type: 3}
  m_PrefabInstance: {fileID: 79530972}
  m_PrefabAsset: {fileID: 0}
--- !u!114 &98788606
MonoBehaviour:
  m_ObjectHideFlags: 0
  m_CorrespondingSourceObject: {fileID: 0}
  m_PrefabInstance: {fileID: 0}
  m_PrefabAsset: {fileID: 0}
  m_GameObject: {fileID: 98788603}
  m_Enabled: 1
  m_EditorHideFlags: 0
  m_Script: {fileID: 11500000, guid: d146c2ebdb05b224289243c806647950, type: 3}
  m_Name: 
  m_EditorClassIdentifier: 
--- !u!1 &510278440
GameObject:
  m_ObjectHideFlags: 0
  m_CorrespondingSourceObject: {fileID: 0}
  m_PrefabInstance: {fileID: 0}
  m_PrefabAsset: {fileID: 0}
  serializedVersion: 6
  m_Component:
  - component: {fileID: 510278442}
  - component: {fileID: 510278441}
  m_Layer: 0
  m_Name: GameObject
  m_TagString: Untagged
  m_Icon: {fileID: 0}
  m_NavMeshLayer: 0
  m_StaticEditorFlags: 0
  m_IsActive: 0
--- !u!114 &510278441
MonoBehaviour:
  m_ObjectHideFlags: 0
  m_CorrespondingSourceObject: {fileID: 0}
  m_PrefabInstance: {fileID: 0}
  m_PrefabAsset: {fileID: 0}
  m_GameObject: {fileID: 510278440}
  m_Enabled: 1
  m_EditorHideFlags: 0
  m_Script: {fileID: 11500000, guid: 7a5ac11cc976e418e8d13136b07e1f52, type: 3}
  m_Name: 
  m_EditorClassIdentifier: 
  m_AgentTypeID: -1923039037
  m_CollectObjects: 0
  m_Size: {x: 10, y: 10, z: 10}
  m_Center: {x: 0, y: 2, z: 0}
  m_LayerMask:
    serializedVersion: 2
    m_Bits: 4294967295
  m_UseGeometry: 0
  m_DefaultArea: 0
  m_GenerateLinks: 0
  m_IgnoreNavMeshAgent: 1
  m_IgnoreNavMeshObstacle: 1
  m_OverrideTileSize: 0
  m_TileSize: 256
  m_OverrideVoxelSize: 0
  m_VoxelSize: 3.5
  m_MinRegionArea: 2
  m_NavMeshData: {fileID: 0}
  m_BuildHeightMesh: 0
--- !u!4 &510278442
Transform:
  m_ObjectHideFlags: 0
  m_CorrespondingSourceObject: {fileID: 0}
  m_PrefabInstance: {fileID: 0}
  m_PrefabAsset: {fileID: 0}
  m_GameObject: {fileID: 510278440}
  serializedVersion: 2
  m_LocalRotation: {x: 0, y: 0, z: 0, w: 1}
  m_LocalPosition: {x: 2.6535668, y: 130.57753, z: -393.2368}
  m_LocalScale: {x: 1, y: 1, z: 1}
  m_ConstrainProportionsScale: 0
  m_Children: []
  m_Father: {fileID: 0}
  m_LocalEulerAnglesHint: {x: 0, y: 0, z: 0}
--- !u!1001 &754968918
PrefabInstance:
  m_ObjectHideFlags: 0
  serializedVersion: 2
  m_Modification:
    serializedVersion: 3
    m_TransformParent: {fileID: 0}
    m_Modifications:
    - target: {fileID: 153260, guid: 54ac7bfb5fcc2c84e923244f04290229, type: 3}
      propertyPath: m_Name
      value: RPCManager
      objectReference: {fileID: 0}
    - target: {fileID: 153260, guid: 54ac7bfb5fcc2c84e923244f04290229, type: 3}
      propertyPath: m_IsActive
      value: 1
      objectReference: {fileID: 0}
    - target: {fileID: 453260, guid: 54ac7bfb5fcc2c84e923244f04290229, type: 3}
      propertyPath: m_LocalPosition.x
      value: -441
      objectReference: {fileID: 0}
    - target: {fileID: 453260, guid: 54ac7bfb5fcc2c84e923244f04290229, type: 3}
      propertyPath: m_LocalPosition.y
      value: 10634
      objectReference: {fileID: 0}
    - target: {fileID: 453260, guid: 54ac7bfb5fcc2c84e923244f04290229, type: 3}
      propertyPath: m_LocalPosition.z
      value: -62
      objectReference: {fileID: 0}
    - target: {fileID: 453260, guid: 54ac7bfb5fcc2c84e923244f04290229, type: 3}
      propertyPath: m_LocalRotation.w
      value: 1
      objectReference: {fileID: 0}
    - target: {fileID: 453260, guid: 54ac7bfb5fcc2c84e923244f04290229, type: 3}
      propertyPath: m_LocalRotation.x
      value: 0
      objectReference: {fileID: 0}
    - target: {fileID: 453260, guid: 54ac7bfb5fcc2c84e923244f04290229, type: 3}
      propertyPath: m_LocalRotation.y
      value: 0
      objectReference: {fileID: 0}
    - target: {fileID: 453260, guid: 54ac7bfb5fcc2c84e923244f04290229, type: 3}
      propertyPath: m_LocalRotation.z
      value: 0
      objectReference: {fileID: 0}
    - target: {fileID: 453260, guid: 54ac7bfb5fcc2c84e923244f04290229, type: 3}
      propertyPath: m_LocalEulerAnglesHint.x
      value: 0
      objectReference: {fileID: 0}
    - target: {fileID: 453260, guid: 54ac7bfb5fcc2c84e923244f04290229, type: 3}
      propertyPath: m_LocalEulerAnglesHint.y
      value: 0
      objectReference: {fileID: 0}
    - target: {fileID: 453260, guid: 54ac7bfb5fcc2c84e923244f04290229, type: 3}
      propertyPath: m_LocalEulerAnglesHint.z
      value: 0
      objectReference: {fileID: 0}
    - target: {fileID: 2417212506604296573, guid: 54ac7bfb5fcc2c84e923244f04290229, type: 3}
      propertyPath: sceneViewId
      value: 1
      objectReference: {fileID: 0}
    - target: {fileID: 5828446848476270888, guid: 54ac7bfb5fcc2c84e923244f04290229, type: 3}
      propertyPath: sceneViewId
      value: 1
      objectReference: {fileID: 0}
    m_RemovedComponents: []
    m_RemovedGameObjects: []
    m_AddedGameObjects: []
    m_AddedComponents: []
  m_SourcePrefab: {fileID: 100100000, guid: 54ac7bfb5fcc2c84e923244f04290229, type: 3}
--- !u!1 &818529551
GameObject:
  m_ObjectHideFlags: 0
  m_CorrespondingSourceObject: {fileID: 0}
  m_PrefabInstance: {fileID: 0}
  m_PrefabAsset: {fileID: 0}
  serializedVersion: 6
  m_Component:
  - component: {fileID: 818529553}
  - component: {fileID: 818529552}
  m_Layer: 0
  m_Name: TerrainStart
  m_TagString: Untagged
  m_Icon: {fileID: 0}
  m_NavMeshLayer: 0
  m_StaticEditorFlags: 0
  m_IsActive: 0
--- !u!218 &818529552
Terrain:
  m_ObjectHideFlags: 0
  m_CorrespondingSourceObject: {fileID: 0}
  m_PrefabInstance: {fileID: 0}
  m_PrefabAsset: {fileID: 0}
  m_GameObject: {fileID: 818529551}
  m_Enabled: 1
  serializedVersion: 6
  m_TerrainData: {fileID: 0}
  m_TreeDistance: 5000
  m_TreeBillboardDistance: 50
  m_TreeCrossFadeLength: 5
  m_TreeMaximumFullLODCount: 50
  m_DetailObjectDistance: 80
  m_DetailObjectDensity: 1
  m_HeightmapPixelError: 5
  m_SplatMapDistance: 1000
  m_HeightmapMinimumLODSimplification: 0
  m_HeightmapMaximumLOD: 0
  m_ShadowCastingMode: 2
  m_DrawHeightmap: 1
  m_DrawInstanced: 0
  m_DrawTreesAndFoliage: 1
  m_StaticShadowCaster: 0
  m_IgnoreQualitySettings: 0
  m_ReflectionProbeUsage: 1
  m_MaterialTemplate: {fileID: 0}
  m_BakeLightProbesForTrees: 1
  m_PreserveTreePrototypeLayers: 0
  m_DeringLightProbesForTrees: 1
  m_ReceiveGI: 1
  m_ScaleInLightmap: 1
  m_LightmapParameters: {fileID: 15203, guid: 0000000000000000f000000000000000, type: 0}
  m_GroupingID: 0
  m_RenderingLayerMask: 1
  m_AllowAutoConnect: 0
  m_EnableHeightmapRayTracing: 1
  m_EnableTreesAndDetailsRayTracing: 0
  m_TreeMotionVectorModeOverride: 3
--- !u!4 &818529553
Transform:
  m_ObjectHideFlags: 0
  m_CorrespondingSourceObject: {fileID: 0}
  m_PrefabInstance: {fileID: 0}
  m_PrefabAsset: {fileID: 0}
  m_GameObject: {fileID: 818529551}
  serializedVersion: 2
  m_LocalRotation: {x: 0, y: 0, z: 0, w: 1}
  m_LocalPosition: {x: -6.6586037, y: -714.5226, z: 1269.0958}
  m_LocalScale: {x: 1, y: 1, z: 1}
  m_ConstrainProportionsScale: 0
  m_Children: []
  m_Father: {fileID: 0}
  m_LocalEulerAnglesHint: {x: 0, y: 0, z: 0}
--- !u!1 &1406771702
GameObject:
  m_ObjectHideFlags: 0
  m_CorrespondingSourceObject: {fileID: 0}
  m_PrefabInstance: {fileID: 0}
  m_PrefabAsset: {fileID: 0}
  serializedVersion: 6
  m_Component:
  - component: {fileID: 1406771704}
  - component: {fileID: 1406771705}
  m_Layer: 0
  m_Name: ApplicationStart
  m_TagString: Untagged
  m_Icon: {fileID: 0}
  m_NavMeshLayer: 0
  m_StaticEditorFlags: 0
  m_IsActive: 1
--- !u!4 &1406771704
Transform:
  m_ObjectHideFlags: 0
  m_CorrespondingSourceObject: {fileID: 0}
  m_PrefabInstance: {fileID: 0}
  m_PrefabAsset: {fileID: 0}
  m_GameObject: {fileID: 1406771702}
  serializedVersion: 2
  m_LocalRotation: {x: 0, y: 0, z: 0, w: 1}
  m_LocalPosition: {x: 0, y: 0, z: 0}
  m_LocalScale: {x: 1, y: 1, z: 1}
  m_ConstrainProportionsScale: 0
  m_Children: []
  m_Father: {fileID: 0}
  m_LocalEulerAnglesHint: {x: 0, y: 0, z: 0}
--- !u!114 &1406771705
MonoBehaviour:
  m_ObjectHideFlags: 0
  m_CorrespondingSourceObject: {fileID: 0}
  m_PrefabInstance: {fileID: 0}
  m_PrefabAsset: {fileID: 0}
  m_GameObject: {fileID: 1406771702}
  m_Enabled: 1
  m_EditorHideFlags: 0
  m_Script: {fileID: 11500000, guid: 7f1bc5d0a13fb0e438b1cb11054cda62, type: 3}
  m_Name: 
  m_EditorClassIdentifier: 
--- !u!1 &2102449983
GameObject:
  m_ObjectHideFlags: 0
  m_CorrespondingSourceObject: {fileID: 0}
  m_PrefabInstance: {fileID: 0}
  m_PrefabAsset: {fileID: 0}
  serializedVersion: 6
  m_Component:
  - component: {fileID: 2102449985}
  - component: {fileID: 2102449984}
  m_Layer: 0
  m_Name: DiscordController
  m_TagString: Untagged
  m_Icon: {fileID: 0}
  m_NavMeshLayer: 0
  m_StaticEditorFlags: 0
  m_IsActive: 1
--- !u!114 &2102449984
MonoBehaviour:
  m_ObjectHideFlags: 0
  m_CorrespondingSourceObject: {fileID: 0}
  m_PrefabInstance: {fileID: 0}
  m_PrefabAsset: {fileID: 0}
  m_GameObject: {fileID: 2102449983}
  m_Enabled: 1
  m_EditorHideFlags: 0
  m_Script: {fileID: 11500000, guid: 77b97d1af3ff24b4c8b46648181d4492, type: 3}
  m_Name: 
  m_EditorClassIdentifier: 
--- !u!4 &2102449985
Transform:
  m_ObjectHideFlags: 0
  m_CorrespondingSourceObject: {fileID: 0}
  m_PrefabInstance: {fileID: 0}
  m_PrefabAsset: {fileID: 0}
  m_GameObject: {fileID: 2102449983}
  serializedVersion: 2
  m_LocalRotation: {x: 0, y: 0, z: 0, w: 1}
  m_LocalPosition: {x: 0, y: 0, z: 0}
  m_LocalScale: {x: 1, y: 1, z: 1}
  m_ConstrainProportionsScale: 0
  m_Children: []
  m_Father: {fileID: 0}
  m_LocalEulerAnglesHint: {x: 0, y: 0, z: 0}
--- !u!1660057539 &9223372036854775807
SceneRoots:
  m_ObjectHideFlags: 0
  m_Roots:
  - {fileID: 1406771704}
  - {fileID: 754968918}
  - {fileID: 818529553}
  - {fileID: 79530972}
<<<<<<< HEAD
  - {fileID: 2102449985}
=======
  - {fileID: 510278442}
>>>>>>> b1f64c3e
<|MERGE_RESOLUTION|>--- conflicted
+++ resolved
@@ -453,50 +453,6 @@
   m_Script: {fileID: 11500000, guid: 7f1bc5d0a13fb0e438b1cb11054cda62, type: 3}
   m_Name: 
   m_EditorClassIdentifier: 
---- !u!1 &2102449983
-GameObject:
-  m_ObjectHideFlags: 0
-  m_CorrespondingSourceObject: {fileID: 0}
-  m_PrefabInstance: {fileID: 0}
-  m_PrefabAsset: {fileID: 0}
-  serializedVersion: 6
-  m_Component:
-  - component: {fileID: 2102449985}
-  - component: {fileID: 2102449984}
-  m_Layer: 0
-  m_Name: DiscordController
-  m_TagString: Untagged
-  m_Icon: {fileID: 0}
-  m_NavMeshLayer: 0
-  m_StaticEditorFlags: 0
-  m_IsActive: 1
---- !u!114 &2102449984
-MonoBehaviour:
-  m_ObjectHideFlags: 0
-  m_CorrespondingSourceObject: {fileID: 0}
-  m_PrefabInstance: {fileID: 0}
-  m_PrefabAsset: {fileID: 0}
-  m_GameObject: {fileID: 2102449983}
-  m_Enabled: 1
-  m_EditorHideFlags: 0
-  m_Script: {fileID: 11500000, guid: 77b97d1af3ff24b4c8b46648181d4492, type: 3}
-  m_Name: 
-  m_EditorClassIdentifier: 
---- !u!4 &2102449985
-Transform:
-  m_ObjectHideFlags: 0
-  m_CorrespondingSourceObject: {fileID: 0}
-  m_PrefabInstance: {fileID: 0}
-  m_PrefabAsset: {fileID: 0}
-  m_GameObject: {fileID: 2102449983}
-  serializedVersion: 2
-  m_LocalRotation: {x: 0, y: 0, z: 0, w: 1}
-  m_LocalPosition: {x: 0, y: 0, z: 0}
-  m_LocalScale: {x: 1, y: 1, z: 1}
-  m_ConstrainProportionsScale: 0
-  m_Children: []
-  m_Father: {fileID: 0}
-  m_LocalEulerAnglesHint: {x: 0, y: 0, z: 0}
 --- !u!1660057539 &9223372036854775807
 SceneRoots:
   m_ObjectHideFlags: 0
@@ -505,8 +461,4 @@
   - {fileID: 754968918}
   - {fileID: 818529553}
   - {fileID: 79530972}
-<<<<<<< HEAD
-  - {fileID: 2102449985}
-=======
-  - {fileID: 510278442}
->>>>>>> b1f64c3e
+  - {fileID: 510278442}
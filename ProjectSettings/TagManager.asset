%YAML 1.1
%TAG !u! tag:unity3d.com,2011:
--- !u!78 &1
TagManager:
  serializedVersion: 2
  tags:
  - FxTemporaire
  layers:
  - Default
  - TransparentFX
  - Ignore Raycast
  - 
  - Water
  - UI
  - 
  - 
  - NoCollision
  - Hitbox
  - Human
  - TitanMovebox
  - TitanPushbox
  - Hurtbox
  - Projectile
  - EntityDetection
  - CharacterDetection
  - NPC
  - 
  - 
  - MapObjectMapObjects
  - MapObjectProjectiles
  - MapObjectCharacters
  - MapObjectEntities
  - MapObjectAll
  - MapEditorObject
  - MapEditorGizmo
  - MinimapIcon
<<<<<<< HEAD
  - PostProcessing
=======
  - Background
>>>>>>> 8d4dc19b
  - 
  - 
  - 
  m_SortingLayers:
  - name: Default
    uniqueID: 0
    locked: 0
  - name: New Layer 1
    uniqueID: 912108783
    locked: 0<|MERGE_RESOLUTION|>--- conflicted
+++ resolved
@@ -34,12 +34,8 @@
   - MapEditorObject
   - MapEditorGizmo
   - MinimapIcon
-<<<<<<< HEAD
+  - Background
   - PostProcessing
-=======
-  - Background
->>>>>>> 8d4dc19b
-  - 
   - 
   - 
   m_SortingLayers:
